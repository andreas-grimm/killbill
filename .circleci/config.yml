defaults: &defaults
  working_directory: ~/repo
  environment:
    MAVEN_OPTS: -server -showversion -XX:+PrintCommandLineFlags -XX:+UseCodeCacheFlushing -Xms1024M -Xmx2048M -XX:+CMSClassUnloadingEnabled -XX:-OmitStackTraceInFastThrow -XX:+UseParNewGC -XX:+UseConcMarkSweepGC -XX:+CMSConcurrentMTEnabled -XX:+CMSParallelRemarkEnabled -XX:+UseCMSInitiatingOccupancyOnly -XX:CMSInitiatingOccupancyFraction=70 -XX:+ScavengeBeforeFullGC -XX:+CMSScavengeBeforeRemark -XX:NewSize=600m -XX:MaxNewSize=900m -XX:SurvivorRatio=10 -XX:+DisableExplicitGC -Djava.security.egd=file:/dev/./urandom

version: 2
jobs:
  build:
    <<: *defaults
    docker:
<<<<<<< HEAD
      - image: killbill/kbbuild:0.6.0
=======
      - image: killbill/kbbuild:0.7.0
>>>>>>> fd59f51a
    steps:
      - checkout
      - restore_cache:
          key: v1-dependencies-{{ .Branch }}-{{ checksum "pom.xml" }}
      - run:
          name: Setup dependencies
          command: |
            if [ "${CIRCLE_BRANCH}" != "master" ]; then
              for i in killbill-oss-parent killbill-api killbill-plugin-api killbill-commons killbill-platform killbill-client-java; do
                if [ -n "$(git ls-remote --heads https://github.com/killbill/$i.git ${CIRCLE_BRANCH})" ]; then
                  echo "*** Setting up $i"
                  mkdir -p /home/killbill/$i
                  git clone https://github.com/killbill/$i.git /home/killbill/$i
                  pushd /home/killbill/$i
                  git checkout -b ${CIRCLE_BRANCH} origin/${CIRCLE_BRANCH}
                  mvn clean install -DskipTests=true
                  popd
                fi
              done
            fi
      - run: mvn -DskipTests=true clean install dependency:go-offline
      - save_cache:
          paths:
            - ~/.m2
          key: v1-dependencies-{{ .Branch }}-{{ checksum "pom.xml" }}

  test-h2:
    <<: *defaults
    docker:
<<<<<<< HEAD
      - image: killbill/kbbuild:0.6.0
=======
      - image: killbill/kbbuild:0.7.0
>>>>>>> fd59f51a
    steps:
      - checkout
      - restore_cache:
          key: v1-dependencies-{{ .Branch }}-{{ checksum "pom.xml" }}
      - run: mvn -Djava.security.egd=file:/dev/./urandom clean install -Ptravis
      - run:
          name: Save test results
          command: |
            mkdir -p ~/junit/
            find . -type f -regex ".*/target/surefire-reports/junitreports/.*xml" -exec cp {} ~/junit/ \;
          when: always
      - store_test_results:
          path: ~/junit
      - store_artifacts:
          path: ~/junit
  test-mysql:
    <<: *defaults
    docker:
<<<<<<< HEAD
      - image: killbill/kbbuild:0.6.0
      - image: killbill/mariadb:0.21
=======
      - image: killbill/kbbuild:0.7.0
      - image: killbill/mariadb:0.20
>>>>>>> fd59f51a
        environment:
        - MYSQL_ROOT_PASSWORD=root
    steps:
      - checkout
      - restore_cache:
          key: v1-dependencies-{{ .Branch }}-{{ checksum "pom.xml" }}
      - run:
          name: Setup latest DDL
          command: |
            set +e
            count=0
            until mysqladmin ping -h 127.0.0.1 -u root --password=root --silent; do
              if [[ "$count" == "25" ]]; then
                exit 1
              fi
              (( count++ ))

              printf '.'
              sleep 5
            done

            set -e
            ./bin/db-helper -a create --driver mysql -u root -p root -t yes -h 127.0.0.1
      - run: mvn -Djava.security.egd=file:/dev/./urandom clean install -Plocaltest-mysql
      - run:
          name: Save test results
          command: |
            mkdir -p ~/junit/
            find . -type f -regex ".*/target/surefire-reports/junitreports/.*xml" -exec cp {} ~/junit/ \;
          when: always
      - store_test_results:
          path: ~/junit
      - store_artifacts:
          path: ~/junit
  test-postgresql:
    <<: *defaults
    docker:
<<<<<<< HEAD
      - image: killbill/kbbuild:0.6.0
      - image: killbill/postgresql:0.21
=======
      - image: killbill/kbbuild:0.7.0
      - image: killbill/postgresql:0.20
>>>>>>> fd59f51a
        environment:
        - POSTGRES_PASSWORD=postgres
    steps:
      - checkout
      - restore_cache:
          key: v1-dependencies-{{ .Branch }}-{{ checksum "pom.xml" }}
      - run:
          name: Setup latest DDL
          command: ./bin/db-helper -a create --driver postgres -u postgres -p postgres -t yes
      - run: mvn -Djava.security.egd=file:/dev/./urandom clean install -Plocaltest-postgresql
      - run:
          name: Save test results
          command: |
            mkdir -p ~/junit/
            find . -type f -regex ".*/target/surefire-reports/junitreports/.*xml" -exec cp {} ~/junit/ \;
          when: always
      - store_test_results:
          path: ~/junit
      - store_artifacts:
          path: ~/junit

  integration-tests:
    <<: *defaults
    docker:
<<<<<<< HEAD
      - image: killbill/kbbuild:0.6.0
      - image: killbill/mariadb:0.21
=======
      - image: killbill/kbbuild:0.7.0
      - image: killbill/mariadb:0.20
>>>>>>> fd59f51a
        environment:
        - MYSQL_ROOT_PASSWORD=root
    steps:
      - checkout
      - restore_cache:
          key: v1-dependencies-{{ .Branch }}-{{ checksum "pom.xml" }}
      - run:
          name: Setup latest DDL
          command: ./bin/db-helper -a create --driver mysql -u root -p root -t yes -h 127.0.0.1
      - run:
          name: Run integration tests
          command: |
            set +e

            KILLBILL_VERSION=`grep -E '<version>([0-9]+\.[0-9]+\.[0-9]+)(-SNAPSHOT)?</version>' pom.xml | sed -n '2p' | sed 's/[\t \n]*<version>\(.*\)<\/version>[\t \n]*/\1/'`
            echo "Detected Kill Bill version: $KILLBILL_VERSION"

            mvn clean install -DskipTests=true
            mkdir -p /tmp/test-results
            nohup ./bin/start-server -s > /tmp/test-results/killbill.log 2>&1 &

            # Get rid of message "Warning: Permanently added the RSA host key for IP address..." further down
            ssh git@github.com || true

            mkdir -p /home/killbill/killbill-integration-tests
            git clone https://github.com/killbill/killbill-integration-tests.git /home/killbill/killbill-integration-tests
            pushd /home/killbill/killbill-integration-tests
<<<<<<< HEAD
            if [ "${CIRCLE_BRANCH}" != "master" ]; then
              if [ -n "$(git ls-remote --heads https://github.com/killbill/killbill-integration-tests.git ${CIRCLE_BRANCH})" ]; then
                echo "Switching to branch ${CIRCLE_BRANCH}"
                git checkout -b ${CIRCLE_BRANCH} origin/${CIRCLE_BRANCH}
              else
                if [ -n "$(echo $KILLBILL_VERSION | grep -E '^0.21')" ]; then
                  echo "Switching to branch work-for-release-0.21.x"
                  git checkout -b work-for-release-0.21.x origin/work-for-release-0.21.x
                else
                  echo "killbill-integration-tests doesn't have a branch ${CIRCLE_BRANCH}, staying on master"
                fi
              fi
            fi
=======
            echo "Switching to branch backport-0.20.x"
            git checkout -b backport-0.20.x origin/backport-0.20.x
>>>>>>> fd59f51a

            source /usr/share/rvm/scripts/rvm
            rvm use ruby-2.4.2
            bundle install --jobs=4 --retry=3 --path=vendor/bundle

            count=0
            until $(curl --output /dev/null --silent --fail http://127.0.0.1:8080/1.0/healthcheck); do
              if [[ "$count" == "25" ]]; then
                exit 1
              fi
              (( count++ ))

              printf '.'
              sleep 5
            done

            set -e
            bundle exec rake ci:core | tee /tmp/test-results/test.txt 2>&1
      - run:
          name: Save test results
          command: |
            mkdir -p ~/junit/
            find ~/killbill-integration-tests -type f -regex ".*/test/reports/.*xml" -exec cp {} ~/junit/ \;
          when: always
      - store_test_results:
          path: ~/junit
      - store_artifacts:
          path: ~/junit

workflows:
  version: 2
  build-and-test:
    jobs:
      - build
      - test-h2:
          requires:
            - build
      - test-mysql:
          requires:
            - build
      - test-postgresql:
          requires:
            - build
      - integration-tests:
          requires:
            - test-mysql<|MERGE_RESOLUTION|>--- conflicted
+++ resolved
@@ -8,11 +8,7 @@
   build:
     <<: *defaults
     docker:
-<<<<<<< HEAD
-      - image: killbill/kbbuild:0.6.0
-=======
-      - image: killbill/kbbuild:0.7.0
->>>>>>> fd59f51a
+      - image: killbill/kbbuild:0.7.0
     steps:
       - checkout
       - restore_cache:
@@ -42,11 +38,7 @@
   test-h2:
     <<: *defaults
     docker:
-<<<<<<< HEAD
-      - image: killbill/kbbuild:0.6.0
-=======
-      - image: killbill/kbbuild:0.7.0
->>>>>>> fd59f51a
+      - image: killbill/kbbuild:0.7.0
     steps:
       - checkout
       - restore_cache:
@@ -65,13 +57,8 @@
   test-mysql:
     <<: *defaults
     docker:
-<<<<<<< HEAD
-      - image: killbill/kbbuild:0.6.0
-      - image: killbill/mariadb:0.21
-=======
-      - image: killbill/kbbuild:0.7.0
-      - image: killbill/mariadb:0.20
->>>>>>> fd59f51a
+      - image: killbill/kbbuild:0.7.0
+      - image: killbill/mariadb:0.22
         environment:
         - MYSQL_ROOT_PASSWORD=root
     steps:
@@ -109,13 +96,8 @@
   test-postgresql:
     <<: *defaults
     docker:
-<<<<<<< HEAD
-      - image: killbill/kbbuild:0.6.0
-      - image: killbill/postgresql:0.21
-=======
-      - image: killbill/kbbuild:0.7.0
-      - image: killbill/postgresql:0.20
->>>>>>> fd59f51a
+      - image: killbill/kbbuild:0.7.0
+      - image: killbill/postgresql:0.22
         environment:
         - POSTGRES_PASSWORD=postgres
     steps:
@@ -140,13 +122,8 @@
   integration-tests:
     <<: *defaults
     docker:
-<<<<<<< HEAD
-      - image: killbill/kbbuild:0.6.0
-      - image: killbill/mariadb:0.21
-=======
-      - image: killbill/kbbuild:0.7.0
-      - image: killbill/mariadb:0.20
->>>>>>> fd59f51a
+      - image: killbill/kbbuild:0.7.0
+      - image: killbill/mariadb:0.22
         environment:
         - MYSQL_ROOT_PASSWORD=root
     steps:
@@ -174,7 +151,6 @@
             mkdir -p /home/killbill/killbill-integration-tests
             git clone https://github.com/killbill/killbill-integration-tests.git /home/killbill/killbill-integration-tests
             pushd /home/killbill/killbill-integration-tests
-<<<<<<< HEAD
             if [ "${CIRCLE_BRANCH}" != "master" ]; then
               if [ -n "$(git ls-remote --heads https://github.com/killbill/killbill-integration-tests.git ${CIRCLE_BRANCH})" ]; then
                 echo "Switching to branch ${CIRCLE_BRANCH}"
@@ -188,10 +164,6 @@
                 fi
               fi
             fi
-=======
-            echo "Switching to branch backport-0.20.x"
-            git checkout -b backport-0.20.x origin/backport-0.20.x
->>>>>>> fd59f51a
 
             source /usr/share/rvm/scripts/rvm
             rvm use ruby-2.4.2
