/*
 * Copyright 2010-2011 Ning, Inc.
 *
 * Ning licenses this file to you under the Apache License, version 2.0
 * (the "License"); you may not use this file except in compliance with the
 * License.  You may obtain a copy of the License at:
 *
 *    http://www.apache.org/licenses/LICENSE-2.0
 *
 * Unless required by applicable law or agreed to in writing, software
 * distributed under the License is distributed on an "AS IS" BASIS, WITHOUT
 * WARRANTIES OR CONDITIONS OF ANY KIND, either express or implied.  See the
 * License for the specific language governing permissions and limitations
 * under the License.
 */

package com.ning.billing.invoice.model;

import java.math.BigDecimal;
import java.util.ArrayList;
import java.util.Collection;
import java.util.List;

import com.ning.billing.invoice.api.InvoiceItem;
import com.ning.billing.invoice.api.InvoiceItemType;

public class InvoiceItemList extends ArrayList<InvoiceItem> {

    private static final long serialVersionUID = 192311667L;

    private static final int NUMBER_OF_DECIMALS = InvoicingConfiguration.getNumberOfDecimals();
    private static final int ROUNDING_METHOD = InvoicingConfiguration.getRoundingMode();

    public InvoiceItemList() {
        super();
    }

    public InvoiceItemList(final List<InvoiceItem> invoiceItems) {
        super();
        this.addAll(invoiceItems);
    }

    public BigDecimal getTotalAdjAmount() {
        return getAmoutForItems(InvoiceItemType.CREDIT_ADJ, InvoiceItemType.REFUND_ADJ);
    }

<<<<<<< HEAD
        for (final InvoiceItem item : this) {
            if (!(item instanceof CreditBalanceAdjInvoiceItem)) {
                if (item.getAmount() != null) {
                    total = total.add(item.getAmount());
                }
            }
        }
=======
    public BigDecimal getCreditAdjAmount() {
        return getAmoutForItems(InvoiceItemType.CREDIT_ADJ);
    }
>>>>>>> 6c8a9add

    public BigDecimal getRefundAdjAmount() {
        return getAmoutForItems(InvoiceItemType.REFUND_ADJ);
    }

    public BigDecimal getChargedAmount() {
        return getAmoutForItems(InvoiceItemType.RECURRING, InvoiceItemType.FIXED, InvoiceItemType.REPAIR_ADJ);
    }

    public BigDecimal getCBAAmount() {
        return getAmoutForItems(InvoiceItemType.CBA_ADJ);
    }


    private BigDecimal getAmoutForItems(InvoiceItemType...types) {
        BigDecimal total = BigDecimal.ZERO.setScale(NUMBER_OF_DECIMALS, ROUNDING_METHOD);
        for (final InvoiceItem item : this) {
<<<<<<< HEAD
            if (item instanceof CreditBalanceAdjInvoiceItem) {
=======
            if (isFromType(item, types)) {
>>>>>>> 6c8a9add
                if (item.getAmount() != null) {
                    total = total.add(item.getAmount());
                }
            }
        }
        return total.setScale(NUMBER_OF_DECIMALS, ROUNDING_METHOD);
    }

    private boolean isFromType(InvoiceItem item, InvoiceItemType...types) {
        for (InvoiceItemType cur : types) {
            if (item.getInvoiceItemType() == cur) {
                return true;
            }
        }
        return false;
    }
}<|MERGE_RESOLUTION|>--- conflicted
+++ resolved
@@ -44,19 +44,9 @@
         return getAmoutForItems(InvoiceItemType.CREDIT_ADJ, InvoiceItemType.REFUND_ADJ);
     }
 
-<<<<<<< HEAD
-        for (final InvoiceItem item : this) {
-            if (!(item instanceof CreditBalanceAdjInvoiceItem)) {
-                if (item.getAmount() != null) {
-                    total = total.add(item.getAmount());
-                }
-            }
-        }
-=======
     public BigDecimal getCreditAdjAmount() {
         return getAmoutForItems(InvoiceItemType.CREDIT_ADJ);
     }
->>>>>>> 6c8a9add
 
     public BigDecimal getRefundAdjAmount() {
         return getAmoutForItems(InvoiceItemType.REFUND_ADJ);
@@ -74,11 +64,7 @@
     private BigDecimal getAmoutForItems(InvoiceItemType...types) {
         BigDecimal total = BigDecimal.ZERO.setScale(NUMBER_OF_DECIMALS, ROUNDING_METHOD);
         for (final InvoiceItem item : this) {
-<<<<<<< HEAD
-            if (item instanceof CreditBalanceAdjInvoiceItem) {
-=======
             if (isFromType(item, types)) {
->>>>>>> 6c8a9add
                 if (item.getAmount() != null) {
                     total = total.add(item.getAmount());
                 }
