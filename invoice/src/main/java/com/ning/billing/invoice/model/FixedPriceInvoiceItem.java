--- conflicted
+++ resolved
@@ -36,14 +36,6 @@
     public FixedPriceInvoiceItem(final UUID id, final UUID invoiceId, final UUID accountId, final UUID bundleId, final UUID subscriptionId, final String planName, final String phaseName,
                                  final DateTime startDate, final DateTime endDate, final BigDecimal amount, final Currency currency) {
         super(id, invoiceId, accountId, bundleId, subscriptionId, planName, phaseName, startDate, endDate, amount, currency);
-<<<<<<< HEAD
-    }
-
-    @Override
-    public InvoiceItem asReversingItem() {
-        throw new UnsupportedOperationException();
-=======
->>>>>>> 6c8a9add
     }
 
     @Override
@@ -159,8 +151,4 @@
     public InvoiceItemType getInvoiceItemType() {
         return InvoiceItemType.FIXED;
     }
-<<<<<<< HEAD
-
-=======
->>>>>>> 6c8a9add
 }