--- conflicted
+++ resolved
@@ -27,79 +27,41 @@
     private final BigDecimal rate;
     private final UUID reversedItemId;
 
-<<<<<<< HEAD
-    public RecurringInvoiceItem(UUID invoiceId, UUID subscriptionId, UUID bundleId,String planName, String phaseName,
+    public RecurringInvoiceItem(UUID invoiceId, UUID accountId, UUID bundleId, UUID subscriptionId, String planName, String phaseName,
                                 DateTime startDate, DateTime endDate,
                                 BigDecimal amount, BigDecimal rate,
-                                Currency currency,
-                                DateTime createdDate) {
-        this(UUID.randomUUID(), invoiceId, subscriptionId, bundleId, planName, phaseName, startDate, endDate,
-                amount, rate, currency, createdDate);
-    }
-
-    public RecurringInvoiceItem(UUID invoiceId, UUID subscriptionId, UUID bundleId, String planName, String phaseName,
-                                DateTime startDate, DateTime endDate,
-                                BigDecimal amount, BigDecimal rate,
-                                Currency currency, UUID reversedItemId,
-                                DateTime createdDate) {
-        this(UUID.randomUUID(), invoiceId, subscriptionId, bundleId, planName, phaseName, startDate, endDate,
-                amount, rate, currency, reversedItemId, createdDate);
-    }
-
-    public RecurringInvoiceItem(UUID id, UUID invoiceId, UUID subscriptionId, UUID bundleId,String planName, String phaseName,
-                                DateTime startDate, DateTime endDate,
-                                BigDecimal amount, BigDecimal rate,
-                                Currency currency,
-                                DateTime createdDate) {
-        super(id, invoiceId, subscriptionId, bundleId, planName, phaseName, startDate, endDate, amount, currency, createdDate);
-=======
-    public RecurringInvoiceItem(UUID invoiceId, UUID accountId, UUID subscriptionId, String planName, String phaseName,
-                                DateTime startDate, DateTime endDate,
-                                BigDecimal amount, BigDecimal rate,
-                                Currency currency) {
-        super(invoiceId, accountId, subscriptionId, planName, phaseName, startDate, endDate, amount, currency);
+                                Currency currency) { 
+        super(invoiceId, accountId, bundleId, subscriptionId, planName, phaseName, startDate, endDate, amount, currency);
         this.rate = rate;
         this.reversedItemId = null;
     }
 
-    public RecurringInvoiceItem(UUID invoiceId, UUID accountId, UUID subscriptionId, String planName, String phaseName,
+    public RecurringInvoiceItem(UUID invoiceId, UUID accountId, UUID bundleId, UUID subscriptionId, String planName, String phaseName,
                                 DateTime startDate, DateTime endDate,
                                 BigDecimal amount, BigDecimal rate,
                                 Currency currency, UUID reversedItemId) {
-        super(invoiceId, accountId, subscriptionId, planName, phaseName, startDate, endDate,
+        super(invoiceId, accountId, bundleId, subscriptionId, planName, phaseName, startDate, endDate,
                 amount, currency);
         this.rate = rate;
         this.reversedItemId = reversedItemId;
     }
 
-    public RecurringInvoiceItem(UUID id, UUID invoiceId, UUID accountId, UUID subscriptionId, String planName, String phaseName,
+    public RecurringInvoiceItem(UUID id, UUID invoiceId, UUID accountId, UUID bundleId, UUID subscriptionId, String planName, String phaseName,
                                 DateTime startDate, DateTime endDate,
                                 BigDecimal amount, BigDecimal rate,
                                 Currency currency,
                                 String createdBy, DateTime createdDate) {
-        super(id, invoiceId, accountId, subscriptionId, planName, phaseName, startDate, endDate, amount, currency, createdBy, createdDate);
->>>>>>> f7bf18e4
-
+        super(id, invoiceId, accountId, bundleId, subscriptionId, planName, phaseName, startDate, endDate, amount, currency, createdBy, createdDate);
         this.rate = rate;
         this.reversedItemId = null;
     }
 
-<<<<<<< HEAD
-    public RecurringInvoiceItem(UUID id, UUID invoiceId, UUID subscriptionId, UUID bundleId,String planName, String phaseName,
-                                DateTime startDate, DateTime endDate,
-                                BigDecimal amount, BigDecimal rate,
-                                Currency currency, UUID reversedItemId,
-                                DateTime createdDate) {
-        super(id, invoiceId, subscriptionId, bundleId, planName, phaseName, startDate, endDate, amount, currency, createdDate);
-=======
-    public RecurringInvoiceItem(UUID id, UUID invoiceId, UUID accountId, UUID subscriptionId, String planName, String phaseName,
+    public RecurringInvoiceItem(UUID id, UUID invoiceId, UUID accountId, UUID bundleId, UUID subscriptionId, String planName, String phaseName,
                                 DateTime startDate, DateTime endDate,
                                 BigDecimal amount, BigDecimal rate,
                                 Currency currency, UUID reversedItemId,
                                 String createdBy, DateTime createdDate) {
-        super(id, invoiceId, accountId, subscriptionId, planName, phaseName, startDate, endDate, amount, currency, createdBy, createdDate);
->>>>>>> f7bf18e4
-
+        super(id, invoiceId, accountId, bundleId, subscriptionId, planName, phaseName, startDate, endDate, amount, currency, createdBy, createdDate);
         this.rate = rate;
         this.reversedItemId = reversedItemId;
     }
@@ -107,13 +69,9 @@
     @Override
     public InvoiceItem asCredit() {
         BigDecimal amountNegated = amount == null ? null : amount.negate();
-<<<<<<< HEAD
-        return new RecurringInvoiceItem(invoiceId, subscriptionId, bundleId, planName, phaseName, startDate, endDate,
-                amountNegated, rate, currency, id, createdDate);
-=======
-        return new RecurringInvoiceItem(invoiceId, accountId, subscriptionId, planName, phaseName, startDate, endDate,
+
+        return new RecurringInvoiceItem(invoiceId, accountId, bundleId, subscriptionId, planName, phaseName, startDate, endDate,
                 amountNegated, rate, currency, id);
->>>>>>> f7bf18e4
     }
 
     @Override
