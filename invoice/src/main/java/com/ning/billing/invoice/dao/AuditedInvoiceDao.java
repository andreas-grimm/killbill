/*
 * Copyright 2010-2011 Ning, Inc.
 *
 * Ning licenses this file to you under the Apache License, version 2.0
 * (the "License"); you may not use this file except in compliance with the
 * License.  You may obtain a copy of the License at:
 *
 *    http://www.apache.org/licenses/LICENSE-2.0
 *
 * Unless required by applicable law or agreed to in writing, software
 * distributed under the License is distributed on an "AS IS" BASIS, WITHOUT
 * WARRANTIES OR CONDITIONS OF ANY KIND, either express or implied.  See the
 * License for the specific language governing permissions and limitations
 * under the License.
 */

package com.ning.billing.invoice.dao;

import java.math.BigDecimal;
import java.util.ArrayList;
import java.util.Collection;
import java.util.List;
import java.util.Map;
import java.util.UUID;

import javax.annotation.Nullable;

import org.joda.time.DateTime;
import org.joda.time.LocalDate;
import org.skife.jdbi.v2.IDBI;
import org.skife.jdbi.v2.Transaction;
import org.skife.jdbi.v2.TransactionStatus;
import org.skife.jdbi.v2.exceptions.TransactionFailedException;
import org.skife.jdbi.v2.sqlobject.mixins.Transmogrifier;
import org.slf4j.Logger;
import org.slf4j.LoggerFactory;

import com.ning.billing.ErrorCode;
import com.ning.billing.catalog.api.Currency;
import com.ning.billing.invoice.api.Invoice;
import com.ning.billing.invoice.api.InvoiceApiException;
import com.ning.billing.invoice.api.InvoiceItem;
import com.ning.billing.invoice.api.InvoiceItemType;
import com.ning.billing.invoice.api.InvoicePayment;
import com.ning.billing.invoice.api.InvoicePayment.InvoicePaymentType;
import com.ning.billing.invoice.api.user.DefaultInvoiceAdjustmentEvent;
import com.ning.billing.invoice.generator.InvoiceDateUtils;
import com.ning.billing.invoice.model.CreditAdjInvoiceItem;
import com.ning.billing.invoice.model.CreditBalanceAdjInvoiceItem;
import com.ning.billing.invoice.model.DefaultInvoice;
import com.ning.billing.invoice.model.DefaultInvoicePayment;
import com.ning.billing.invoice.model.ExternalChargeInvoiceItem;
import com.ning.billing.invoice.model.ItemAdjInvoiceItem;
import com.ning.billing.invoice.model.RecurringInvoiceItem;
import com.ning.billing.invoice.model.RefundAdjInvoiceItem;
import com.ning.billing.invoice.notification.NextBillingDatePoster;
import com.ning.billing.util.ChangeType;
<<<<<<< HEAD
import com.ning.billing.util.api.TagApiException;
=======
import com.ning.billing.util.api.TagUserApi;
>>>>>>> 12806d94
import com.ning.billing.util.bus.Bus;
import com.ning.billing.util.bus.Bus.EventBusException;
import com.ning.billing.util.callcontext.InternalCallContext;
import com.ning.billing.util.callcontext.InternalTenantContext;
import com.ning.billing.util.clock.Clock;
import com.ning.billing.util.dao.EntityAudit;
import com.ning.billing.util.dao.TableName;
<<<<<<< HEAD
import com.ning.billing.util.svcapi.tag.TagInternalApi;
import com.ning.billing.util.tag.ControlTagType;
=======
>>>>>>> 12806d94

import com.google.common.annotations.VisibleForTesting;
import com.google.common.base.Objects;
import com.google.common.base.Predicate;
import com.google.common.collect.Collections2;
import com.google.common.collect.ImmutableMap.Builder;
import com.google.inject.Inject;

public class AuditedInvoiceDao implements InvoiceDao {

    private static final Logger log = LoggerFactory.getLogger(AuditedInvoiceDao.class);

    private final InvoiceSqlDao invoiceSqlDao;
    private final InvoicePaymentSqlDao invoicePaymentSqlDao;
    private final TagInternalApi tagInternalApi;
    private final NextBillingDatePoster nextBillingDatePoster;
    private final InvoiceItemSqlDao invoiceItemSqlDao;
    private final Clock clock;
    private final Bus eventBus;

    @Inject
    public AuditedInvoiceDao(final IDBI dbi,
            final NextBillingDatePoster nextBillingDatePoster,
            final TagInternalApi tagInternalApi,
            final Clock clock,
            final Bus eventBus) {
        this.invoiceSqlDao = dbi.onDemand(InvoiceSqlDao.class);
        this.invoicePaymentSqlDao = dbi.onDemand(InvoicePaymentSqlDao.class);
        this.invoiceItemSqlDao = dbi.onDemand(InvoiceItemSqlDao.class);
        this.nextBillingDatePoster = nextBillingDatePoster;
        this.tagInternalApi = tagInternalApi;
        this.clock = clock;
        this.eventBus = eventBus;
    }

    @Override
    public List<Invoice> getInvoicesByAccount(final UUID accountId, final InternalTenantContext context) {
        return invoiceSqlDao.inTransaction(new Transaction<List<Invoice>, InvoiceSqlDao>() {
            @Override
            public List<Invoice> inTransaction(final InvoiceSqlDao invoiceDao, final TransactionStatus status) throws Exception {
                final List<Invoice> invoices = invoiceDao.getInvoicesByAccount(accountId.toString(), context);
                populateChildren(invoices, invoiceDao, context);
                return invoices;
            }
        });
    }

    @Override
    public List<Invoice> getAllInvoicesByAccount(final UUID accountId, final InternalTenantContext context) {
        return invoiceSqlDao.inTransaction(new Transaction<List<Invoice>, InvoiceSqlDao>() {
            @Override
            public List<Invoice> inTransaction(final InvoiceSqlDao invoiceDao, final TransactionStatus status) throws Exception {
                return getAllInvoicesByAccountFromTransaction(accountId, invoiceDao, context);
            }
        });
    }

    @Override
    public List<Invoice> getInvoicesByAccount(final UUID accountId, final LocalDate fromDate, final InternalTenantContext context) {
        return invoiceSqlDao.inTransaction(new Transaction<List<Invoice>, InvoiceSqlDao>() {
            @Override
            public List<Invoice> inTransaction(final InvoiceSqlDao invoiceDao, final TransactionStatus status) throws Exception {
                final List<Invoice> invoices = invoiceDao.getInvoicesByAccountAfterDate(accountId.toString(),
                                                                                        fromDate.toDateTimeAtStartOfDay().toDate(),
                                                                                        context);

                populateChildren(invoices, invoiceDao, context);

                return invoices;
            }
        });
    }

    @Override
    public List<Invoice> get(final InternalTenantContext context) {
        return invoiceSqlDao.inTransaction(new Transaction<List<Invoice>, InvoiceSqlDao>() {
            @Override
            public List<Invoice> inTransaction(final InvoiceSqlDao invoiceDao, final TransactionStatus status) throws Exception {
                final List<Invoice> invoices = invoiceDao.get(context);

                populateChildren(invoices, invoiceDao, context);

                return invoices;
            }
        });
    }

    @Override
    public Invoice getById(final UUID invoiceId, final InternalTenantContext context) throws InvoiceApiException {
        try {
            return invoiceSqlDao.inTransaction(new Transaction<Invoice, InvoiceSqlDao>() {
                @Override
                public Invoice inTransaction(final InvoiceSqlDao invoiceDao, final TransactionStatus status) throws Exception {
                    final Invoice invoice = invoiceDao.getById(invoiceId.toString(), context);
                    if (invoice == null) {
                        throw new InvoiceApiException(ErrorCode.INVOICE_NOT_FOUND, invoiceId);
                    }
                    populateChildren(invoice, invoiceDao, context);
                    return invoice;
                }
            });
        } catch (TransactionFailedException e) {
            if (e.getCause() instanceof InvoiceApiException) {
                throw (InvoiceApiException) e.getCause();
            } else {
                throw e;
            }
        }
    }

    @Override
    public Invoice getByNumber(final Integer number, final InternalTenantContext context) throws InvoiceApiException {
        // The invoice number is just the record id
        final Invoice result = invoiceSqlDao.getByRecordId(number.longValue(), context);
        if (result == null) {
            throw new InvoiceApiException(ErrorCode.INVOICE_NOT_FOUND, number);
        }
        return result;
    }

    @Override
    public void create(final Invoice invoice, final int billCycleDayUTC, final boolean isRealInvoice, final InternalCallContext context) {
        invoiceSqlDao.inTransaction(new Transaction<Void, InvoiceSqlDao>() {
            @Override
            public Void inTransaction(final InvoiceSqlDao transactional, final TransactionStatus status) throws Exception {
                final Invoice currentInvoice = transactional.getById(invoice.getId().toString(), context);
                if (currentInvoice == null) {
                    final List<EntityAudit> audits = new ArrayList<EntityAudit>();

                    // We only want to insert that invoice if there are real invoiceItems associated to it-- if not, this is just
                    // a shell invoice and we only need to insert the invoiceItems-- for the already existing invoices

                    if (isRealInvoice) {
                        transactional.create(invoice, context);
                        final Long recordId = transactional.getRecordId(invoice.getId().toString(), context);
                        audits.add(new EntityAudit(TableName.INVOICES, recordId, ChangeType.INSERT));
                    }

                    List<Long> recordIdList;

                    final List<InvoiceItem> invoiceItems = invoice.getInvoiceItems();
                    final InvoiceItemSqlDao transInvoiceItemSqlDao = transactional.become(InvoiceItemSqlDao.class);
                    transInvoiceItemSqlDao.batchCreateFromTransaction(invoiceItems, context);
                    recordIdList = transInvoiceItemSqlDao.getRecordIds(invoice.getId().toString(), context);
                    audits.addAll(createAudits(TableName.INVOICE_ITEMS, recordIdList));

                    final List<InvoiceItem> recurringInvoiceItems = invoice.getInvoiceItems(RecurringInvoiceItem.class);
                    notifyOfFutureBillingEvents(transactional, invoice.getAccountId(), billCycleDayUTC, recurringInvoiceItems);

                    final List<InvoicePayment> invoicePayments = invoice.getPayments();
                    final InvoicePaymentSqlDao invoicePaymentSqlDao = transactional.become(InvoicePaymentSqlDao.class);
                    invoicePaymentSqlDao.batchCreateFromTransaction(invoicePayments, context);
                    recordIdList = invoicePaymentSqlDao.getRecordIds(invoice.getId().toString(), context);
                    audits.addAll(createAudits(TableName.INVOICE_PAYMENTS, recordIdList));

                    transactional.insertAuditFromTransaction(audits, context);
                }
                return null;
            }
        });
    }

    private List<EntityAudit> createAudits(final TableName tableName, final List<Long> recordIdList) {
        final List<EntityAudit> entityAuditList = new ArrayList<EntityAudit>();
        for (final Long recordId : recordIdList) {
            entityAuditList.add(new EntityAudit(tableName, recordId, ChangeType.INSERT));
        }

        return entityAuditList;
    }

    @Override
    public List<Invoice> getInvoicesBySubscription(final UUID subscriptionId, final InternalTenantContext context) {
        return invoiceSqlDao.inTransaction(new Transaction<List<Invoice>, InvoiceSqlDao>() {
            @Override
            public List<Invoice> inTransaction(final InvoiceSqlDao invoiceDao, final TransactionStatus status) throws Exception {
                final List<Invoice> invoices = invoiceDao.getInvoicesBySubscription(subscriptionId.toString(), context);

                populateChildren(invoices, invoiceDao, context);

                return invoices;
            }
        });
    }

    @Override
    public BigDecimal getAccountBalance(final UUID accountId, final InternalTenantContext context) {

        return invoiceSqlDao.inTransaction(new Transaction<BigDecimal, InvoiceSqlDao>() {
            @Override
            public BigDecimal inTransaction(final InvoiceSqlDao transactional, final TransactionStatus status) throws Exception {
                BigDecimal cba = BigDecimal.ZERO;

                BigDecimal accountBalance = BigDecimal.ZERO;
                final List<Invoice> invoices = getAllInvoicesByAccountFromTransaction(accountId, transactional, context);
                for (final Invoice cur : invoices) {
                    accountBalance = accountBalance.add(cur.getBalance());
                    cba = cba.add(cur.getCBAAmount());
                }
                return accountBalance.subtract(cba);
            }
        });
    }

    @Override
    public BigDecimal getAccountCBA(final UUID accountId, final InternalTenantContext context) {
        return invoiceSqlDao.inTransaction(new Transaction<BigDecimal, InvoiceSqlDao>() {
            @Override
            public BigDecimal inTransaction(final InvoiceSqlDao transactional, final TransactionStatus status) throws Exception {
                return getAccountCBAFromTransaction(accountId, transactional, context);
            }
        });
    }

    @Override
    public void notifyOfPayment(final InvoicePayment invoicePayment, final InternalCallContext context) {
        invoicePaymentSqlDao.inTransaction(new Transaction<Void, InvoicePaymentSqlDao>() {
            @Override
            public Void inTransaction(final InvoicePaymentSqlDao transactional, final TransactionStatus status) throws Exception {
                transactional.notifyOfPayment(invoicePayment, context);

                final String invoicePaymentId = invoicePayment.getId().toString();
                final Long recordId = transactional.getRecordId(invoicePaymentId, context);
                final EntityAudit audit = new EntityAudit(TableName.INVOICE_PAYMENTS, recordId, ChangeType.INSERT);
                transactional.insertAuditFromTransaction(audit, context);

                return null;
            }
        });
    }

    @Override
    public List<Invoice> getUnpaidInvoicesByAccountId(final UUID accountId, @Nullable final LocalDate upToDate, final InternalTenantContext context) {
        return invoiceSqlDao.inTransaction(new Transaction<List<Invoice>, InvoiceSqlDao>() {
            @Override
            public List<Invoice> inTransaction(final InvoiceSqlDao invoiceDao, final TransactionStatus status) throws Exception {

                final List<Invoice> invoices = getAllInvoicesByAccountFromTransaction(accountId, invoiceDao, context);
                final Collection<Invoice> unpaidInvoices = Collections2.filter(invoices, new Predicate<Invoice>() {
                    @Override
                    public boolean apply(final Invoice in) {
                        return (in.getBalance().compareTo(BigDecimal.ZERO) >= 1) && (upToDate == null || !in.getTargetDate().isAfter(upToDate));
                    }
                });
                return new ArrayList<Invoice>(unpaidInvoices);
            }
        });
    }

    @Override
    public UUID getInvoiceIdByPaymentId(final UUID paymentId, final InternalTenantContext context) {
        return invoiceSqlDao.getInvoiceIdByPaymentId(paymentId.toString(), context);
    }

    @Override
    public List<InvoicePayment> getInvoicePayments(final UUID paymentId, final InternalTenantContext context) {
        return invoicePaymentSqlDao.getInvoicePayments(paymentId.toString(), context);
    }

    @Override
<<<<<<< HEAD
    public void setWrittenOff(final UUID invoiceId, final InternalCallContext context) throws TagApiException {

        tagInternalApi.addTag(invoiceId, ObjectType.INVOICE, ControlTagType.WRITTEN_OFF.getId(), context);

        invoiceSqlDao.inTransaction(new Transaction<Void, InvoiceSqlDao>() {
            @Override
            public Void inTransaction(final InvoiceSqlDao transactional, final TransactionStatus status) throws Exception {


                final Invoice invoice = transactional.getById(invoiceId.toString(), context);
                notifyBusOfInvoiceAdjustment(transactional, invoiceId, invoice.getAccountId(), context.getUserToken());

                return null;
            }
        });
    }

    @Override
    public void removeWrittenOff(final UUID invoiceId, final InternalCallContext context) throws TagApiException {

        // Note: the tagInternalApi is audited
        tagInternalApi.removeTag(invoiceId, ObjectType.INVOICE, ControlTagType.WRITTEN_OFF.getId(), context);


        invoiceSqlDao.inTransaction(new Transaction<Void, InvoiceSqlDao>() {
            @Override
            public Void inTransaction(final InvoiceSqlDao transactional, final TransactionStatus status) throws Exception {

                final Invoice invoice = transactional.getById(invoiceId.toString(), context);
                notifyBusOfInvoiceAdjustment(transactional, invoiceId, invoice.getAccountId(), context.getUserToken());

                return null;
            }
        });
    }

    @Override
=======
>>>>>>> 12806d94
    public InvoicePayment createRefund(final UUID paymentId, final BigDecimal requestedRefundAmount, final boolean isInvoiceAdjusted,
                                       final Map<UUID, BigDecimal> invoiceItemIdsWithNullAmounts, final UUID paymentCookieId,
                                       final InternalCallContext context)
            throws InvoiceApiException {
        final boolean isInvoiceItemAdjusted = isInvoiceAdjusted && invoiceItemIdsWithNullAmounts.size() > 0;

        return invoicePaymentSqlDao.inTransaction(new Transaction<InvoicePayment, InvoicePaymentSqlDao>() {
            @Override
            public InvoicePayment inTransaction(final InvoicePaymentSqlDao transactional, final TransactionStatus status) throws Exception {
                final List<EntityAudit> audits = new ArrayList<EntityAudit>();

                final InvoiceSqlDao transInvoiceDao = transactional.become(InvoiceSqlDao.class);

                final InvoicePayment payment = transactional.getByPaymentId(paymentId.toString(), context);
                if (payment == null) {
                    throw new InvoiceApiException(ErrorCode.INVOICE_PAYMENT_BY_ATTEMPT_NOT_FOUND, paymentId);
                }

                // Retrieve the amounts to adjust, if needed
                final Map<UUID, BigDecimal> invoiceItemIdsWithAmounts = computeItemAdjustments(payment.getInvoiceId().toString(),
                                                                                               transInvoiceDao,
                                                                                               invoiceItemIdsWithNullAmounts,
                                                                                               context);

                // Compute the actual amount to refund
                final BigDecimal requestedPositiveAmount = computePositiveRefundAmount(payment, requestedRefundAmount, invoiceItemIdsWithAmounts);

                // Before we go further, check if that refund already got inserted -- the payment system keeps a state machine
                // and so this call may be called several time for the same  paymentCookieId (which is really the refundId)
                final InvoicePayment existingRefund = transactional.getPaymentsForCookieId(paymentCookieId.toString(), context);
                if (existingRefund != null) {
                    return existingRefund;
                }

                final InvoicePayment refund = new DefaultInvoicePayment(UUID.randomUUID(), InvoicePaymentType.REFUND, paymentId,
                        payment.getInvoiceId(), context.getCreatedDate(), requestedPositiveAmount.negate(),
                        payment.getCurrency(), paymentCookieId, payment.getId());
                transactional.create(refund, context);
                final Long refundRecordId = transactional.getRecordId(refund.getId().toString(), context);
                audits.add(new EntityAudit(TableName.REFUNDS, refundRecordId, ChangeType.INSERT));

                // Retrieve invoice after the Refund
                final Invoice invoice = transInvoiceDao.getById(payment.getInvoiceId().toString(), context);
                if (invoice != null) {
                    populateChildren(invoice, transInvoiceDao, context);
                } else {
                    throw new IllegalStateException("Invoice shouldn't be null for payment " + payment.getId());
                }

                final BigDecimal invoiceBalanceAfterRefund = invoice.getBalance();
                final InvoiceItemSqlDao transInvoiceItemDao = transInvoiceDao.become(InvoiceItemSqlDao.class);

                // At this point, we created the refund which made the invoice balance positive and applied any existing
                // available CBA to that invoice.
                // We now need to adjust the invoice and/or invoice items if needed and specified.
                if (isInvoiceAdjusted && !isInvoiceItemAdjusted) {
                    // Invoice adjustment
                    final BigDecimal maxBalanceToAdjust = (invoiceBalanceAfterRefund.compareTo(BigDecimal.ZERO) <= 0) ? BigDecimal.ZERO : invoiceBalanceAfterRefund;
                    final BigDecimal requestedPositiveAmountToAdjust = requestedPositiveAmount.compareTo(maxBalanceToAdjust) > 0 ? maxBalanceToAdjust : requestedPositiveAmount;
                    if (requestedPositiveAmountToAdjust.compareTo(BigDecimal.ZERO) > 0) {
                        final InvoiceItem adjItem = new RefundAdjInvoiceItem(invoice.getId(), invoice.getAccountId(), context.getCreatedDate().toLocalDate(), requestedPositiveAmountToAdjust.negate(), invoice.getCurrency());
                        transInvoiceItemDao.create(adjItem, context);
                        final Long adjItemRecordId = transInvoiceItemDao.getRecordId(adjItem.getId().toString(), context);
                        audits.add(new EntityAudit(TableName.INVOICE_ITEMS, adjItemRecordId, ChangeType.INSERT));
                    }
                } else if (isInvoiceAdjusted) {
                    // Invoice item adjustment
                    for (final UUID invoiceItemId : invoiceItemIdsWithAmounts.keySet()) {
                        final BigDecimal adjAmount = invoiceItemIdsWithAmounts.get(invoiceItemId);
                        final InvoiceItem item = createAdjustmentItem(transInvoiceDao, invoice.getId(), invoiceItemId, adjAmount,
                                                                      invoice.getCurrency(), context.getCreatedDate().toLocalDate(),
                                                                      context);
                        transInvoiceItemDao.create(item, context);
                        final Long itemRecordId = transInvoiceItemDao.getRecordId(item.getId().toString(), context);
                        audits.add(new EntityAudit(TableName.INVOICE_ITEMS, itemRecordId, ChangeType.INSERT));
                    }
                }

                // Notify the bus since the balance of the invoice changed
                notifyBusOfInvoiceAdjustment(transactional, invoice.getId(), invoice.getAccountId(), context.getUserToken());

                // Save audit logs
                transactional.insertAuditFromTransaction(audits, context);

                return refund;
            }
        });
    }

    /**
     * Find amounts to adjust for individual items, if not specified.
     * The user gives us a list of items to adjust associated with a given amount (how much to refund per invoice item).
     * In case of full adjustments, the amount can be null: in this case, we retrieve the original amount for the invoice
     * item.
     *
     * @param invoiceId                     original invoice id
     * @param transInvoiceDao               the transactional InvoiceSqlDao
     * @param invoiceItemIdsWithNullAmounts the original mapping between invoice item ids and amount to refund (contains null)
     * @param context                       the tenant context
     * @return the final mapping between invoice item ids and amount to refund
     * @throws InvoiceApiException
     */
    private Map<UUID, BigDecimal> computeItemAdjustments(final String invoiceId,
                                                         final InvoiceSqlDao transInvoiceDao,
                                                         final Map<UUID, BigDecimal> invoiceItemIdsWithNullAmounts,
                                                         final InternalTenantContext context) throws InvoiceApiException {
        // Populate the missing amounts for individual items, if needed
        final Builder<UUID, BigDecimal> invoiceItemIdsWithAmountsBuilder = new Builder<UUID, BigDecimal>();
        if (invoiceItemIdsWithNullAmounts.size() == 0) {
            return invoiceItemIdsWithAmountsBuilder.build();
        }

        // Retrieve invoice before the Refund
        final Invoice invoice = transInvoiceDao.getById(invoiceId, context);
        if (invoice != null) {
            populateChildren(invoice, transInvoiceDao, context);
        } else {
            throw new IllegalStateException("Invoice shouldn't be null for id " + invoiceId);
        }

        for (final UUID invoiceItemId : invoiceItemIdsWithNullAmounts.keySet()) {
            final BigDecimal adjAmount = Objects.firstNonNull(invoiceItemIdsWithNullAmounts.get(invoiceItemId),
                    getInvoiceItemAmountForId(invoice, invoiceItemId));
            final BigDecimal adjAmountRemainingAfterRepair = computeItemAdjustmentAmount(invoiceItemId, adjAmount, invoice.getInvoiceItems());
            if (adjAmountRemainingAfterRepair.compareTo(BigDecimal.ZERO) > 0) {
                invoiceItemIdsWithAmountsBuilder.put(invoiceItemId,  adjAmountRemainingAfterRepair);
            }
        }

        return invoiceItemIdsWithAmountsBuilder.build();
    }

    /**
     *
     * @param invoiceItem                          item we are adjusting
     * @param requestedPositiveAmountToAdjust      amount we are adjusting for that item
     * @param invoiceItems                         list of all invoice items on this invoice
     * @return                                     the amount we should really adjust based on whether or not the item got repaired
     */
    private BigDecimal computeItemAdjustmentAmount(final UUID invoiceItem, final BigDecimal requestedPositiveAmountToAdjust, final List<InvoiceItem> invoiceItems) {

        BigDecimal positiveRepairedAmount = BigDecimal.ZERO;

        final Collection<InvoiceItem> repairedItems = Collections2.filter(invoiceItems, new Predicate<InvoiceItem>() {
            @Override
            public boolean apply(@Nullable InvoiceItem input) {
                return (input.getInvoiceItemType() == InvoiceItemType.REPAIR_ADJ && input.getLinkedItemId().equals(invoiceItem));
            }
        });
        for (InvoiceItem cur : repairedItems) {
            // Repair item are negative so we negate to make it positive
            positiveRepairedAmount = positiveRepairedAmount.add(cur.getAmount().negate());
        }
        return (positiveRepairedAmount.compareTo(requestedPositiveAmountToAdjust) >= 0) ? BigDecimal.ZERO : requestedPositiveAmountToAdjust.subtract(positiveRepairedAmount);
    }


    private BigDecimal getInvoiceItemAmountForId(final Invoice invoice, final UUID invoiceItemId) throws InvoiceApiException {
        for (final InvoiceItem invoiceItem : invoice.getInvoiceItems()) {
            if (invoiceItem.getId().equals(invoiceItemId)) {
                return invoiceItem.getAmount();
            }
        }

        throw new InvoiceApiException(ErrorCode.INVOICE_ITEM_NOT_FOUND, invoiceItemId);
    }

    @VisibleForTesting
    BigDecimal computePositiveRefundAmount(final InvoicePayment payment, final BigDecimal requestedAmount, final Map<UUID, BigDecimal> invoiceItemIdsWithAmounts) throws InvoiceApiException {
        final BigDecimal maxRefundAmount = payment.getAmount() == null ? BigDecimal.ZERO : payment.getAmount();
        final BigDecimal requestedPositiveAmount = requestedAmount == null ? maxRefundAmount : requestedAmount;
        // This check is good but not enough, we need to also take into account previous refunds
        // (But that should have been checked in the payment call already)
        if (requestedPositiveAmount.compareTo(maxRefundAmount) > 0) {
            throw new InvoiceApiException(ErrorCode.REFUND_AMOUNT_TOO_HIGH, requestedPositiveAmount, maxRefundAmount);
        }

        // Verify if the requested amount matches the invoice items to adjust, if specified
        BigDecimal amountFromItems = BigDecimal.ZERO;
        for (final BigDecimal itemAmount : invoiceItemIdsWithAmounts.values()) {
            amountFromItems = amountFromItems.add(itemAmount);
        }

        // Sanity check: if some items were specified, then the sum should be equal to specified refund amount, if specified
        if (amountFromItems.compareTo(BigDecimal.ZERO) != 0 && requestedPositiveAmount.compareTo(amountFromItems) != 0) {
            throw new InvoiceApiException(ErrorCode.REFUND_AMOUNT_DONT_MATCH_ITEMS_TO_ADJUST, requestedPositiveAmount, amountFromItems);
        }
        return requestedPositiveAmount;
    }

    @Override
    public InvoicePayment postChargeback(final UUID invoicePaymentId, final BigDecimal amount, final InternalCallContext context) throws InvoiceApiException {

        return invoicePaymentSqlDao.inTransaction(new Transaction<InvoicePayment, InvoicePaymentSqlDao>() {
            @Override
            public InvoicePayment inTransaction(final InvoicePaymentSqlDao transactional, final TransactionStatus status) throws Exception {
                final BigDecimal maxChargedBackAmount = getRemainingAmountPaidFromTransaction(invoicePaymentId, transactional, context);
                final BigDecimal requestedChargedBackAmout = (amount == null) ? maxChargedBackAmount : amount;
                if (requestedChargedBackAmout.compareTo(BigDecimal.ZERO) <= 0) {
                    throw new InvoiceApiException(ErrorCode.CHARGE_BACK_AMOUNT_IS_NEGATIVE);
                }
                if (requestedChargedBackAmout.compareTo(maxChargedBackAmount) > 0) {
                    throw new InvoiceApiException(ErrorCode.CHARGE_BACK_AMOUNT_TOO_HIGH, requestedChargedBackAmout, maxChargedBackAmount);
                }

                final InvoicePayment payment = invoicePaymentSqlDao.getById(invoicePaymentId.toString(), context);
                if (payment == null) {
                    throw new InvoiceApiException(ErrorCode.INVOICE_PAYMENT_NOT_FOUND, invoicePaymentId.toString());
                } else {
                    final InvoicePayment chargeBack = new DefaultInvoicePayment(UUID.randomUUID(), InvoicePaymentType.CHARGED_BACK, payment.getPaymentId(),
                            payment.getInvoiceId(), context.getCreatedDate(), requestedChargedBackAmout.negate(), payment.getCurrency(), null, payment.getId());
                    transactional.create(chargeBack, context);

                    // Add audit
                    final Long recordId = transactional.getRecordId(chargeBack.getId().toString(), context);
                    final EntityAudit audit = new EntityAudit(TableName.INVOICE_PAYMENTS, recordId, ChangeType.INSERT);
                    transactional.insertAuditFromTransaction(audit, context);

                    // Notify the bus since the balance of the invoice changed
                    final UUID accountId = transactional.getAccountIdFromInvoicePaymentId(chargeBack.getId().toString(), context);
                    notifyBusOfInvoiceAdjustment(transactional, payment.getInvoiceId(), accountId, context.getUserToken());

                    return chargeBack;
                }
            }
        });
    }

    @Override
    public BigDecimal getRemainingAmountPaid(final UUID invoicePaymentId, final InternalTenantContext context) {
        return getRemainingAmountPaidFromTransaction(invoicePaymentId, invoicePaymentSqlDao, context);
    }

    @Override
    public UUID getAccountIdFromInvoicePaymentId(final UUID invoicePaymentId, final InternalTenantContext context) throws InvoiceApiException {
        final UUID accountId = invoicePaymentSqlDao.getAccountIdFromInvoicePaymentId(invoicePaymentId.toString(), context);
        if (accountId == null) {
            throw new InvoiceApiException(ErrorCode.CHARGE_BACK_COULD_NOT_FIND_ACCOUNT_ID, invoicePaymentId);
        } else {
            return accountId;
        }
    }

    @Override
    public List<InvoicePayment> getChargebacksByAccountId(final UUID accountId, final InternalTenantContext context) {
        return invoicePaymentSqlDao.getChargeBacksByAccountId(accountId.toString(), context);
    }

    @Override
    public List<InvoicePayment> getChargebacksByPaymentId(final UUID paymentId, final InternalTenantContext context) {
        return invoicePaymentSqlDao.getChargebacksByPaymentId(paymentId.toString(), context);
    }

    @Override
    public InvoicePayment getChargebackById(final UUID chargebackId, final InternalTenantContext context) throws InvoiceApiException {
        final InvoicePayment chargeback = invoicePaymentSqlDao.getById(chargebackId.toString(), context);
        if (chargeback == null) {
            throw new InvoiceApiException(ErrorCode.CHARGE_BACK_DOES_NOT_EXIST, chargebackId);
        } else {
            return chargeback;
        }
    }

    @Override
    public InvoiceItem getExternalChargeById(final UUID externalChargeId, final InternalTenantContext context) throws InvoiceApiException {
        return invoiceItemSqlDao.getById(externalChargeId.toString(), context);
    }

    @Override
    public InvoiceItem insertExternalCharge(final UUID accountId, @Nullable final UUID invoiceId, @Nullable final UUID bundleId, final String description,
                                            final BigDecimal amount, final LocalDate effectiveDate, final Currency currency, final InternalCallContext context)
            throws InvoiceApiException {
        return invoiceSqlDao.inTransaction(new Transaction<InvoiceItem, InvoiceSqlDao>() {
            @Override
            public InvoiceItem inTransaction(final InvoiceSqlDao transactional, final TransactionStatus status) throws Exception {
                final List<EntityAudit> audits = new ArrayList<EntityAudit>();

                UUID invoiceIdForExternalCharge = invoiceId;
                // Create an invoice for that external charge if it doesn't exist
                if (invoiceIdForExternalCharge == null) {
                    final Invoice invoiceForExternalCharge = new DefaultInvoice(accountId, effectiveDate, effectiveDate, currency);
                    transactional.create(invoiceForExternalCharge, context);
                    final Long invoiceRecordId = transactional.getRecordId(invoiceForExternalCharge.getId().toString(), context);
                    audits.add(new EntityAudit(TableName.INVOICES, invoiceRecordId, ChangeType.INSERT));

                    invoiceIdForExternalCharge = invoiceForExternalCharge.getId();
                }

                final InvoiceItem externalCharge = new ExternalChargeInvoiceItem(invoiceIdForExternalCharge, accountId,
                        bundleId, description,
                        effectiveDate, amount, currency);

                final InvoiceItemSqlDao transInvoiceItemDao = transactional.become(InvoiceItemSqlDao.class);
                transInvoiceItemDao.create(externalCharge, context);
                final Long invoiceItemRecordId = transInvoiceItemDao.getRecordId(externalCharge.getId().toString(), context);
                audits.add(new EntityAudit(TableName.INVOICE_ITEMS, invoiceItemRecordId, ChangeType.INSERT));

                // At this point, reread the invoice and figure out if we need to consume some of the CBA
                final Invoice invoice = transactional.getById(invoiceIdForExternalCharge.toString(), context);
                if (invoice == null) {
                    throw new InvoiceApiException(ErrorCode.INVOICE_NOT_FOUND, invoiceIdForExternalCharge);
                }
                populateChildren(invoice, transactional, context);

                final BigDecimal accountCbaAvailable = getAccountCBAFromTransaction(invoice.getAccountId(), transactional, context);
                if (accountCbaAvailable.compareTo(BigDecimal.ZERO) > 0 && invoice.getBalance().compareTo(BigDecimal.ZERO) > 0) {
                    final BigDecimal cbaAmountToConsume = accountCbaAvailable.compareTo(invoice.getBalance()) > 0 ? invoice.getBalance().negate() : accountCbaAvailable.negate();
                    final InvoiceItem cbaAdjItem = new CreditBalanceAdjInvoiceItem(invoice.getId(), invoice.getAccountId(), context.getCreatedDate().toLocalDate(), cbaAmountToConsume, invoice.getCurrency());
                    transInvoiceItemDao.create(cbaAdjItem, context);
                    final Long cbaAdjItemRecordId = transInvoiceItemDao.getRecordId(cbaAdjItem.getId().toString(), context);
                    audits.add(new EntityAudit(TableName.INVOICE_ITEMS, cbaAdjItemRecordId, ChangeType.INSERT));
                }

                // Notify the bus since the balance of the invoice changed
                notifyBusOfInvoiceAdjustment(transactional, invoiceId, accountId, context.getUserToken());

                // Save audit logs
                transactional.insertAuditFromTransaction(audits, context);

                return externalCharge;
            }
        });
    }

    @Override
    public InvoiceItem getCreditById(final UUID creditId, final InternalTenantContext context) throws InvoiceApiException {
        return invoiceItemSqlDao.getById(creditId.toString(), context);
    }

    @Override
    public InvoiceItem insertCredit(final UUID accountId, @Nullable final UUID invoiceId, final BigDecimal positiveCreditAmount,
                                    final LocalDate effectiveDate, final Currency currency, final InternalCallContext context) {
        return invoiceSqlDao.inTransaction(new Transaction<InvoiceItem, InvoiceSqlDao>() {
            @Override
            public InvoiceItem inTransaction(final InvoiceSqlDao transactional, final TransactionStatus status) throws Exception {
                final List<EntityAudit> audits = new ArrayList<EntityAudit>();

                UUID invoiceIdForCredit = invoiceId;
                // Create an invoice for that credit if it doesn't exist
                if (invoiceIdForCredit == null) {
                    final Invoice invoiceForCredit = new DefaultInvoice(accountId, effectiveDate, effectiveDate, currency);
                    transactional.create(invoiceForCredit, context);
                    final Long invoiceForCreditRecordId = transactional.getRecordId(invoiceForCredit.getId().toString(), context);
                    audits.add(new EntityAudit(TableName.INVOICES, invoiceForCreditRecordId, ChangeType.INSERT));

                    invoiceIdForCredit = invoiceForCredit.getId();
                }

                // Note! The amount is negated here!
                final InvoiceItem credit = new CreditAdjInvoiceItem(invoiceIdForCredit, accountId, effectiveDate, positiveCreditAmount.negate(), currency);
                insertItemAndAddCBAIfNeeded(transactional, credit, audits, context);

                // Notify the bus since the balance of the invoice changed
                notifyBusOfInvoiceAdjustment(transactional, invoiceId, accountId, context.getUserToken());

                // Save audit logs
                transactional.insertAuditFromTransaction(audits, context);

                return credit;
            }
        });
    }

    @Override
    public InvoiceItem insertInvoiceItemAdjustment(final UUID accountId, final UUID invoiceId, final UUID invoiceItemId,
                                                   final LocalDate effectiveDate, @Nullable final BigDecimal positiveAdjAmount,
                                                   @Nullable final Currency currency, final InternalCallContext context) {
        return invoiceSqlDao.inTransaction(new Transaction<InvoiceItem, InvoiceSqlDao>() {
            @Override
            public InvoiceItem inTransaction(final InvoiceSqlDao transactional, final TransactionStatus status) throws Exception {
                final List<EntityAudit> audits = new ArrayList<EntityAudit>();
                final InvoiceItem invoiceItemAdjustment = createAdjustmentItem(transactional, invoiceId, invoiceItemId, positiveAdjAmount,
                                                                               currency, effectiveDate, context);
                insertItemAndAddCBAIfNeeded(transactional, invoiceItemAdjustment, audits, context);
                notifyBusOfInvoiceAdjustment(transactional, invoiceId, accountId, context.getUserToken());

                // Save audit logs
                transactional.insertAuditFromTransaction(audits, context);

                return invoiceItemAdjustment;
            }
        });
    }

    @Override
    public void deleteCBA(final UUID accountId, final UUID invoiceId, final UUID invoiceItemId, final InternalCallContext context) throws InvoiceApiException {
        invoiceSqlDao.inTransaction(new Transaction<Void, InvoiceSqlDao>() {
            @Override
            public Void inTransaction(final InvoiceSqlDao transactional, final TransactionStatus status) throws Exception {
                final List<EntityAudit> audits = new ArrayList<EntityAudit>();

                // Retrieve the invoice and make sure it belongs to the right account
                final Invoice invoice = transactional.getById(invoiceId.toString(), context);
                if (invoice == null || !invoice.getAccountId().equals(accountId)) {
                    throw new InvoiceApiException(ErrorCode.INVOICE_NOT_FOUND, invoiceId);
                }

                // Retrieve the invoice item and make sure it belongs to the right invoice
                final InvoiceItemSqlDao invoiceItemSqlDao = transactional.become(InvoiceItemSqlDao.class);
                final InvoiceItem cbaItem = invoiceItemSqlDao.getById(invoiceItemId.toString(), context);
                if (cbaItem == null || !cbaItem.getInvoiceId().equals(invoice.getId())) {
                    throw new InvoiceApiException(ErrorCode.INVOICE_ITEM_NOT_FOUND, invoiceItemId);
                }

                // First, adjust the same invoice with the CBA amount to "delete"
                final InvoiceItem cbaAdjItem = new CreditBalanceAdjInvoiceItem(invoice.getId(), invoice.getAccountId(), context.getCreatedDate().toLocalDate(),
                        cbaItem.getId(), cbaItem.getAmount().negate(), cbaItem.getCurrency());
                invoiceItemSqlDao.create(cbaAdjItem, context);
                final Long cbaAdjItemRecordId = invoiceItemSqlDao.getRecordId(cbaAdjItem.getId().toString(), context);
                audits.add(new EntityAudit(TableName.INVOICE_ITEMS, cbaAdjItemRecordId, ChangeType.INSERT));

                // Verify the final invoice balance is not negative
                populateChildren(invoice, transactional, context);
                if (invoice.getBalance().compareTo(BigDecimal.ZERO) < 0) {
                    throw new InvoiceApiException(ErrorCode.INVOICE_WOULD_BE_NEGATIVE);
                }

                // If there is more account credit than CBA we adjusted, we're done.
                // Otherwise, we need to find further invoices on which this credit was consumed
                final BigDecimal accountCBA = getAccountCBAFromTransaction(accountId, invoiceSqlDao, context);
                if (accountCBA.compareTo(BigDecimal.ZERO) < 0) {
                    if (accountCBA.compareTo(cbaItem.getAmount().negate()) < 0) {
                        throw new IllegalStateException("The account balance can't be lower than the amount adjusted");
                    }
                    final List<Invoice> invoicesFollowing = transactional.getInvoicesByAccountAfterDate(accountId.toString(),
                                                                                                        invoice.getInvoiceDate().toDateTimeAtStartOfDay().toDate(),
                                                                                                        context);
                    populateChildren(invoicesFollowing, transactional, context);

                    // The remaining amount to adjust (i.e. the amount of credits used on following invoices)
                    // is the current account CBA balance (minus the sign)
                    BigDecimal positiveRemainderToAdjust = accountCBA.negate();
                    for (final Invoice invoiceFollowing : invoicesFollowing) {
                        if (invoiceFollowing.getId().equals(invoice.getId())) {
                            continue;
                        }

                        // Add a single adjustment per invoice
                        BigDecimal positiveCBAAdjItemAmount = BigDecimal.ZERO;

                        for (final InvoiceItem cbaUsed : invoiceFollowing.getInvoiceItems()) {
                            // Ignore non CBA items or credits (CBA >= 0)
                            if (!InvoiceItemType.CBA_ADJ.equals(cbaUsed.getInvoiceItemType()) ||
                                    cbaUsed.getAmount().compareTo(BigDecimal.ZERO) >= 0) {
                                continue;
                            }

                            final BigDecimal positiveCBAUsedAmount = cbaUsed.getAmount().negate();
                            final BigDecimal positiveNextCBAAdjItemAmount;
                            if (positiveCBAUsedAmount.compareTo(positiveRemainderToAdjust) < 0) {
                                positiveNextCBAAdjItemAmount = positiveCBAUsedAmount;
                                positiveRemainderToAdjust = positiveRemainderToAdjust.subtract(positiveNextCBAAdjItemAmount);
                            } else {
                                positiveNextCBAAdjItemAmount = positiveRemainderToAdjust;
                                positiveRemainderToAdjust = BigDecimal.ZERO;
                            }
                            positiveCBAAdjItemAmount = positiveCBAAdjItemAmount.add(positiveNextCBAAdjItemAmount);

                            if (positiveRemainderToAdjust.compareTo(BigDecimal.ZERO) == 0) {
                                break;
                            }
                        }

                        // Add the adjustment on that invoice
                        final InvoiceItem nextCBAAdjItem = new CreditBalanceAdjInvoiceItem(invoiceFollowing.getId(), invoice.getAccountId(), context.getCreatedDate().toLocalDate(),
                                cbaItem.getId(), positiveCBAAdjItemAmount, cbaItem.getCurrency());
                        invoiceItemSqlDao.create(nextCBAAdjItem, context);
                        final Long nextCBAAdjItemRecordId = invoiceItemSqlDao.getRecordId(nextCBAAdjItem.getId().toString(), context);
                        audits.add(new EntityAudit(TableName.INVOICE_ITEMS, nextCBAAdjItemRecordId, ChangeType.INSERT));

                        if (positiveRemainderToAdjust.compareTo(BigDecimal.ZERO) == 0) {
                            break;
                        }
                    }
                }

                // Save audit logs
                transactional.insertAuditFromTransaction(audits, context);

                return null;
            }
        });
    }

    @Override
    public void test(final InternalTenantContext context) {
        invoiceSqlDao.test(context);
    }

    /**
     * Create an adjustment for a given invoice item. This just creates the object in memory, it doesn't write it to disk.
     *
     * @param invoiceId         the invoice id
     * @param invoiceItemId     the invoice item id to adjust
     * @param effectiveDate     adjustment effective date, in the account timezone
     * @param positiveAdjAmount the amount to adjust. Pass null to adjust the full amount of the original item
     * @param currency          the currency of the amount. Pass null to default to the original currency used
     * @return the adjustment item
     */
    private InvoiceItem createAdjustmentItem(final InvoiceSqlDao transactional, final UUID invoiceId, final UUID invoiceItemId,
                                             final BigDecimal positiveAdjAmount, final Currency currency,
                                             final LocalDate effectiveDate, final InternalTenantContext context) throws InvoiceApiException {
        // First, retrieve the invoice item in question
        final InvoiceItemSqlDao invoiceItemSqlDao = transactional.become(InvoiceItemSqlDao.class);
        final InvoiceItem invoiceItemToBeAdjusted = invoiceItemSqlDao.getById(invoiceItemId.toString(), context);
        if (invoiceItemToBeAdjusted == null) {
            throw new InvoiceApiException(ErrorCode.INVOICE_ITEM_NOT_FOUND, invoiceItemId);
        }

        // Validate the invoice it belongs to
        if (!invoiceItemToBeAdjusted.getInvoiceId().equals(invoiceId)) {
            throw new InvoiceApiException(ErrorCode.INVOICE_INVALID_FOR_INVOICE_ITEM_ADJUSTMENT, invoiceItemId, invoiceId);
        }

        // Retrieve the amount and currency if needed
        final BigDecimal amountToAdjust = Objects.firstNonNull(positiveAdjAmount, invoiceItemToBeAdjusted.getAmount());
        // TODO - should we enforce the currency (and respect the original one) here if the amount passed was null?
        final Currency currencyForAdjustment = Objects.firstNonNull(currency, invoiceItemToBeAdjusted.getCurrency());

        // Finally, create the adjustment
        // Note! The amount is negated here!
        return new ItemAdjInvoiceItem(invoiceItemToBeAdjusted, effectiveDate, amountToAdjust.negate(), currencyForAdjustment);
    }

    /**
     * Create an invoice item and adjust the invoice with a CBA item if the new invoice balance is negative.
     *
     * @param transactional the InvoiceSqlDao
     * @param item          the invoice item to create
     * @param audits        the audits to populate
     * @param context       the call context
     */
    private void insertItemAndAddCBAIfNeeded(final InvoiceSqlDao transactional, final InvoiceItem item,
                                             final List<EntityAudit> audits, final InternalCallContext context) {
        final InvoiceItemSqlDao transInvoiceItemDao = transactional.become(InvoiceItemSqlDao.class);
        transInvoiceItemDao.create(item, context);

        final Long invoiceItemRecordId = transInvoiceItemDao.getRecordId(item.getId().toString(), context);
        audits.add(new EntityAudit(TableName.INVOICE_ITEMS, invoiceItemRecordId, ChangeType.INSERT));

        addCBAIfNeeded(transactional, item.getInvoiceId(), audits, context);
    }

    /**
     * Adjust the invoice with a CBA item if the new invoice balance is negative.
     *
     * @param transactional the InvoiceSqlDao
     * @param invoiceId     the invoice id to adjust
     * @param audits        the audits to populate
     * @param context       the call context
     */
    private void addCBAIfNeeded(final InvoiceSqlDao transactional, final UUID invoiceId,
                                final List<EntityAudit> audits, final InternalCallContext context) {
        final Invoice invoice = transactional.getById(invoiceId.toString(), context);
        if (invoice != null) {
            populateChildren(invoice, transactional, context);
        } else {
            throw new IllegalStateException("Invoice shouldn't be null for this item at this stage " + invoiceId);
        }

        // If invoice balance becomes negative we add some CBA item
        if (invoice.getBalance().compareTo(BigDecimal.ZERO) < 0) {
            final InvoiceItemSqlDao transInvoiceItemDao = transactional.become(InvoiceItemSqlDao.class);
            final InvoiceItem cbaAdjItem = new CreditBalanceAdjInvoiceItem(invoice.getId(), invoice.getAccountId(), context.getCreatedDate().toLocalDate(),
                    invoice.getBalance().negate(), invoice.getCurrency());
            transInvoiceItemDao.create(cbaAdjItem, context);
            final Long cbaAdjItemRecordId = transInvoiceItemDao.getRecordId(cbaAdjItem.getId().toString(), context);
            audits.add(new EntityAudit(TableName.INVOICE_ITEMS, cbaAdjItemRecordId, ChangeType.INSERT));
        }
    }

    private BigDecimal getAccountCBAFromTransaction(final UUID accountId, final InvoiceSqlDao transactional, final InternalTenantContext context) {
        BigDecimal cba = BigDecimal.ZERO;
        final List<Invoice> invoices = getAllInvoicesByAccountFromTransaction(accountId, transactional, context);
        for (final Invoice cur : invoices) {
            cba = cba.add(cur.getCBAAmount());
        }
        return cba;
    }

    private void populateChildren(final Invoice invoice, final InvoiceSqlDao invoiceSqlDao, final InternalTenantContext context) {
        getInvoiceItemsWithinTransaction(invoice, invoiceSqlDao, context);
        getInvoicePaymentsWithinTransaction(invoice, invoiceSqlDao, context);
    }

    private void populateChildren(final List<Invoice> invoices, final InvoiceSqlDao invoiceSqlDao, final InternalTenantContext context) {
        getInvoiceItemsWithinTransaction(invoices, invoiceSqlDao, context);
        getInvoicePaymentsWithinTransaction(invoices, invoiceSqlDao, context);
    }

    private List<Invoice> getAllInvoicesByAccountFromTransaction(final UUID accountId, final InvoiceSqlDao transactional, final InternalTenantContext context) {
        final List<Invoice> invoices = transactional.getAllInvoicesByAccount(accountId.toString(), context);
        populateChildren(invoices, transactional, context);
        return invoices;
    }

    private BigDecimal getRemainingAmountPaidFromTransaction(final UUID invoicePaymentId, final InvoicePaymentSqlDao transactional, final InternalTenantContext context) {
        final BigDecimal amount = transactional.getRemainingAmountPaid(invoicePaymentId.toString(), context);
        return amount == null ? BigDecimal.ZERO : amount;
    }

    private void getInvoiceItemsWithinTransaction(final List<Invoice> invoices, final InvoiceSqlDao invoiceDao, final InternalTenantContext context) {
        for (final Invoice invoice : invoices) {
            getInvoiceItemsWithinTransaction(invoice, invoiceDao, context);
        }
    }

    private void getInvoiceItemsWithinTransaction(final Invoice invoice, final InvoiceSqlDao transactional, final InternalTenantContext context) {
        final String invoiceId = invoice.getId().toString();

        final InvoiceItemSqlDao transInvoiceItemSqlDao = transactional.become(InvoiceItemSqlDao.class);
        final List<InvoiceItem> items = transInvoiceItemSqlDao.getInvoiceItemsByInvoice(invoiceId, context);
        invoice.addInvoiceItems(items);
    }

    private void getInvoicePaymentsWithinTransaction(final List<Invoice> invoices, final InvoiceSqlDao invoiceDao, final InternalTenantContext context) {
        for (final Invoice invoice : invoices) {
            getInvoicePaymentsWithinTransaction(invoice, invoiceDao, context);
        }
    }

    private void getInvoicePaymentsWithinTransaction(final Invoice invoice, final InvoiceSqlDao invoiceSqlDao, final InternalTenantContext context) {
        final InvoicePaymentSqlDao invoicePaymentSqlDao = invoiceSqlDao.become(InvoicePaymentSqlDao.class);
        final String invoiceId = invoice.getId().toString();
        final List<InvoicePayment> invoicePayments = invoicePaymentSqlDao.getPaymentsForInvoice(invoiceId, context);
        invoice.addPayments(invoicePayments);
    }

    private void notifyOfFutureBillingEvents(final InvoiceSqlDao dao, final UUID accountId, final int billCycleDayUTC, final List<InvoiceItem> invoiceItems) {
        UUID subscriptionForNextNotification = null;
        boolean shouldBeNotified = false;
        for (final InvoiceItem item : invoiceItems) {
            if (item.getInvoiceItemType() == InvoiceItemType.RECURRING) {
                final RecurringInvoiceItem recurringInvoiceItem = (RecurringInvoiceItem) item;
                if ((recurringInvoiceItem.getEndDate() != null) &&
                        (recurringInvoiceItem.getAmount() == null ||
                        recurringInvoiceItem.getAmount().compareTo(BigDecimal.ZERO) >= 0)) {
                    subscriptionForNextNotification = recurringInvoiceItem.getSubscriptionId();
                    shouldBeNotified = true;
                    break;
                }
            }
        }

        // We only need to get notified on the BCD. For other invoice events (e.g. phase changes),
        // we'll be notified by entitlement.
        if (shouldBeNotified) {
            // We could be notified at any time during the day at the billCycleDay - use the current time to
            // spread the load.
            final DateTime nextNotificationDateTime = InvoiceDateUtils.calculateBillingCycleDateAfter(clock.getUTCNow(), billCycleDayUTC);
            // NextBillingDatePoster will ignore duplicates
            nextBillingDatePoster.insertNextBillingNotification(dao, accountId, subscriptionForNextNotification, nextNotificationDateTime);
        }
    }

    private void notifyBusOfInvoiceAdjustment(final Transmogrifier transactional, final UUID invoiceId, final UUID accountId, final UUID userToken) {
        try {
            eventBus.postFromTransaction(new DefaultInvoiceAdjustmentEvent(invoiceId, accountId, userToken), transactional);
        } catch (EventBusException e) {
            log.warn("Failed to post adjustment event for invoice " + invoiceId, e);
        }
    }
}<|MERGE_RESOLUTION|>--- conflicted
+++ resolved
@@ -55,11 +55,6 @@
 import com.ning.billing.invoice.model.RefundAdjInvoiceItem;
 import com.ning.billing.invoice.notification.NextBillingDatePoster;
 import com.ning.billing.util.ChangeType;
-<<<<<<< HEAD
-import com.ning.billing.util.api.TagApiException;
-=======
-import com.ning.billing.util.api.TagUserApi;
->>>>>>> 12806d94
 import com.ning.billing.util.bus.Bus;
 import com.ning.billing.util.bus.Bus.EventBusException;
 import com.ning.billing.util.callcontext.InternalCallContext;
@@ -67,11 +62,6 @@
 import com.ning.billing.util.clock.Clock;
 import com.ning.billing.util.dao.EntityAudit;
 import com.ning.billing.util.dao.TableName;
-<<<<<<< HEAD
-import com.ning.billing.util.svcapi.tag.TagInternalApi;
-import com.ning.billing.util.tag.ControlTagType;
-=======
->>>>>>> 12806d94
 
 import com.google.common.annotations.VisibleForTesting;
 import com.google.common.base.Objects;
@@ -86,7 +76,6 @@
 
     private final InvoiceSqlDao invoiceSqlDao;
     private final InvoicePaymentSqlDao invoicePaymentSqlDao;
-    private final TagInternalApi tagInternalApi;
     private final NextBillingDatePoster nextBillingDatePoster;
     private final InvoiceItemSqlDao invoiceItemSqlDao;
     private final Clock clock;
@@ -95,14 +84,12 @@
     @Inject
     public AuditedInvoiceDao(final IDBI dbi,
             final NextBillingDatePoster nextBillingDatePoster,
-            final TagInternalApi tagInternalApi,
             final Clock clock,
             final Bus eventBus) {
         this.invoiceSqlDao = dbi.onDemand(InvoiceSqlDao.class);
         this.invoicePaymentSqlDao = dbi.onDemand(InvoicePaymentSqlDao.class);
         this.invoiceItemSqlDao = dbi.onDemand(InvoiceItemSqlDao.class);
         this.nextBillingDatePoster = nextBillingDatePoster;
-        this.tagInternalApi = tagInternalApi;
         this.clock = clock;
         this.eventBus = eventBus;
     }
@@ -332,46 +319,7 @@
     }
 
     @Override
-<<<<<<< HEAD
-    public void setWrittenOff(final UUID invoiceId, final InternalCallContext context) throws TagApiException {
-
-        tagInternalApi.addTag(invoiceId, ObjectType.INVOICE, ControlTagType.WRITTEN_OFF.getId(), context);
-
-        invoiceSqlDao.inTransaction(new Transaction<Void, InvoiceSqlDao>() {
-            @Override
-            public Void inTransaction(final InvoiceSqlDao transactional, final TransactionStatus status) throws Exception {
-
-
-                final Invoice invoice = transactional.getById(invoiceId.toString(), context);
-                notifyBusOfInvoiceAdjustment(transactional, invoiceId, invoice.getAccountId(), context.getUserToken());
-
-                return null;
-            }
-        });
-    }
-
-    @Override
-    public void removeWrittenOff(final UUID invoiceId, final InternalCallContext context) throws TagApiException {
-
-        // Note: the tagInternalApi is audited
-        tagInternalApi.removeTag(invoiceId, ObjectType.INVOICE, ControlTagType.WRITTEN_OFF.getId(), context);
-
-
-        invoiceSqlDao.inTransaction(new Transaction<Void, InvoiceSqlDao>() {
-            @Override
-            public Void inTransaction(final InvoiceSqlDao transactional, final TransactionStatus status) throws Exception {
-
-                final Invoice invoice = transactional.getById(invoiceId.toString(), context);
-                notifyBusOfInvoiceAdjustment(transactional, invoiceId, invoice.getAccountId(), context.getUserToken());
-
-                return null;
-            }
-        });
-    }
-
-    @Override
-=======
->>>>>>> 12806d94
+
     public InvoicePayment createRefund(final UUID paymentId, final BigDecimal requestedRefundAmount, final boolean isInvoiceAdjusted,
                                        final Map<UUID, BigDecimal> invoiceItemIdsWithNullAmounts, final UUID paymentCookieId,
                                        final InternalCallContext context)
