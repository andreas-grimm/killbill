/*
 * Copyright 2014-2018 Groupon, Inc
 * Copyright 2014-2018 The Billing Project, LLC
 *
 * The Billing Project licenses this file to you under the Apache License, version 2.0
 * (the "License"); you may not use this file except in compliance with the
 * License.  You may obtain a copy of the License at:
 *
 *    http://www.apache.org/licenses/LICENSE-2.0
 *
 * Unless required by applicable law or agreed to in writing, software
 * distributed under the License is distributed on an "AS IS" BASIS, WITHOUT
 * WARRANTIES OR CONDITIONS OF ANY KIND, either express or implied.  See the
 * License for the specific language governing permissions and limitations
 * under the License.
 */

package org.killbill.billing.invoice.usage;

import java.math.BigDecimal;
import java.util.HashSet;
import java.util.List;
import java.util.Set;
import java.util.UUID;

import org.joda.time.DateTime;
import org.joda.time.LocalDate;
import org.killbill.billing.ErrorCode;
import org.killbill.billing.callcontext.InternalTenantContext;
import org.killbill.billing.catalog.api.CatalogApiException;
import org.killbill.billing.catalog.api.Limit;
import org.killbill.billing.catalog.api.Tier;
import org.killbill.billing.catalog.api.Usage;
import org.killbill.billing.invoice.api.InvoiceApiException;
import org.killbill.billing.invoice.api.InvoiceItem;
import org.killbill.billing.invoice.generator.InvoiceWithMetadata.TrackingRecordId;
import org.killbill.billing.invoice.model.UsageInvoiceItem;
import org.killbill.billing.invoice.usage.details.UsageCapacityInArrearAggregate;
import org.killbill.billing.invoice.usage.details.UsageInArrearAggregate;
import org.killbill.billing.invoice.usage.details.UsageInArrearTierUnitDetail;
import org.killbill.billing.usage.api.RawUsageRecord;
import org.killbill.billing.usage.api.RolledUpUnit;
import org.killbill.billing.util.config.definition.InvoiceConfig;
import org.killbill.billing.util.config.definition.InvoiceConfig.UsageDetailMode;

import com.google.common.annotations.VisibleForTesting;
import com.google.common.base.Joiner;
import com.google.common.base.Preconditions;
import com.google.common.collect.Lists;

import static org.killbill.billing.invoice.usage.UsageUtils.getCapacityInArrearTier;

public class ContiguousIntervalCapacityUsageInArrear extends ContiguousIntervalUsageInArrear {

    private static final Joiner joiner = Joiner.on(", ");

    public ContiguousIntervalCapacityUsageInArrear(final Usage usage,
                                                   final UUID accountId,
                                                   final UUID invoiceId,
                                                   final List<RawUsageRecord> rawSubscriptionUsage,
                                                   final Set<TrackingRecordId> existingTrackingId,
                                                   final LocalDate targetDate,
                                                   final LocalDate rawUsageStartDate,
                                                   final UsageDetailMode usageDetailMode,
                                                   final InvoiceConfig invoiceConfig,
                                                   final boolean isDryRun,
                                                   final InternalTenantContext internalTenantContext) {
        super(usage, accountId, invoiceId, rawSubscriptionUsage, existingTrackingId, targetDate, rawUsageStartDate, usageDetailMode, invoiceConfig, isDryRun, internalTenantContext);
    }

    @Override
    protected void populateResults(final LocalDate startDate, final LocalDate endDate, final DateTime catalogEffectiveDate, final BigDecimal billedUsage, final BigDecimal toBeBilledUsage, final UsageInArrearAggregate toBeBilledUsageDetails, final boolean areAllBilledItemsWithDetails, final boolean isPeriodPreviouslyBilled, final List<InvoiceItem> result) throws InvoiceApiException {
        // Compute final amount by subtracting  amount that was already billed.
        final BigDecimal amountToBill = toBeBilledUsage.subtract(billedUsage);

        if (amountToBill.compareTo(BigDecimal.ZERO) < 0) {
            if (isDryRun) {
                return;
            } else {
                throw new InvoiceApiException(ErrorCode.UNEXPECTED_ERROR,
                                              String.format("ILLEGAL INVOICING STATE: Usage period start='%s', end='%s', amountToBill='%s', (previously billed amount='%s', new proposed amount='%s')",
                                                            startDate, endDate, amountToBill, billedUsage, toBeBilledUsage));
            }
        } else /* amountToBill.compareTo(BigDecimal.ZERO) >= 0 */ {
            if (!isPeriodPreviouslyBilled || amountToBill.compareTo(BigDecimal.ZERO) > 0) {
                final String itemDetails = areAllBilledItemsWithDetails ? toJson(toBeBilledUsageDetails) : null;
                final InvoiceItem item = new UsageInvoiceItem(invoiceId, accountId, getBundleId(), getSubscriptionId(), getProductName(), getPlanName(),
                                                              getPhaseName(), usage.getName(), catalogEffectiveDate, startDate, endDate, amountToBill, null, getCurrency(), null, itemDetails);
                result.add(item);
            }
        }
    }

    @Override
    protected UsageInArrearAggregate getToBeBilledUsageDetails(final LocalDate startDate, final LocalDate endDate, final List<RolledUpUnit> rolledUpUnits, final Iterable<InvoiceItem> billedItems, final boolean areAllBilledItemsWithDetails) throws CatalogApiException {
        return computeToBeBilledCapacityInArrear(rolledUpUnits);
    }

    private Limit getTierLimit(final Tier tier, final String unitType) {
        for (final Limit cur : tier.getLimits()) {
            if (cur.getUnit().getName().equals(unitType)) {
                return cur;
            }
        }
        Preconditions.checkState(false, "Could not find unit type " + unitType + " in usage tier ");
        return null;
    }

    @VisibleForTesting
    UsageCapacityInArrearAggregate computeToBeBilledCapacityInArrear(final List<RolledUpUnit> roUnits) throws CatalogApiException {
        Preconditions.checkState(isBuilt.get());

        final List<Tier> tiers = getCapacityInArrearTier(usage);

        final Set<String> perUnitTypeDetailTierLevel = new HashSet<String>();
        int tierNum = 0;
        final List<UsageInArrearTierUnitDetail> toBeBilledDetails = Lists.newLinkedList();
        for (final Tier cur : tiers) {
            tierNum++;
            final BigDecimal curTierPrice = cur.getRecurringPrice().getPrice(getCurrency());

            boolean complies = true;
            boolean allUnitAmountToZero = true;  // Support for $0 Usage item
            for (final RolledUpUnit ro : roUnits) {

                final Limit tierLimit = getTierLimit(cur, ro.getUnitType());
                // We ignore the min and only look at the max Limit as the tiers should be contiguous.
                // Specifying a -1 value for last max tier will make the validation works
                if (tierLimit.getMax() != (double) -1 && ro.getAmount().doubleValue() > tierLimit.getMax()) {
                    complies = false;
                } else {
<<<<<<< HEAD
                    /* FIXME-1469 : API backward compat */
                    // allUnitAmountToZero = ro.getAmount().compareTo(BigDecimal.ZERO) > 0 ? false : allUnitAmountToZero;
                    allUnitAmountToZero = ro.getAmount() <= 0 && allUnitAmountToZero;
=======
                    allUnitAmountToZero = ro.getAmount().compareTo(BigDecimal.ZERO) <= 0 && allUnitAmountToZero;
>>>>>>> e7fee6e3

                    if (!perUnitTypeDetailTierLevel.contains(ro.getUnitType())) {
                        toBeBilledDetails.add(new UsageInArrearTierUnitDetail(tierNum, ro.getUnitType(), curTierPrice, BigDecimal.valueOf(ro.getAmount())) /* FIXME-1469 : API backward compat */);
                        perUnitTypeDetailTierLevel.add(ro.getUnitType());
                    }
                }
            }
            if (complies) {
                return new UsageCapacityInArrearAggregate(toBeBilledDetails, allUnitAmountToZero ? BigDecimal.ZERO : curTierPrice);
            }
        }
        // Probably invalid catalog config
        joiner.join(roUnits);
        Preconditions.checkState(false, "Could not find tier for usage " + usage.getName() + "matching with data = " + joiner.join(roUnits));
        return null;
    }

    @Override
    public String toString() {
        final StringBuilder sb = new StringBuilder("ContiguousIntervalCapacityUsageInArrear{");
        sb.append("transitionTimes=").append(transitionTimes);
        sb.append(", billingEvents=").append(billingEvents);
        sb.append(", rawSubscriptionUsage=").append(rawSubscriptionUsage);
        sb.append(", rawUsageStartDate=").append(rawUsageStartDate);
        sb.append('}');
        return sb.toString();
    }

}<|MERGE_RESOLUTION|>--- conflicted
+++ resolved
@@ -129,16 +129,10 @@
                 if (tierLimit.getMax() != (double) -1 && ro.getAmount().doubleValue() > tierLimit.getMax()) {
                     complies = false;
                 } else {
-<<<<<<< HEAD
-                    /* FIXME-1469 : API backward compat */
-                    // allUnitAmountToZero = ro.getAmount().compareTo(BigDecimal.ZERO) > 0 ? false : allUnitAmountToZero;
-                    allUnitAmountToZero = ro.getAmount() <= 0 && allUnitAmountToZero;
-=======
                     allUnitAmountToZero = ro.getAmount().compareTo(BigDecimal.ZERO) <= 0 && allUnitAmountToZero;
->>>>>>> e7fee6e3
 
                     if (!perUnitTypeDetailTierLevel.contains(ro.getUnitType())) {
-                        toBeBilledDetails.add(new UsageInArrearTierUnitDetail(tierNum, ro.getUnitType(), curTierPrice, BigDecimal.valueOf(ro.getAmount())) /* FIXME-1469 : API backward compat */);
+                        toBeBilledDetails.add(new UsageInArrearTierUnitDetail(tierNum, ro.getUnitType(), curTierPrice, ro.getAmount()));
                         perUnitTypeDetailTierLevel.add(ro.getUnitType());
                     }
                 }
