--- conflicted
+++ resolved
@@ -300,11 +300,6 @@
     }
 
     @Override
-<<<<<<< HEAD
-    public void setFutureAccountNotificationsForEmptyInvoice(final UUID accountId,
-                                                             final FutureAccountNotifications callbackDateTimePerSubscriptions,
-                                                             final InternalCallContext context) {
-=======
     public InvoiceStatus getInvoiceStatus(final UUID invoiceId, final InternalTenantContext context) throws InvoiceApiException {
         return transactionalSqlDao.execute(true, InvoiceApiException.class, new EntitySqlDaoTransactionWrapper<InvoiceStatus>() {
             @Override
@@ -321,10 +316,9 @@
     }
 
     @Override
-    public void rescheduleInvoiceNotification(final UUID accountId, final DateTime nextRescheduleDt, final InternalCallContext context) {
-        transactionalSqlDao.execute(false, new EntitySqlDaoTransactionWrapper<Void>() {
->>>>>>> 7735640c
-
+    public void setFutureAccountNotificationsForEmptyInvoice(final UUID accountId,
+                                                             final FutureAccountNotifications callbackDateTimePerSubscriptions,
+                                                             final InternalCallContext context) {
         transactionalSqlDao.execute(false, entitySqlDaoWrapperFactory -> {
             notifyOfFutureBillingEvents(entitySqlDaoWrapperFactory, accountId, callbackDateTimePerSubscriptions, context);
             return null;
