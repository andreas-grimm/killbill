/*
 * Copyright 2014-2018 Groupon, Inc
 * Copyright 2014-2018 The Billing Project, LLC
 *
 * The Billing Project licenses this file to you under the Apache License, version 2.0
 * (the "License"); you may not use this file except in compliance with the
 * License.  You may obtain a copy of the License at:
 *
 *    http://www.apache.org/licenses/LICENSE-2.0
 *
 * Unless required by applicable law or agreed to in writing, software
 * distributed under the License is distributed on an "AS IS" BASIS, WITHOUT
 * WARRANTIES OR CONDITIONS OF ANY KIND, either express or implied.  See the
 * License for the specific language governing permissions and limitations
 * under the License.
 */

package org.killbill.billing.invoice;

import java.math.BigDecimal;
import java.util.ArrayList;
import java.util.Collection;
import java.util.HashMap;
import java.util.LinkedHashMap;
import java.util.LinkedList;
import java.util.List;
import java.util.Map;
import java.util.Map.Entry;
import java.util.Set;
import java.util.UUID;

import javax.annotation.Nullable;
import javax.inject.Inject;

import org.joda.time.DateTime;
import org.joda.time.LocalDate;
import org.killbill.billing.ErrorCode;
import org.killbill.billing.callcontext.InternalTenantContext;
import org.killbill.billing.invoice.api.DefaultInvoiceContext;
import org.killbill.billing.invoice.api.Invoice;
import org.killbill.billing.invoice.api.InvoiceApiException;
import org.killbill.billing.invoice.api.InvoiceItem;
import org.killbill.billing.invoice.api.InvoiceItemType;
import org.killbill.billing.invoice.model.DefaultInvoice;
import org.killbill.billing.invoice.model.ExternalChargeInvoiceItem;
import org.killbill.billing.invoice.model.FixedPriceInvoiceItem;
import org.killbill.billing.invoice.model.InvoiceItemCatalogBase;
import org.killbill.billing.invoice.model.RecurringInvoiceItem;
import org.killbill.billing.invoice.model.TaxInvoiceItem;
import org.killbill.billing.invoice.model.UsageInvoiceItem;
import org.killbill.billing.invoice.plugin.api.InvoiceContext;
import org.killbill.billing.invoice.plugin.api.InvoicePluginApi;
import org.killbill.billing.invoice.plugin.api.PriorInvoiceResult;
import org.killbill.billing.osgi.api.OSGIServiceRegistration;
import org.killbill.billing.payment.api.PluginProperty;
import org.killbill.billing.util.UUIDs;
import org.killbill.billing.util.callcontext.CallContext;
import org.killbill.billing.util.config.definition.InvoiceConfig;
import org.slf4j.Logger;
import org.slf4j.LoggerFactory;

import com.google.common.annotations.VisibleForTesting;
import com.google.common.base.MoreObjects;
import com.google.common.base.Predicate;
import com.google.common.collect.ImmutableList;
import com.google.common.collect.Iterables;

public class InvoicePluginDispatcher {

    private static final Logger log = LoggerFactory.getLogger(InvoicePluginDispatcher.class);

    public static final Collection<InvoiceItemType> ALLOWED_INVOICE_ITEM_TYPES = ImmutableList.<InvoiceItemType>of(InvoiceItemType.EXTERNAL_CHARGE,
                                                                                                                   InvoiceItemType.ITEM_ADJ,
                                                                                                                   InvoiceItemType.CREDIT_ADJ,
                                                                                                                   InvoiceItemType.TAX);

    private final OSGIServiceRegistration<InvoicePluginApi> pluginRegistry;
    private final InvoiceConfig invoiceConfig;

    @Inject
    public InvoicePluginDispatcher(final OSGIServiceRegistration<InvoicePluginApi> pluginRegistry,
                                   final InvoiceConfig invoiceConfig) {
        this.pluginRegistry = pluginRegistry;
        this.invoiceConfig = invoiceConfig;
    }

    public DateTime priorCall(final LocalDate targetDate,
                              final List<Invoice> existingInvoices,
                              final boolean isDryRun,
                              final boolean isRescheduled,
                              final CallContext callContext,
                              // The pluginProperties list passed to plugins is mutable by the plugins
                              @SuppressWarnings("TypeMayBeWeakened") final LinkedList<PluginProperty> properties,
                              final InternalTenantContext internalTenantContext) throws InvoiceApiException {
        log.debug("Invoking invoice plugins priorCall: targetDate='{}', isDryRun='{}', isRescheduled='{}'", targetDate, isDryRun, isRescheduled);
        final Map<String, InvoicePluginApi> invoicePlugins = getInvoicePlugins(internalTenantContext);
        if (invoicePlugins.isEmpty()) {
            return null;
        }

        DateTime earliestRescheduleDate = null;
        final InvoiceContext invoiceContext = new DefaultInvoiceContext(targetDate, null, existingInvoices, isDryRun, isRescheduled, callContext);
        for (final Entry<String, InvoicePluginApi> entry : invoicePlugins.entrySet()) {
            final String invoicePluginName = entry.getKey();
            final PriorInvoiceResult priorInvoiceResult = entry.getValue().priorCall(invoiceContext, properties);
            log.debug("Invoice plugin {} returned priorInvoiceResult='{}'", invoicePluginName, priorInvoiceResult);
            if (priorInvoiceResult == null) {
                // Naughty plugin...
                continue;
            }

            if (priorInvoiceResult.getRescheduleDate() != null &&
                (earliestRescheduleDate == null || earliestRescheduleDate.compareTo(priorInvoiceResult.getRescheduleDate()) > 0)) {
                earliestRescheduleDate = priorInvoiceResult.getRescheduleDate();
                log.info("Invoice plugin {} rescheduled invoice generation to {} for targetDate {}", invoicePluginName, earliestRescheduleDate, targetDate);
            }

            if (priorInvoiceResult.isAborted()) {
                log.info("Invoice plugin {} aborted invoice generation for targetDate {}", invoicePluginName, targetDate);
                throw new InvoiceApiException(ErrorCode.INVOICE_PLUGIN_API_ABORTED, invoicePluginName);
            }
        }

        return earliestRescheduleDate;
    }

    public void onSuccessCall(final LocalDate targetDate,
                              @Nullable final DefaultInvoice invoice,
                              final List<Invoice> existingInvoices,
                              final boolean isDryRun,
                              final boolean isRescheduled,
                              final CallContext callContext,
                              final LinkedList<PluginProperty> properties,
                              final InternalTenantContext internalTenantContext) {
        log.debug("Invoking invoice plugins onSuccessCall: targetDate='{}', isDryRun='{}', isRescheduled='{}', invoice='{}'", targetDate, isDryRun, isRescheduled, invoice);
        onCompletionCall(true, targetDate, invoice, existingInvoices, isDryRun, isRescheduled, callContext, properties, internalTenantContext);
    }

    public void onFailureCall(final LocalDate targetDate,
                              @Nullable final DefaultInvoice invoice,
                              final List<Invoice> existingInvoices,
                              final boolean isDryRun,
                              final boolean isRescheduled,
                              final CallContext callContext,
                              final LinkedList<PluginProperty> properties,
                              final InternalTenantContext internalTenantContext) {
        log.debug("Invoking invoice plugins onFailureCall: targetDate='{}', isDryRun='{}', isRescheduled='{}', invoice='{}'", targetDate, isDryRun, isRescheduled, invoice);
        onCompletionCall(false, targetDate, invoice, existingInvoices, isDryRun, isRescheduled, callContext, properties, internalTenantContext);
    }

    private void onCompletionCall(final boolean isSuccess,
                                  final LocalDate targetDate,
                                  @Nullable final DefaultInvoice originalInvoice,
                                  final List<Invoice> existingInvoices,
                                  final boolean isDryRun,
                                  final boolean isRescheduled,
                                  final CallContext callContext,
                                  // The pluginProperties list passed to plugins is mutable by the plugins
                                  @SuppressWarnings("TypeMayBeWeakened") final LinkedList<PluginProperty> properties,
                                  final InternalTenantContext internalTenantContext) {
        final Collection<InvoicePluginApi> invoicePlugins = getInvoicePlugins(internalTenantContext).values();
        if (invoicePlugins.isEmpty()) {
            return;
        }

        // We clone the original invoice so plugins don't remove/add items
        final Invoice clonedInvoice = originalInvoice == null ? null : (Invoice) originalInvoice.clone();
        final InvoiceContext invoiceContext = new DefaultInvoiceContext(targetDate, clonedInvoice, existingInvoices, isDryRun, isRescheduled, callContext);

        for (final InvoicePluginApi invoicePlugin : invoicePlugins) {
            if (isSuccess) {
                invoicePlugin.onSuccessCall(invoiceContext, properties);
            } else {
                invoicePlugin.onFailureCall(invoiceContext, properties);
            }
        }
    }

    public boolean updateOriginalInvoiceWithPluginInvoiceItems(final DefaultInvoice originalInvoice,
                                                               final boolean isDryRun,
                                                               final CallContext callContext,
                                                               // The pluginProperties list passed to plugins is mutable by the plugins
                                                               @SuppressWarnings("TypeMayBeWeakened") final LinkedList<PluginProperty> properties,
                                                               final InternalTenantContext tenantContext) throws InvoiceApiException {
        log.debug("Invoking invoice plugins getAdditionalInvoiceItems: isDryRun='{}', originalInvoice='{}'", isDryRun, originalInvoice);

        final Collection<InvoicePluginApi> invoicePlugins = getInvoicePlugins(tenantContext).values();
        if (invoicePlugins.isEmpty()) {
            return false;
        }

        // Look-up map for performance
        final Map<UUID, InvoiceItem> invoiceItemsByItemId = new HashMap<UUID, InvoiceItem>();
        for (final InvoiceItem invoiceItem : originalInvoice.getInvoiceItems()) {
            invoiceItemsByItemId.put(invoiceItem.getId(), invoiceItem);
        }

        boolean invoiceUpdated = false;
        for (final InvoicePluginApi invoicePlugin : invoicePlugins) {
            // We clone the original invoice so plugins don't remove/add items
            final Invoice clonedInvoice = (Invoice) originalInvoice.clone();
            final List<InvoiceItem> additionalInvoiceItemsForPlugin = invoicePlugin.getAdditionalInvoiceItems(clonedInvoice, isDryRun, properties, callContext);

            if (additionalInvoiceItemsForPlugin != null && !additionalInvoiceItemsForPlugin.isEmpty()) {
                final Collection<InvoiceItem> additionalInvoiceItems = new LinkedList<InvoiceItem>();
                for (final InvoiceItem additionalInvoiceItem : additionalInvoiceItemsForPlugin) {
                    final InvoiceItem sanitizedInvoiceItem = validateAndSanitizeInvoiceItemFromPlugin(originalInvoice.getId(),
                                                                                                      invoiceItemsByItemId,
                                                                                                      additionalInvoiceItem,
                                                                                                      invoicePlugin);
                    additionalInvoiceItems.add(sanitizedInvoiceItem);
                }
                invoiceUpdated = updateOriginalInvoiceWithPluginInvoiceItems(originalInvoice, additionalInvoiceItems) || invoiceUpdated;
            }
        }

        return invoiceUpdated;
    }

    private boolean updateOriginalInvoiceWithPluginInvoiceItems(final DefaultInvoice originalInvoice, final Collection<InvoiceItem> additionalInvoiceItems) {
        if (additionalInvoiceItems.isEmpty()) {
            return false;
        }

        // Add or update items from generated invoice
        for (final InvoiceItem additionalInvoiceItem : additionalInvoiceItems) {
            final InvoiceItem existingItem = Iterables.tryFind(originalInvoice.getInvoiceItems(),
                                                               new Predicate<InvoiceItem>() {
                                                                   @Override
                                                                   public boolean apply(final InvoiceItem originalInvoiceItem) {
                                                                       return originalInvoiceItem.getId().equals(additionalInvoiceItem.getId());
                                                                   }
                                                               }).orNull();
            if (existingItem != null) {
                originalInvoice.removeInvoiceItem(existingItem);
            }
            originalInvoice.addInvoiceItem(additionalInvoiceItem);
        }

        return true;
    }

    private InvoiceItem validateAndSanitizeInvoiceItemFromPlugin(final UUID originalInvoiceId, final Map<UUID, InvoiceItem> invoiceItemsByItemId, final InvoiceItem additionalInvoiceItem, final InvoicePluginApi invoicePlugin) throws InvoiceApiException {
        final InvoiceItem existingItem = invoiceItemsByItemId.get(additionalInvoiceItem.getId());

        if (!ALLOWED_INVOICE_ITEM_TYPES.contains(additionalInvoiceItem.getInvoiceItemType()) && existingItem == null) {
            log.warn("Ignoring invoice item of type {} from InvoicePlugin {}: {}", additionalInvoiceItem.getInvoiceItemType(), invoicePlugin, additionalInvoiceItem);
            throw new InvoiceApiException(ErrorCode.INVOICE_ITEM_TYPE_INVALID, additionalInvoiceItem.getInvoiceItemType());
        }

        final UUID invoiceId = MoreObjects.firstNonNull(mutableField("invoiceId", existingItem != null ? existingItem.getInvoiceId() : null, additionalInvoiceItem.getInvoiceId(), invoicePlugin),
                                                        originalInvoiceId);

        final UUID additionalInvoiceId = MoreObjects.firstNonNull(additionalInvoiceItem.getId(), UUIDs.randomUUID());
        final InvoiceItemCatalogBase tmp = new InvoiceItemCatalogBase(additionalInvoiceId,
                                          mutableField("createdDate", existingItem != null ? existingItem.getCreatedDate() : null, additionalInvoiceItem.getCreatedDate(), invoicePlugin),
                                          invoiceId,
                                          immutableField("accountId", existingItem, existingItem != null ? existingItem.getAccountId() : null, additionalInvoiceItem.getAccountId(), invoicePlugin),
                                          immutableField("bundleId", existingItem, existingItem != null ? existingItem.getBundleId() : null, additionalInvoiceItem.getBundleId(), invoicePlugin),
                                          immutableField("subscriptionId", existingItem, existingItem != null ? existingItem.getSubscriptionId() : null, additionalInvoiceItem.getSubscriptionId(), invoicePlugin),
                                          mutableField("description", existingItem != null ? existingItem.getDescription() : null, additionalInvoiceItem.getDescription(), invoicePlugin),
                                          immutableField("productName", existingItem, existingItem != null ? existingItem.getProductName() : null, additionalInvoiceItem.getProductName(), invoicePlugin),
                                          immutableField("planName", existingItem, existingItem != null ? existingItem.getPlanName() : null, additionalInvoiceItem.getPlanName(), invoicePlugin),
                                          immutableField("phaseName", existingItem, existingItem != null ? existingItem.getPhaseName() : null, additionalInvoiceItem.getPhaseName(), invoicePlugin),
                                          immutableField("usageName", existingItem, existingItem != null ? existingItem.getUsageName() : null, additionalInvoiceItem.getUsageName(), invoicePlugin),
                                          immutableField("catalogEffectiveDate", existingItem, existingItem != null ? existingItem.getCatalogEffectiveDate() : null, additionalInvoiceItem.getCatalogEffectiveDate(), invoicePlugin),
                                          mutableField("prettyProductName", existingItem != null ? existingItem.getPrettyProductName() : null, additionalInvoiceItem.getPrettyProductName(), invoicePlugin),
                                          mutableField("prettyPlanName", existingItem != null ? existingItem.getPrettyPlanName() : null, additionalInvoiceItem.getPrettyPlanName(), invoicePlugin),
                                          mutableField("prettyPhaseName", existingItem != null ? existingItem.getPrettyPhaseName() : null, additionalInvoiceItem.getPrettyPhaseName(), invoicePlugin),
                                          mutableField("prettyUsageName", existingItem != null ? existingItem.getPrettyUsageName() : null, additionalInvoiceItem.getPrettyUsageName(), invoicePlugin),
                                          immutableField("startDate", existingItem, existingItem != null ? existingItem.getStartDate() : null, additionalInvoiceItem.getStartDate(), invoicePlugin),
                                          immutableField("endDate", existingItem, existingItem != null ? existingItem.getEndDate() : null, additionalInvoiceItem.getEndDate(), invoicePlugin),
                                          mutableField("amount", existingItem != null ? existingItem.getAmount() : null, additionalInvoiceItem.getAmount(), invoicePlugin),
                                          immutableField("rate", existingItem, existingItem != null ? existingItem.getRate() : null, additionalInvoiceItem.getRate(), invoicePlugin),
                                          immutableField("currency", existingItem, existingItem != null ? existingItem.getCurrency() : null, additionalInvoiceItem.getCurrency(), invoicePlugin),
                                          immutableField("linkedItemId", existingItem, existingItem != null ? existingItem.getLinkedItemId() : null, additionalInvoiceItem.getLinkedItemId(), invoicePlugin),
<<<<<<< HEAD
                                          immutableField("quantity", existingItem,
                                                         (existingItem == null || existingItem.getQuantity() == null) ? null : BigDecimal.valueOf(existingItem.getQuantity()) /* FIXME-1469 : API backward compat*/,
                                                         additionalInvoiceItem.getQuantity() == null ? null : BigDecimal.valueOf(additionalInvoiceItem.getQuantity())/* FIXME-1469 : API backward compat */,
                                                         invoicePlugin),
=======
                                          immutableField("quantity", existingItem, (existingItem == null ? null : existingItem.getQuantity()), additionalInvoiceItem.getQuantity() == null ? null : additionalInvoiceItem.getQuantity(), invoicePlugin),
>>>>>>> e7fee6e3
                                          mutableField("itemDetails", existingItem != null ? existingItem.getItemDetails() : null, additionalInvoiceItem.getItemDetails(), invoicePlugin),
                                          immutableField("invoiceItemType", existingItem, existingItem != null ? existingItem.getInvoiceItemType() : null, additionalInvoiceItem.getInvoiceItemType(), invoicePlugin));
        switch (tmp.getInvoiceItemType()) {
            case RECURRING:
                return new RecurringInvoiceItem(tmp);
            case USAGE:
                return new UsageInvoiceItem(tmp);
            case FIXED:
                return new FixedPriceInvoiceItem(tmp);
            case TAX:
                return new TaxInvoiceItem(tmp);
            case EXTERNAL_CHARGE:
                return new ExternalChargeInvoiceItem(tmp);
            default:
                // None of the other types extend InvoiceItemCatalogBase so we return item as-is
                // As long as there is no explicit cast to the expected type this works
                return tmp;
        }
    }


    private <T> T mutableField(final String fieldName, @Nullable final T existingValue, @Nullable final T updatedValue, final InvoicePluginApi invoicePlugin) {
        if (updatedValue != null) {
            log.debug("Overriding mutable invoice item value from InvoicePlugin {} for fieldName='{}': existingValue='{}', updatedValue='{}'",
                      invoicePlugin, fieldName, existingValue, updatedValue);
            return updatedValue;
        } else {
            return existingValue;
        }
    }

    private <T> T immutableField(final String fieldName, @Nullable final InvoiceItem existingItem, @Nullable final T existingValue, @Nullable final T updatedValue, final InvoicePluginApi invoicePlugin) {
        if (existingItem == null) {
            return updatedValue;
        }

        if (updatedValue != null && !updatedValue.equals(existingValue)) {
            log.warn("Ignoring immutable invoice item value from InvoicePlugin {} for fieldName='{}': existingValue='{}', updatedValue='{}'",
                     invoicePlugin, fieldName, existingValue, updatedValue);
        }
        return existingValue;
    }

    @VisibleForTesting
    Map<String, InvoicePluginApi> getInvoicePlugins(final InternalTenantContext tenantContext) {
        final Collection<String> resultingPluginList = getResultingPluginNameList(tenantContext);

        // Keys ordering matters!
        final Map<String, InvoicePluginApi> invoicePlugins = new LinkedHashMap<String, InvoicePluginApi>();
        for (final String name : resultingPluginList) {
            final InvoicePluginApi serviceForName = pluginRegistry.getServiceForName(name);
            invoicePlugins.put(name, serviceForName);
        }
        return invoicePlugins;
    }

    @VisibleForTesting
    final Collection<String> getResultingPluginNameList(final InternalTenantContext tenantContext) {
        final List<String> configuredPlugins = invoiceConfig.getInvoicePluginNames(tenantContext);
        final Set<String> registeredPlugins = pluginRegistry.getAllServices();
        // No configuration, we return undeterministic list of registered plugins
        if (configuredPlugins == null || configuredPlugins.isEmpty()) {
            return registeredPlugins;
        } else {
            final List<String> result = new ArrayList<String>(configuredPlugins.size());
            for (final String name : configuredPlugins) {
                if (pluginRegistry.getServiceForName(name) != null) {
                    result.add(name);
                }
            }
            return result;
        }
    }
}<|MERGE_RESOLUTION|>--- conflicted
+++ resolved
@@ -17,7 +17,6 @@
 
 package org.killbill.billing.invoice;
 
-import java.math.BigDecimal;
 import java.util.ArrayList;
 import java.util.Collection;
 import java.util.HashMap;
@@ -274,14 +273,7 @@
                                           immutableField("rate", existingItem, existingItem != null ? existingItem.getRate() : null, additionalInvoiceItem.getRate(), invoicePlugin),
                                           immutableField("currency", existingItem, existingItem != null ? existingItem.getCurrency() : null, additionalInvoiceItem.getCurrency(), invoicePlugin),
                                           immutableField("linkedItemId", existingItem, existingItem != null ? existingItem.getLinkedItemId() : null, additionalInvoiceItem.getLinkedItemId(), invoicePlugin),
-<<<<<<< HEAD
-                                          immutableField("quantity", existingItem,
-                                                         (existingItem == null || existingItem.getQuantity() == null) ? null : BigDecimal.valueOf(existingItem.getQuantity()) /* FIXME-1469 : API backward compat*/,
-                                                         additionalInvoiceItem.getQuantity() == null ? null : BigDecimal.valueOf(additionalInvoiceItem.getQuantity())/* FIXME-1469 : API backward compat */,
-                                                         invoicePlugin),
-=======
                                           immutableField("quantity", existingItem, (existingItem == null ? null : existingItem.getQuantity()), additionalInvoiceItem.getQuantity() == null ? null : additionalInvoiceItem.getQuantity(), invoicePlugin),
->>>>>>> e7fee6e3
                                           mutableField("itemDetails", existingItem != null ? existingItem.getItemDetails() : null, additionalInvoiceItem.getItemDetails(), invoicePlugin),
                                           immutableField("invoiceItemType", existingItem, existingItem != null ? existingItem.getInvoiceItemType() : null, additionalInvoiceItem.getInvoiceItemType(), invoicePlugin));
         switch (tmp.getInvoiceItemType()) {
