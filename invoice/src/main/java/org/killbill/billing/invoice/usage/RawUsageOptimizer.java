/*
 * Copyright 2014-2016 Groupon, Inc
 * Copyright 2014-2016 The Billing Project, LLC
 *
 * The Billing Project licenses this file to you under the Apache License, version 2.0
 * (the "License"); you may not use this file except in compliance with the
 * License.  You may obtain a copy of the License at:
 *
 *    http://www.apache.org/licenses/LICENSE-2.0
 *
 * Unless required by applicable law or agreed to in writing, software
 * distributed under the License is distributed on an "AS IS" BASIS, WITHOUT
 * WARRANTIES OR CONDITIONS OF ANY KIND, either express or implied.  See the
 * License for the specific language governing permissions and limitations
 * under the License.
 */

package org.killbill.billing.invoice.usage;

import java.util.List;
import java.util.ListIterator;
import java.util.Map;
import java.util.Set;

import javax.annotation.Nullable;
import javax.inject.Inject;

import org.joda.time.LocalDate;
import org.killbill.billing.callcontext.InternalCallContext;
import org.killbill.billing.catalog.api.BillingPeriod;
import org.killbill.billing.catalog.api.Usage;
import org.killbill.billing.invoice.api.InvoiceItem;
import org.killbill.billing.invoice.generator.InvoiceDateUtils;
import org.killbill.billing.invoice.model.UsageInvoiceItem;
import org.killbill.billing.usage.InternalUserApi;
import org.killbill.billing.usage.RawUsage;
import org.killbill.billing.util.config.definition.InvoiceConfig;
import org.slf4j.Logger;
import org.slf4j.LoggerFactory;

import com.google.common.annotations.VisibleForTesting;
import com.google.common.base.Function;
import com.google.common.base.Preconditions;
import com.google.common.collect.ImmutableSet;
import com.google.common.collect.Iterables;
import com.google.common.collect.Ordering;

public class RawUsageOptimizer {

    private static final Ordering<InvoiceItem> USAGE_ITEM_ORDERING = Ordering.natural()
                                                                             .onResultOf(new Function<InvoiceItem, Comparable>() {
                                                                                 @Override
                                                                                 public Comparable apply(final InvoiceItem invoiceItem) {
                                                                                     return invoiceItem.getEndDate();
                                                                                 }
                                                                             });

    private static final Logger log = LoggerFactory.getLogger(RawUsageOptimizer.class);

    private final InternalUserApi usageApi;
    private final InvoiceConfig config;

    @Inject
    public RawUsageOptimizer(final InvoiceConfig config, final InternalUserApi usageApi) {
        this.usageApi = usageApi;
        this.config = config;
    }

    public RawUsageOptimizerResult getConsumableInArrearUsage(final LocalDate firstEventStartDate, final LocalDate targetDate, final Iterable<InvoiceItem> existingUsageItems, final Map<String, Usage> knownUsage, final InternalCallContext internalCallContext) {
<<<<<<< HEAD
        final LocalDate targetStartDate = config.getMaxRawUsagePreviousPeriod(internalCallContext) > 0 ? getOptimizedRawUsageStartDate(firstEventStartDate, targetDate, existingUsageItems, knownUsage, internalCallContext) : firstEventStartDate;
        log.info("RawUsageOptimizer [accountRecordId = {}]: rawUsageStartDate = {}, (proposed) firstEventStartDate = {}",
                 new Object[]{internalCallContext.getAccountRecordId(), targetStartDate, firstEventStartDate});
=======
        final LocalDate targetStartDate = config.getMaxRawUsagePreviousPeriod() > 0 ? getOptimizedRawUsageStartDate(firstEventStartDate, targetDate, existingUsageItems, knownUsage) : firstEventStartDate;
        log.info("ConsumableInArrear accountRecordId='{}', rawUsageStartDate='{}', firstEventStartDate='{}'",
                 internalCallContext.getAccountRecordId(), targetStartDate, firstEventStartDate);
>>>>>>> b8205834

        final List<RawUsage> rawUsageData = usageApi.getRawUsageForAccount(targetStartDate, targetDate, internalCallContext);
        return new RawUsageOptimizerResult(firstEventStartDate, targetStartDate, rawUsageData);
    }

    @VisibleForTesting
    LocalDate getOptimizedRawUsageStartDate(final LocalDate firstEventStartDate, final LocalDate targetDate, final Iterable<InvoiceItem> existingUsageItems, final Map<String, Usage> knownUsage, final InternalCallContext internalCallContext) {

        if (!existingUsageItems.iterator().hasNext()) {
            return firstEventStartDate;

        }
        // Extract all usage billing period known in that catalog
        final Set<BillingPeriod> knownUsageBillingPeriod = ImmutableSet.copyOf(Iterables.transform(knownUsage.values(), new Function<Usage, BillingPeriod>() {
            @Nullable
            @Override
            public BillingPeriod apply(final Usage input) {
                return input.getBillingPeriod();
            }
        }));

        // Make sure all usage items are sorted by endDate
        final List<InvoiceItem> sortedUsageItems = USAGE_ITEM_ORDERING.sortedCopy(existingUsageItems);

        // Compute an array with one date per BillingPeriod:
        // If BillingPeriod is never defined in the catalog (no need to look for items), we initialize its value
        // such that it cannot be chosen
        //
        final LocalDate[] perBillingPeriodMostRecentConsumableInArrearItemEndDate = new LocalDate[BillingPeriod.values().length - 1]; // Exclude the NO_BILLING_PERIOD
        int idx = 0;
        for (BillingPeriod bp : BillingPeriod.values()) {
            if (bp != BillingPeriod.NO_BILLING_PERIOD) {
                final LocalDate makerDateThanCannotBeChosenAsTheMinOfAllDates = InvoiceDateUtils.advanceByNPeriods(targetDate, bp, config.getMaxRawUsagePreviousPeriod(internalCallContext));
                perBillingPeriodMostRecentConsumableInArrearItemEndDate[idx++] = (knownUsageBillingPeriod.contains(bp)) ? null : makerDateThanCannotBeChosenAsTheMinOfAllDates;
            }
        }

        final ListIterator<InvoiceItem> iterator = sortedUsageItems.listIterator(sortedUsageItems.size());
        while (iterator.hasPrevious()) {
            final InvoiceItem previous = iterator.previous();
            Preconditions.checkState(previous instanceof UsageInvoiceItem);
            final UsageInvoiceItem item = (UsageInvoiceItem) previous;
            final Usage usage = knownUsage.get(item.getUsageName());

            if (perBillingPeriodMostRecentConsumableInArrearItemEndDate[usage.getBillingPeriod().ordinal()] == null) {
                perBillingPeriodMostRecentConsumableInArrearItemEndDate[usage.getBillingPeriod().ordinal()] = item.getEndDate();
                if (!containsNullEntries(perBillingPeriodMostRecentConsumableInArrearItemEndDate)) {
                    break;
                }
            }
        }

        // Extract the min from all the dates
        LocalDate targetStartDate = null;
        idx = 0;
        for (BillingPeriod bp : BillingPeriod.values()) {
            if (bp != BillingPeriod.NO_BILLING_PERIOD) {
                final LocalDate tmp = perBillingPeriodMostRecentConsumableInArrearItemEndDate[idx];
                final LocalDate targetBillingPeriodDate = tmp != null ? InvoiceDateUtils.recedeByNPeriods(tmp, bp, config.getMaxRawUsagePreviousPeriod(internalCallContext)) : null;
                if (targetStartDate == null || (targetBillingPeriodDate != null && targetBillingPeriodDate.compareTo(targetStartDate) < 0)) {
                    targetStartDate = targetBillingPeriodDate;
                }
                idx++;
            }
        }

        final LocalDate result = targetStartDate.compareTo(firstEventStartDate) > 0 ? targetStartDate : firstEventStartDate;
        return result;
    }

    private boolean containsNullEntries(final LocalDate[] entries) {
        boolean result = false;
        for (final LocalDate entry : entries) {
            if (entry == null) {
                result = true;
                break;
            }
        }
        return result;
    }

    public static class RawUsageOptimizerResult {

        private final LocalDate firstEventStartDate;
        private final LocalDate rawUsageStartDate;
        private final List<RawUsage> rawUsage;

        public RawUsageOptimizerResult(final LocalDate firstEventStartDate, final LocalDate rawUsageStartDate, final List<RawUsage> rawUsage) {
            this.firstEventStartDate = firstEventStartDate;
            this.rawUsageStartDate = rawUsageStartDate;
            this.rawUsage = rawUsage;
        }

        public LocalDate getFirstEventStartDate() {
            return firstEventStartDate;
        }

        public LocalDate getRawUsageStartDate() {
            return rawUsageStartDate;
        }

        public List<RawUsage> getRawUsage() {
            return rawUsage;
        }
    }

}<|MERGE_RESOLUTION|>--- conflicted
+++ resolved
@@ -67,16 +67,9 @@
     }
 
     public RawUsageOptimizerResult getConsumableInArrearUsage(final LocalDate firstEventStartDate, final LocalDate targetDate, final Iterable<InvoiceItem> existingUsageItems, final Map<String, Usage> knownUsage, final InternalCallContext internalCallContext) {
-<<<<<<< HEAD
         final LocalDate targetStartDate = config.getMaxRawUsagePreviousPeriod(internalCallContext) > 0 ? getOptimizedRawUsageStartDate(firstEventStartDate, targetDate, existingUsageItems, knownUsage, internalCallContext) : firstEventStartDate;
-        log.info("RawUsageOptimizer [accountRecordId = {}]: rawUsageStartDate = {}, (proposed) firstEventStartDate = {}",
-                 new Object[]{internalCallContext.getAccountRecordId(), targetStartDate, firstEventStartDate});
-=======
-        final LocalDate targetStartDate = config.getMaxRawUsagePreviousPeriod() > 0 ? getOptimizedRawUsageStartDate(firstEventStartDate, targetDate, existingUsageItems, knownUsage) : firstEventStartDate;
         log.info("ConsumableInArrear accountRecordId='{}', rawUsageStartDate='{}', firstEventStartDate='{}'",
                  internalCallContext.getAccountRecordId(), targetStartDate, firstEventStartDate);
->>>>>>> b8205834
-
         final List<RawUsage> rawUsageData = usageApi.getRawUsageForAccount(targetStartDate, targetDate, internalCallContext);
         return new RawUsageOptimizerResult(firstEventStartDate, targetStartDate, rawUsageData);
     }
