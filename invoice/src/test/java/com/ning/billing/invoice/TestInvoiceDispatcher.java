/*
 * Copyright 2010-2011 Ning, Inc.
 *
 * Ning licenses this file to you under the Apache License, version 2.0
 * (the "License"); you may not use this file except in compliance with the
 * License.  You may obtain a copy of the License at:
 *
 *    http://www.apache.org/licenses/LICENSE-2.0
 *
 * Unless required by applicable law or agreed to in writing, software
 * distributed under the License is distributed on an "AS IS" BASIS, WITHOUT
 * WARRANTIES OR CONDITIONS OF ANY KIND, either express or implied.  See the
 * License for the specific language governing permissions and limitations
 * under the License.
 */

package com.ning.billing.invoice;

import java.io.IOException;
import java.math.BigDecimal;
import java.util.List;
import java.util.SortedSet;
import java.util.TreeSet;
import java.util.UUID;

import com.ning.billing.util.callcontext.CallContext;
import com.ning.billing.util.callcontext.CallOrigin;
import com.ning.billing.util.callcontext.UserType;
import com.ning.billing.util.callcontext.DefaultCallContextFactory;
import com.ning.billing.util.clock.Clock;
import org.apache.commons.io.IOUtils;
import org.joda.time.DateTime;
import org.slf4j.Logger;
import org.slf4j.LoggerFactory;
import org.testng.Assert;
import org.testng.annotations.AfterClass;
import org.testng.annotations.BeforeSuite;
import org.testng.annotations.Guice;
import org.testng.annotations.Test;

import com.google.inject.Inject;
import com.ning.billing.account.api.Account;
import com.ning.billing.account.api.AccountUserApi;
import com.ning.billing.catalog.MockPlan;
import com.ning.billing.catalog.MockPlanPhase;
import com.ning.billing.catalog.api.BillingPeriod;
import com.ning.billing.catalog.api.Currency;
import com.ning.billing.catalog.api.Plan;
import com.ning.billing.catalog.api.PlanPhase;
import com.ning.billing.dbi.MysqlTestingHelper;
import com.ning.billing.entitlement.api.billing.BillingEvent;
import com.ning.billing.entitlement.api.billing.BillingModeType;
import com.ning.billing.entitlement.api.billing.DefaultBillingEvent;
import com.ning.billing.entitlement.api.billing.EntitlementBillingApi;
import com.ning.billing.entitlement.api.user.Subscription;
import com.ning.billing.entitlement.api.user.SubscriptionTransition.SubscriptionTransitionType;
import com.ning.billing.invoice.api.Invoice;
import com.ning.billing.invoice.api.InvoiceApiException;
import com.ning.billing.invoice.api.InvoiceUserApi;
import com.ning.billing.invoice.dao.InvoiceDao;
import com.ning.billing.invoice.model.InvoiceGenerator;
import com.ning.billing.invoice.notification.NextBillingDateNotifier;
import com.ning.billing.mock.BrainDeadProxyFactory;
import com.ning.billing.mock.BrainDeadProxyFactory.ZombieControl;
import com.ning.billing.util.bus.BusService;
import com.ning.billing.util.bus.DefaultBusService;
import com.ning.billing.util.globallocker.GlobalLocker;

@Test(groups = "slow")
@Guice(modules = {MockModule.class})
public class TestInvoiceDispatcher {
<<<<<<< HEAD
	Logger log = LoggerFactory.getLogger(TestInvoiceDispatcher.class);

	@Inject
	InvoiceUserApi invoiceUserApi;
	@Inject
	private InvoiceGenerator generator;
	@Inject
	private InvoiceDao invoiceDao;
	@Inject
	private GlobalLocker locker;

	@Inject
	private MysqlTestingHelper helper;

	@Inject
	NextBillingDateNotifier notifier;

	@Inject
	private BusService busService;
=======
	private Logger log = LoggerFactory.getLogger(TestInvoiceDispatcher.class);

	@Inject
	private InvoiceUserApi invoiceUserApi;

	@Inject
	private InvoiceGenerator generator;
>>>>>>> 067c9d4b

	@Inject
	private InvoiceDao invoiceDao;

	@Inject
	private GlobalLocker locker;

	@Inject
	private MysqlTestingHelper helper;

	@Inject
	private NextBillingDateNotifier notifier;

<<<<<<< HEAD
		final String entitlementDdl = IOUtils.toString(TestInvoiceDispatcher.class.getResourceAsStream("/com/ning/billing/entitlement/ddl.sql"));
		final String invoiceDdl = IOUtils.toString(TestInvoiceDispatcher.class.getResourceAsStream("/com/ning/billing/invoice/ddl.sql"));
		final String utilDdl = IOUtils.toString(TestInvoiceDispatcher.class.getResourceAsStream("/com/ning/billing/util/ddl.sql"));

		helper.startMysql();

=======
	@Inject
	private BusService busService;

    @Inject
    private Clock clock;

    private CallContext context;

    @BeforeSuite(groups = "slow")
    public void setup() throws IOException
    {
		final String entitlementDdl = IOUtils.toString(TestInvoiceDispatcher.class.getResourceAsStream("/com/ning/billing/entitlement/ddl.sql"));
		final String invoiceDdl = IOUtils.toString(TestInvoiceDispatcher.class.getResourceAsStream("/com/ning/billing/invoice/ddl.sql"));
		final String utilDdl = IOUtils.toString(TestInvoiceDispatcher.class.getResourceAsStream("/com/ning/billing/util/ddl.sql"));

		helper.startMysql();

>>>>>>> 067c9d4b
		helper.initDb(entitlementDdl);
		helper.initDb(invoiceDdl);
		helper.initDb(utilDdl);
		notifier.initialize();
		notifier.start();
<<<<<<< HEAD

		busService.getBus().start();
	}

	@AfterClass(alwaysRun = true)
	public void tearDown() {
		try {
			((DefaultBusService) busService).stopBus();
			notifier.stop();
			helper.stopMysql();
		} catch (Exception e) {
			log.warn("Failed to tearDown test properly ", e);
		}
        }
	    @Test(groups={"slow"}, enabled=true)
	    public void testDryrunInvoice() throws InvoiceApiException {
	    	UUID accountId = UUID.randomUUID();
	    	UUID subscriptionId = UUID.randomUUID();

		AccountUserApi accountUserApi = BrainDeadProxyFactory.createBrainDeadProxyFor(AccountUserApi.class);
		Account account = BrainDeadProxyFactory.createBrainDeadProxyFor(Account.class);

		((ZombieControl)accountUserApi).addResult("getAccountById", account);
		((ZombieControl)account).addResult("getCurrency", Currency.USD);
		((ZombieControl)account).addResult("getId", accountId);

=======

        context = new DefaultCallContextFactory(clock).createCallContext("Miracle Max", CallOrigin.TEST, UserType.TEST);

		busService.getBus().start();
	}

	@AfterClass(alwaysRun = true)
	public void tearDown() {
		try {
			((DefaultBusService) busService).stopBus();
			notifier.stop();
			helper.stopMysql();
		} catch (Exception e) {
			log.warn("Failed to tearDown test properly ", e);
		}
    }
	    
    @Test(groups={"slow"}, enabled=true)
    public void testDryRunInvoice() throws InvoiceApiException {
        UUID accountId = UUID.randomUUID();
        UUID subscriptionId = UUID.randomUUID();

		AccountUserApi accountUserApi = BrainDeadProxyFactory.createBrainDeadProxyFor(AccountUserApi.class);
		Account account = BrainDeadProxyFactory.createBrainDeadProxyFor(Account.class);

		((ZombieControl)accountUserApi).addResult("getAccountById", account);
		((ZombieControl)account).addResult("getCurrency", Currency.USD);
		((ZombieControl)account).addResult("getId", accountId);

>>>>>>> 067c9d4b
		Subscription subscription =  BrainDeadProxyFactory.createBrainDeadProxyFor(Subscription.class);
		((ZombieControl)subscription).addResult("getId", subscriptionId);
		SortedSet<BillingEvent> events = new TreeSet<BillingEvent>();
		Plan plan = MockPlan.createBicycleNoTrialEvergreen1USD();
		PlanPhase planPhase = MockPlanPhase.create1USDMonthlyEvergreen();
		DateTime effectiveDate = new DateTime().minusDays(1);
		Currency currency = Currency.USD;
		BigDecimal fixedPrice = null;
		events.add(new DefaultBillingEvent(subscription, effectiveDate,plan, planPhase,
				fixedPrice, BigDecimal.ONE, currency, BillingPeriod.MONTHLY, 1,
				BillingModeType.IN_ADVANCE, "", 1L, SubscriptionTransitionType.CREATE));

		EntitlementBillingApi entitlementBillingApi = BrainDeadProxyFactory.createBrainDeadProxyFor(EntitlementBillingApi.class);
		((ZombieControl)entitlementBillingApi).addResult("getBillingEventsForAccount", events);

		DateTime target = new DateTime();

		InvoiceDispatcher dispatcher = new InvoiceDispatcher(generator, accountUserApi, entitlementBillingApi, invoiceDao, locker);

<<<<<<< HEAD
		Invoice invoice = dispatcher.processAccount(accountId, target, true);
		Assert.assertNotNull(invoice);

		List<Invoice> invoices = invoiceDao.getInvoicesByAccount(accountId);
		Assert.assertEquals(invoices.size(),0);

		// Try it again to double check
		invoice = dispatcher.processAccount(accountId, target, true);
		Assert.assertNotNull(invoice);

		invoices = invoiceDao.getInvoicesByAccount(accountId);
		Assert.assertEquals(invoices.size(),0);

		// This time no dry run
		invoice = dispatcher.processAccount(accountId, target, false);
=======
		Invoice invoice = dispatcher.processAccount(accountId, target, true, context);
		Assert.assertNotNull(invoice);

		List<Invoice> invoices = invoiceDao.getInvoicesByAccount(accountId);
		Assert.assertEquals(invoices.size(), 0);

		// Try it again to double check
		invoice = dispatcher.processAccount(accountId, target, true, context);
		Assert.assertNotNull(invoice);

		invoices = invoiceDao.getInvoicesByAccount(accountId);
		Assert.assertEquals(invoices.size(), 0);

		// This time no dry run
		invoice = dispatcher.processAccount(accountId, target, false, context);
>>>>>>> 067c9d4b
		Assert.assertNotNull(invoice);

		invoices = invoiceDao.getInvoicesByAccount(accountId);
		Assert.assertEquals(invoices.size(),1);

	}

}<|MERGE_RESOLUTION|>--- conflicted
+++ resolved
@@ -69,27 +69,6 @@
 @Test(groups = "slow")
 @Guice(modules = {MockModule.class})
 public class TestInvoiceDispatcher {
-<<<<<<< HEAD
-	Logger log = LoggerFactory.getLogger(TestInvoiceDispatcher.class);
-
-	@Inject
-	InvoiceUserApi invoiceUserApi;
-	@Inject
-	private InvoiceGenerator generator;
-	@Inject
-	private InvoiceDao invoiceDao;
-	@Inject
-	private GlobalLocker locker;
-
-	@Inject
-	private MysqlTestingHelper helper;
-
-	@Inject
-	NextBillingDateNotifier notifier;
-
-	@Inject
-	private BusService busService;
-=======
 	private Logger log = LoggerFactory.getLogger(TestInvoiceDispatcher.class);
 
 	@Inject
@@ -97,7 +76,6 @@
 
 	@Inject
 	private InvoiceGenerator generator;
->>>>>>> 067c9d4b
 
 	@Inject
 	private InvoiceDao invoiceDao;
@@ -111,14 +89,6 @@
 	@Inject
 	private NextBillingDateNotifier notifier;
 
-<<<<<<< HEAD
-		final String entitlementDdl = IOUtils.toString(TestInvoiceDispatcher.class.getResourceAsStream("/com/ning/billing/entitlement/ddl.sql"));
-		final String invoiceDdl = IOUtils.toString(TestInvoiceDispatcher.class.getResourceAsStream("/com/ning/billing/invoice/ddl.sql"));
-		final String utilDdl = IOUtils.toString(TestInvoiceDispatcher.class.getResourceAsStream("/com/ning/billing/util/ddl.sql"));
-
-		helper.startMysql();
-
-=======
 	@Inject
 	private BusService busService;
 
@@ -136,40 +106,11 @@
 
 		helper.startMysql();
 
->>>>>>> 067c9d4b
 		helper.initDb(entitlementDdl);
 		helper.initDb(invoiceDdl);
 		helper.initDb(utilDdl);
 		notifier.initialize();
 		notifier.start();
-<<<<<<< HEAD
-
-		busService.getBus().start();
-	}
-
-	@AfterClass(alwaysRun = true)
-	public void tearDown() {
-		try {
-			((DefaultBusService) busService).stopBus();
-			notifier.stop();
-			helper.stopMysql();
-		} catch (Exception e) {
-			log.warn("Failed to tearDown test properly ", e);
-		}
-        }
-	    @Test(groups={"slow"}, enabled=true)
-	    public void testDryrunInvoice() throws InvoiceApiException {
-	    	UUID accountId = UUID.randomUUID();
-	    	UUID subscriptionId = UUID.randomUUID();
-
-		AccountUserApi accountUserApi = BrainDeadProxyFactory.createBrainDeadProxyFor(AccountUserApi.class);
-		Account account = BrainDeadProxyFactory.createBrainDeadProxyFor(Account.class);
-
-		((ZombieControl)accountUserApi).addResult("getAccountById", account);
-		((ZombieControl)account).addResult("getCurrency", Currency.USD);
-		((ZombieControl)account).addResult("getId", accountId);
-
-=======
 
         context = new DefaultCallContextFactory(clock).createCallContext("Miracle Max", CallOrigin.TEST, UserType.TEST);
 
@@ -199,7 +140,6 @@
 		((ZombieControl)account).addResult("getCurrency", Currency.USD);
 		((ZombieControl)account).addResult("getId", accountId);
 
->>>>>>> 067c9d4b
 		Subscription subscription =  BrainDeadProxyFactory.createBrainDeadProxyFor(Subscription.class);
 		((ZombieControl)subscription).addResult("getId", subscriptionId);
 		SortedSet<BillingEvent> events = new TreeSet<BillingEvent>();
@@ -219,23 +159,6 @@
 
 		InvoiceDispatcher dispatcher = new InvoiceDispatcher(generator, accountUserApi, entitlementBillingApi, invoiceDao, locker);
 
-<<<<<<< HEAD
-		Invoice invoice = dispatcher.processAccount(accountId, target, true);
-		Assert.assertNotNull(invoice);
-
-		List<Invoice> invoices = invoiceDao.getInvoicesByAccount(accountId);
-		Assert.assertEquals(invoices.size(),0);
-
-		// Try it again to double check
-		invoice = dispatcher.processAccount(accountId, target, true);
-		Assert.assertNotNull(invoice);
-
-		invoices = invoiceDao.getInvoicesByAccount(accountId);
-		Assert.assertEquals(invoices.size(),0);
-
-		// This time no dry run
-		invoice = dispatcher.processAccount(accountId, target, false);
-=======
 		Invoice invoice = dispatcher.processAccount(accountId, target, true, context);
 		Assert.assertNotNull(invoice);
 
@@ -251,7 +174,6 @@
 
 		// This time no dry run
 		invoice = dispatcher.processAccount(accountId, target, false, context);
->>>>>>> 067c9d4b
 		Assert.assertNotNull(invoice);
 
 		invoices = invoiceDao.getInvoicesByAccount(accountId);
