--- conflicted
+++ resolved
@@ -152,22 +152,6 @@
         assertEquals(invoice.getLastPaymentAttempt().compareTo(paymentAttemptDate), 0);
     }
 
-<<<<<<< HEAD
- 
-    private List<Invoice> getInvoicesDueForPaymentAttempt(final List<Invoice> invoices, final DateTime date) {
-        List<Invoice> invoicesDue = new ArrayList<Invoice>();
-
-        for (final Invoice invoice : invoices) {
-            if (invoice.isDueForPayment(date, NUMBER_OF_DAY_BETWEEN_RETRIES)) {
-                invoicesDue.add(invoice);
-            }
-        }
-
-        return invoicesDue;
-    }
-
-=======
->>>>>>> 067c9d4b
     @Test
     public void testGetInvoicesBySubscription() {
         UUID accountId = UUID.randomUUID();
