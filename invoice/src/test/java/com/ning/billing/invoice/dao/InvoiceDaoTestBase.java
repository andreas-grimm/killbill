/*
 * Copyright 2010-2011 Ning, Inc.
 *
 * Ning licenses this file to you under the Apache License, version 2.0
 * (the "License"); you may not use this file except in compliance with the
 * License.  You may obtain a copy of the License at:
 *
 *    http://www.apache.org/licenses/LICENSE-2.0
 *
 * Unless required by applicable law or agreed to in writing, software
 * distributed under the License is distributed on an "AS IS" BASIS, WITHOUT
 * WARRANTIES OR CONDITIONS OF ANY KIND, either express or implied.  See the
 * License for the specific language governing permissions and limitations
 * under the License.
 */

package com.ning.billing.invoice.dao;

import java.io.IOException;
import org.apache.commons.io.IOUtils;
import org.testng.annotations.AfterClass;
import org.testng.annotations.BeforeClass;
import com.google.inject.Guice;
import com.google.inject.Injector;
import com.google.inject.Stage;
import com.ning.billing.invoice.glue.InvoiceModuleWithEmbeddedDb;
import com.ning.billing.util.eventbus.DefaultEventBusService;
import com.ning.billing.util.eventbus.EventBusService;

import static org.testng.Assert.fail;

public abstract class InvoiceDaoTestBase {
    protected InvoiceDao invoiceDao;
    protected InvoiceItemSqlDao invoiceItemDao;
    private InvoiceModuleMock module;

    @BeforeClass()
    protected void setup() throws IOException {
        // Health check test to make sure MySQL is setup properly
        try {
<<<<<<< HEAD
            module = new InvoiceModuleMock();
=======
            InvoiceModuleWithEmbeddedDb module = new InvoiceModuleWithEmbeddedDb();
>>>>>>> b411ace2
            final String ddl = IOUtils.toString(DefaultInvoiceDao.class.getResourceAsStream("/com/ning/billing/invoice/ddl.sql"));
            module.createDb(ddl);

            final Injector injector = Guice.createInjector(Stage.DEVELOPMENT, module);

            invoiceDao = injector.getInstance(InvoiceDao.class);
            invoiceDao.test();

            invoiceItemDao = module.getInvoiceItemDao();

            EventBusService busService = injector.getInstance(EventBusService.class);
            ((DefaultEventBusService) busService).startBus();
        }
        catch (Throwable t) {
            fail(t.toString());
        }
    }

    @AfterClass(alwaysRun = true)
    public void stopMysql()
    {
        module.stopDb();
    }
}<|MERGE_RESOLUTION|>--- conflicted
+++ resolved
@@ -16,10 +16,14 @@
 
 package com.ning.billing.invoice.dao;
 
+import static org.testng.Assert.fail;
+
 import java.io.IOException;
+
 import org.apache.commons.io.IOUtils;
 import org.testng.annotations.AfterClass;
 import org.testng.annotations.BeforeClass;
+
 import com.google.inject.Guice;
 import com.google.inject.Injector;
 import com.google.inject.Stage;
@@ -27,22 +31,17 @@
 import com.ning.billing.util.eventbus.DefaultEventBusService;
 import com.ning.billing.util.eventbus.EventBusService;
 
-import static org.testng.Assert.fail;
-
 public abstract class InvoiceDaoTestBase {
     protected InvoiceDao invoiceDao;
     protected InvoiceItemSqlDao invoiceItemDao;
-    private InvoiceModuleMock module;
+    private InvoiceModuleWithEmbeddedDb module;
 
     @BeforeClass()
     protected void setup() throws IOException {
         // Health check test to make sure MySQL is setup properly
         try {
-<<<<<<< HEAD
-            module = new InvoiceModuleMock();
-=======
-            InvoiceModuleWithEmbeddedDb module = new InvoiceModuleWithEmbeddedDb();
->>>>>>> b411ace2
+
+            module = new InvoiceModuleWithEmbeddedDb();
             final String ddl = IOUtils.toString(DefaultInvoiceDao.class.getResourceAsStream("/com/ning/billing/invoice/ddl.sql"));
             module.createDb(ddl);
 
