--- conflicted
+++ resolved
@@ -16,8 +16,7 @@
 
 package com.ning.billing.invoice.dao;
 
-<<<<<<< HEAD
-=======
+import static org.testng.Assert.assertTrue;
 import static org.testng.Assert.fail;
 
 import java.io.IOException;
@@ -26,40 +25,23 @@
 import org.testng.annotations.AfterClass;
 import org.testng.annotations.BeforeClass;
 
->>>>>>> e3892f03
 import com.google.inject.Guice;
 import com.google.inject.Injector;
 import com.google.inject.Stage;
 import com.ning.billing.invoice.glue.InvoiceModuleWithEmbeddedDb;
 import com.ning.billing.util.eventbus.BusService;
 import com.ning.billing.util.eventbus.DefaultEventBusService;
-import org.apache.commons.io.IOUtils;
-import org.testng.annotations.AfterClass;
-import org.testng.annotations.BeforeClass;
-
-import java.io.IOException;
-
-<<<<<<< HEAD
-import static org.testng.Assert.assertTrue;
-import static org.testng.Assert.fail;
 
 public abstract class InvoiceDaoTestBase {
     protected InvoiceDao invoiceDao;
     protected InvoiceItemSqlDao invoiceItemDao;
     protected InvoicePaymentSqlDao invoicePaymentDao;
     protected InvoiceModuleWithEmbeddedDb module;
-=======
-public abstract class InvoiceDaoTestBase {
-    protected InvoiceDao invoiceDao;
-    protected InvoiceItemSqlDao invoiceItemDao;
-    private InvoiceModuleWithEmbeddedDb module;
->>>>>>> e3892f03
 
     @BeforeClass(alwaysRun = true)
     protected void setup() throws IOException {
         // Health check test to make sure MySQL is setup properly
         try {
-<<<<<<< HEAD
             module = new InvoiceModuleWithEmbeddedDb();
             final String invoiceDdl = IOUtils.toString(DefaultInvoiceDao.class.getResourceAsStream("/com/ning/billing/invoice/ddl.sql"));
             final String entitlementDdl = IOUtils.toString(DefaultInvoiceDao.class.getResourceAsStream("/com/ning/billing/entitlement/ddl.sql"));
@@ -67,21 +49,15 @@
             module.startDb();
             module.initDb(invoiceDdl);
             module.initDb(entitlementDdl);
-=======
-
-            module = new InvoiceModuleWithEmbeddedDb();
-            final String ddl = IOUtils.toString(DefaultInvoiceDao.class.getResourceAsStream("/com/ning/billing/invoice/ddl.sql"));
-            module.createDb(ddl);
->>>>>>> e3892f03
 
             final Injector injector = Guice.createInjector(Stage.DEVELOPMENT, module);
 
             invoiceDao = injector.getInstance(InvoiceDao.class);
             invoiceDao.test();
 
-            invoiceItemDao = module.getInvoiceItemDao();
+            invoiceItemDao = module.getInvoiceItemSqlDao();
 
-            invoicePaymentDao = module.getIDBI().onDemand(InvoicePaymentSqlDao.class);
+            invoicePaymentDao = module.getInvoicePaymentSqlDao();
 
             BusService busService = injector.getInstance(BusService.class);
             ((DefaultEventBusService) busService).startBus();
@@ -94,14 +70,8 @@
     }
 
     @AfterClass(alwaysRun = true)
-<<<<<<< HEAD
     protected void tearDown() {
         module.stopDb();
         assertTrue(true);
-=======
-    public void stopMysql()
-    {
-        module.stopDb();
->>>>>>> e3892f03
     }
 }