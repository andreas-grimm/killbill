--- conflicted
+++ resolved
@@ -899,12 +899,9 @@
         // ensure that the account balance is correct
         assertEquals(invoice2.getBalance().compareTo(FIVE), 0);
 
-<<<<<<< HEAD
         // ensure that the account has a credit balance
         final BigDecimal creditBalance = invoice1.getCreditedAmount().add(invoice2.getCreditedAmount());
         assertTrue(creditBalance.compareTo(FIVE) == 0);
-=======
->>>>>>> 7e0638d9
     }
 
     private void distributeItems(final List<Invoice> invoices) {
