/*
 * Copyright 2010-2013 Ning, Inc.
 *
 * Ning licenses this file to you under the Apache License, version 2.0
 * (the "License"); you may not use this file except in compliance with the
 * License.  You may obtain a copy of the License at:
 *
 *    http://www.apache.org/licenses/LICENSE-2.0
 *
 * Unless required by applicable law or agreed to in writing, software
 * distributed under the License is distributed on an "AS IS" BASIS, WITHOUT
 * WARRANTIES OR CONDITIONS OF ANY KIND, either express or implied.  See the
 * License for the specific language governing permissions and limitations
 * under the License.
 */

package com.ning.billing.invoice;

import java.math.BigDecimal;
import java.util.List;
import java.util.UUID;

import javax.annotation.Nullable;
import javax.inject.Inject;

import org.joda.time.DateTime;
import org.joda.time.DateTimeZone;
import org.joda.time.LocalDate;
import org.mockito.Mockito;
import org.skife.jdbi.v2.IDBI;
import org.testng.Assert;

import com.ning.billing.account.api.Account;
import com.ning.billing.account.api.AccountApiException;
import com.ning.billing.account.api.AccountData;
import com.ning.billing.account.api.AccountInternalApi;
import com.ning.billing.account.api.AccountUserApi;
import com.ning.billing.callcontext.InternalCallContext;
import com.ning.billing.callcontext.InternalTenantContext;
import com.ning.billing.catalog.MockPlan;
import com.ning.billing.catalog.MockPlanPhase;
import com.ning.billing.catalog.api.BillingPeriod;
import com.ning.billing.catalog.api.Currency;
import com.ning.billing.catalog.api.Plan;
import com.ning.billing.catalog.api.PlanPhase;
import com.ning.billing.clock.Clock;
import com.ning.billing.commons.locker.GlobalLocker;
import com.ning.billing.entity.EntityPersistenceException;
import com.ning.billing.invoice.api.Invoice;
import com.ning.billing.invoice.api.InvoiceApiException;
import com.ning.billing.invoice.api.InvoiceItem;
import com.ning.billing.invoice.api.InvoiceNotifier;
import com.ning.billing.invoice.api.InvoicePayment;
import com.ning.billing.invoice.dao.InvoiceDao;
import com.ning.billing.invoice.dao.InvoiceItemModelDao;
import com.ning.billing.invoice.dao.InvoiceItemSqlDao;
import com.ning.billing.invoice.dao.InvoiceModelDao;
import com.ning.billing.invoice.dao.InvoiceModelDaoHelper;
import com.ning.billing.invoice.dao.InvoicePaymentModelDao;
import com.ning.billing.invoice.dao.InvoicePaymentSqlDao;
import com.ning.billing.invoice.generator.InvoiceGenerator;
import com.ning.billing.invoice.notification.NullInvoiceNotifier;
import com.ning.billing.junction.BillingEvent;
import com.ning.billing.junction.BillingEventSet;
import com.ning.billing.junction.BillingInternalApi;
import com.ning.billing.junction.BillingModeType;
import com.ning.billing.mock.MockAccountBuilder;
import com.ning.billing.subscription.api.SubscriptionBase;
import com.ning.billing.subscription.api.SubscriptionBaseInternalApi;
import com.ning.billing.subscription.api.SubscriptionBaseTransitionType;
import com.ning.billing.subscription.api.user.SubscriptionBaseApiException;
import com.ning.billing.util.callcontext.CallContext;
import com.ning.billing.util.callcontext.InternalCallContextFactory;
import com.ning.billing.util.currency.KillBillMoney;
import com.ning.billing.util.dao.NonEntityDao;
import com.ning.billing.util.svcsapi.bus.BusService;

import com.google.common.base.Function;
import com.google.common.collect.Collections2;
import com.google.common.collect.ImmutableList;
import com.google.common.collect.ImmutableMap;

public class TestInvoiceHelper {

    public static final Currency accountCurrency = Currency.USD;

<<<<<<< HEAD
    public static final BigDecimal ZERO = new BigDecimal("0.0").setScale(KillBillMoney.MAX_SCALE);
    public static final BigDecimal ONE_HALF = new BigDecimal("0.5").setScale(KillBillMoney.MAX_SCALE);
    public static final BigDecimal ONE = new BigDecimal("1.0").setScale(KillBillMoney.MAX_SCALE);
    public static final BigDecimal ONE_AND_A_HALF = new BigDecimal("1.5").setScale(KillBillMoney.MAX_SCALE);
    public static final BigDecimal TWO = new BigDecimal("2.0").setScale(KillBillMoney.MAX_SCALE);
    public static final BigDecimal THREE = new BigDecimal("3.0").setScale(KillBillMoney.MAX_SCALE);
    public static final BigDecimal FOUR = new BigDecimal("4.0").setScale(KillBillMoney.MAX_SCALE);
    public static final BigDecimal FIVE = new BigDecimal("5.0").setScale(KillBillMoney.MAX_SCALE);
    public static final BigDecimal SIX = new BigDecimal("6.0").setScale(KillBillMoney.MAX_SCALE);
    public static final BigDecimal SEVEN = new BigDecimal("7.0").setScale(KillBillMoney.MAX_SCALE);
    public static final BigDecimal EIGHT = new BigDecimal("8.0").setScale(KillBillMoney.MAX_SCALE);

    public static final BigDecimal TEN = new BigDecimal("10.0").setScale(KillBillMoney.MAX_SCALE);
    public static final BigDecimal ELEVEN = new BigDecimal("11.0").setScale(KillBillMoney.MAX_SCALE);
    public static final BigDecimal TWELVE = new BigDecimal("12.0").setScale(KillBillMoney.MAX_SCALE);
    public static final BigDecimal THIRTEEN = new BigDecimal("13.0").setScale(KillBillMoney.MAX_SCALE);
    public static final BigDecimal FOURTEEN = new BigDecimal("14.0").setScale(KillBillMoney.MAX_SCALE);
    public static final BigDecimal FIFTEEN = new BigDecimal("15.0").setScale(KillBillMoney.MAX_SCALE);

    public static final BigDecimal NINETEEN = new BigDecimal("19.0").setScale(KillBillMoney.MAX_SCALE);
    public static final BigDecimal TWENTY = new BigDecimal("20.0").setScale(KillBillMoney.MAX_SCALE);

    public static final BigDecimal TWENTY_FOUR = new BigDecimal("24.0").setScale(KillBillMoney.MAX_SCALE);
    public static final BigDecimal TWENTY_FIVE = new BigDecimal("25.0").setScale(KillBillMoney.MAX_SCALE);

    public static final BigDecimal TWENTY_SEVEN = new BigDecimal("27.0").setScale(KillBillMoney.MAX_SCALE);
    public static final BigDecimal TWENTY_EIGHT = new BigDecimal("28.0").setScale(KillBillMoney.MAX_SCALE);
    public static final BigDecimal TWENTY_NINE = new BigDecimal("29.0").setScale(KillBillMoney.MAX_SCALE);
    public static final BigDecimal THIRTY = new BigDecimal("30.0").setScale(KillBillMoney.MAX_SCALE);
    public static final BigDecimal THIRTY_ONE = new BigDecimal("31.0").setScale(KillBillMoney.MAX_SCALE);

    public static final BigDecimal FORTY = new BigDecimal("40.0").setScale(KillBillMoney.MAX_SCALE);

    public static final BigDecimal EIGHTY_NINE = new BigDecimal("89.0").setScale(KillBillMoney.MAX_SCALE);
    public static final BigDecimal NINETY = new BigDecimal("90.0").setScale(KillBillMoney.MAX_SCALE);
    public static final BigDecimal NINETY_ONE = new BigDecimal("91.0").setScale(KillBillMoney.MAX_SCALE);
    public static final BigDecimal NINETY_TWO = new BigDecimal("92.0").setScale(KillBillMoney.MAX_SCALE);

    public static final BigDecimal ONE_HUNDRED = new BigDecimal("100.0").setScale(KillBillMoney.MAX_SCALE);

    public static final BigDecimal THREE_HUNDRED_AND_SIXTY_FIVE = new BigDecimal("365.0").setScale(KillBillMoney.MAX_SCALE);
    public static final BigDecimal THREE_HUNDRED_AND_SIXTY_SIX = new BigDecimal("366.0").setScale(KillBillMoney.MAX_SCALE);
=======
    public static final int NUMBER_OF_DECIMALS = InvoicingConfiguration.getNumberOfDecimals();
    public static final int ROUNDING_METHOD = InvoicingConfiguration.getRoundingMode();

    public static final BigDecimal ZERO = new BigDecimal("0.0").setScale(NUMBER_OF_DECIMALS);
    public static final BigDecimal ONE_HALF = new BigDecimal("0.5").setScale(NUMBER_OF_DECIMALS);
    public static final BigDecimal ONE = new BigDecimal("1.0").setScale(NUMBER_OF_DECIMALS);
    public static final BigDecimal ONE_AND_A_HALF = new BigDecimal("1.5").setScale(NUMBER_OF_DECIMALS);
    public static final BigDecimal TWO = new BigDecimal("2.0").setScale(NUMBER_OF_DECIMALS);
    public static final BigDecimal THREE = new BigDecimal("3.0").setScale(NUMBER_OF_DECIMALS);
    public static final BigDecimal FOUR = new BigDecimal("4.0").setScale(NUMBER_OF_DECIMALS);
    public static final BigDecimal FIVE = new BigDecimal("5.0").setScale(NUMBER_OF_DECIMALS);
    public static final BigDecimal SIX = new BigDecimal("6.0").setScale(NUMBER_OF_DECIMALS);
    public static final BigDecimal SEVEN = new BigDecimal("7.0").setScale(NUMBER_OF_DECIMALS);
    public static final BigDecimal EIGHT = new BigDecimal("8.0").setScale(NUMBER_OF_DECIMALS);

    public static final BigDecimal TEN = new BigDecimal("10.0").setScale(NUMBER_OF_DECIMALS);
    public static final BigDecimal ELEVEN = new BigDecimal("11.0").setScale(NUMBER_OF_DECIMALS);
    public static final BigDecimal TWELVE = new BigDecimal("12.0").setScale(NUMBER_OF_DECIMALS);
    public static final BigDecimal THIRTEEN = new BigDecimal("13.0").setScale(NUMBER_OF_DECIMALS);
    public static final BigDecimal FOURTEEN = new BigDecimal("14.0").setScale(NUMBER_OF_DECIMALS);
    public static final BigDecimal FIFTEEN = new BigDecimal("15.0").setScale(NUMBER_OF_DECIMALS);

    public static final BigDecimal NINETEEN = new BigDecimal("19.0").setScale(NUMBER_OF_DECIMALS);
    public static final BigDecimal TWENTY = new BigDecimal("20.0").setScale(NUMBER_OF_DECIMALS);

    public static final BigDecimal TWENTY_FOUR = new BigDecimal("24.0").setScale(NUMBER_OF_DECIMALS);
    public static final BigDecimal TWENTY_FIVE = new BigDecimal("25.0").setScale(NUMBER_OF_DECIMALS);

    public static final BigDecimal TWENTY_EIGHT = new BigDecimal("28.0").setScale(NUMBER_OF_DECIMALS);
    public static final BigDecimal TWENTY_NINE = new BigDecimal("29.0").setScale(NUMBER_OF_DECIMALS);
    public static final BigDecimal THIRTY = new BigDecimal("30.0").setScale(NUMBER_OF_DECIMALS);
    public static final BigDecimal THIRTY_ONE = new BigDecimal("31.0").setScale(NUMBER_OF_DECIMALS);

    public static final BigDecimal FORTY = new BigDecimal("40.0").setScale(NUMBER_OF_DECIMALS);

    public static final BigDecimal SEVENTY_FIVE = new BigDecimal("75.0").setScale(NUMBER_OF_DECIMALS);

    public static final BigDecimal EIGHTY_NINE = new BigDecimal("89.0").setScale(NUMBER_OF_DECIMALS);
    public static final BigDecimal NINETY = new BigDecimal("90.0").setScale(NUMBER_OF_DECIMALS);
    public static final BigDecimal NINETY_ONE = new BigDecimal("91.0").setScale(NUMBER_OF_DECIMALS);
    public static final BigDecimal NINETY_TWO = new BigDecimal("92.0").setScale(NUMBER_OF_DECIMALS);

    public static final BigDecimal ONE_HUNDRED = new BigDecimal("100.0").setScale(NUMBER_OF_DECIMALS);

    public static final BigDecimal THREE_HUNDRED_AND_FOURTY_NINE = new BigDecimal("349.0").setScale(NUMBER_OF_DECIMALS);
    public static final BigDecimal THREE_HUNDRED_AND_FIFTY_FOUR = new BigDecimal("354.0").setScale(NUMBER_OF_DECIMALS);

    public static final BigDecimal THREE_HUNDRED_AND_SIXTY_FIVE = new BigDecimal("365.0").setScale(NUMBER_OF_DECIMALS);
    public static final BigDecimal THREE_HUNDRED_AND_SIXTY_SIX = new BigDecimal("366.0").setScale(NUMBER_OF_DECIMALS);
>>>>>>> 6839eb58

    private final InvoiceGenerator generator;
    private final BillingInternalApi billingApi;
    private final AccountInternalApi accountApi;
    private final AccountUserApi accountUserApi;
    private final SubscriptionBaseInternalApi subscriptionApi;
    private final BusService busService;
    private final InvoiceDao invoiceDao;
    private final GlobalLocker locker;
    private final Clock clock;
    private final InternalCallContext internalCallContext;
    private final NonEntityDao nonEntityDao;
    private final InternalCallContextFactory internalCallContextFactory;

    // Low level SqlDao used by the tests to directly insert rows
    private final InvoicePaymentSqlDao invoicePaymentSqlDao;
    private final InvoiceItemSqlDao invoiceItemSqlDao;

    @Inject
    public TestInvoiceHelper(final InvoiceGenerator generator, final IDBI dbi,
                             final BillingInternalApi billingApi, final AccountInternalApi accountApi, final AccountUserApi accountUserApi, final SubscriptionBaseInternalApi subscriptionApi, final BusService busService,
                             final InvoiceDao invoiceDao, final GlobalLocker locker, final Clock clock, final NonEntityDao nonEntityDao, final InternalCallContext internalCallContext,
                             final InternalCallContextFactory internalCallContextFactory) {
        this.generator = generator;
        this.billingApi = billingApi;
        this.accountApi = accountApi;
        this.accountUserApi = accountUserApi;
        this.subscriptionApi = subscriptionApi;
        this.busService = busService;
        this.invoiceDao = invoiceDao;
        this.locker = locker;
        this.clock = clock;
        this.nonEntityDao = nonEntityDao;
        this.internalCallContext = internalCallContext;
        this.internalCallContextFactory = internalCallContextFactory;
        this.invoiceItemSqlDao = dbi.onDemand(InvoiceItemSqlDao.class);
        this.invoicePaymentSqlDao = dbi.onDemand(InvoicePaymentSqlDao.class);
    }

    public UUID generateRegularInvoice(final Account account, final DateTime targetDate, final CallContext callContext) throws Exception {
        final SubscriptionBase subscription = Mockito.mock(SubscriptionBase.class);
        Mockito.when(subscription.getId()).thenReturn(UUID.randomUUID());
        Mockito.when(subscription.getBundleId()).thenReturn(new UUID(0L, 0L));
        final BillingEventSet events = new MockBillingEventSet();
        final Plan plan = MockPlan.createBicycleNoTrialEvergreen1USD();
        final PlanPhase planPhase = MockPlanPhase.create1USDMonthlyEvergreen();
        final DateTime effectiveDate = new DateTime().minusDays(1);
        final Currency currency = Currency.USD;
        final BigDecimal fixedPrice = null;
        events.add(createMockBillingEvent(account, subscription, effectiveDate, plan, planPhase,
                                          fixedPrice, BigDecimal.ONE, currency, BillingPeriod.MONTHLY, 1,
                                          BillingModeType.IN_ADVANCE, "", 1L, SubscriptionBaseTransitionType.CREATE));

        Mockito.when(billingApi.getBillingEventsForAccountAndUpdateAccountBCD(Mockito.<UUID>any(), Mockito.<InternalCallContext>any())).thenReturn(events);

        final InvoiceNotifier invoiceNotifier = new NullInvoiceNotifier();
        final InvoiceDispatcher dispatcher = new InvoiceDispatcher(generator, accountApi, billingApi, subscriptionApi,
                                                                   invoiceDao, nonEntityDao, invoiceNotifier, locker, busService.getBus(),
                                                                   clock);

        Invoice invoice = dispatcher.processAccount(account.getId(), targetDate, true, internalCallContext);
        Assert.assertNotNull(invoice);

        final InternalCallContext context = internalCallContextFactory.createInternalCallContext(account.getId(), callContext);

        List<InvoiceModelDao> invoices = invoiceDao.getInvoicesByAccount(context);
        Assert.assertEquals(invoices.size(), 0);

        invoice = dispatcher.processAccount(account.getId(), targetDate, false, context);
        Assert.assertNotNull(invoice);

        invoices = invoiceDao.getInvoicesByAccount(context);
        Assert.assertEquals(invoices.size(), 1);

        return invoice.getId();
    }

    public SubscriptionBase createSubscription() throws SubscriptionBaseApiException {
        UUID uuid = UUID.randomUUID();
        final SubscriptionBase subscription = Mockito.mock(SubscriptionBase.class);
        Mockito.when(subscription.getId()).thenReturn(uuid);
        Mockito.when(subscriptionApi.getSubscriptionFromId(Mockito.<UUID>any(), Mockito.<InternalTenantContext>any())).thenReturn(subscription);
        return subscription;
    }

    public Account createAccount(final CallContext callContext) throws AccountApiException {
        final AccountData accountData = new MockAccountBuilder().name(UUID.randomUUID().toString().substring(1, 8))
                                                                .firstNameLength(6)
                                                                .email(UUID.randomUUID().toString().substring(1, 8))
                                                                .phone(UUID.randomUUID().toString().substring(1, 8))
                                                                .migrated(false)
                                                                .isNotifiedForInvoices(true)
                                                                .externalKey(UUID.randomUUID().toString().substring(1, 8))
                                                                .billingCycleDayLocal(31)
                                                                .currency(accountCurrency)
                                                                .paymentMethodId(UUID.randomUUID())
                                                                .timeZone(DateTimeZone.UTC)
                                                                .build();
        return accountUserApi.createAccount(accountData, callContext);
    }

    public void createInvoiceItem(final InvoiceItem invoiceItem, final InternalCallContext internalCallContext) throws EntityPersistenceException {
        invoiceItemSqlDao.create(new InvoiceItemModelDao(invoiceItem), internalCallContext);
    }

    public InvoiceItemModelDao getInvoiceItemById(final UUID invoiceItemId, final InternalCallContext internalCallContext) {
        return invoiceItemSqlDao.getById(invoiceItemId.toString(), internalCallContext);
    }

    public List<InvoiceItemModelDao> getInvoiceItemBySubscriptionId(final UUID subscriptionId, final InternalCallContext internalCallContext) {
        return invoiceItemSqlDao.getInvoiceItemsBySubscription(subscriptionId.toString(), internalCallContext);
    }

    public List<InvoiceItemModelDao> getInvoiceItemByAccountId(final InternalCallContext internalCallContext) {
        return invoiceItemSqlDao.getByAccountRecordId(internalCallContext);
    }

    public List<InvoiceItemModelDao> getInvoiceItemByInvoiceId(final UUID invoiceId, final InternalCallContext internalCallContext) {
        return invoiceItemSqlDao.getInvoiceItemsByInvoice(invoiceId.toString(), internalCallContext);
    }

    public void createInvoice(final Invoice invoice, final boolean isRealInvoiceWithItems, final InternalCallContext internalCallContext) {
        final InvoiceModelDao invoiceModelDao = new InvoiceModelDao(invoice);
        final List<InvoiceItemModelDao> invoiceItemModelDaos = ImmutableList.<InvoiceItemModelDao>copyOf(Collections2.transform(invoice.getInvoiceItems(),
                                                                                                                                new Function<InvoiceItem, InvoiceItemModelDao>() {
                                                                                                                                    @Override
                                                                                                                                    public InvoiceItemModelDao apply(final InvoiceItem input) {
                                                                                                                                        return new InvoiceItemModelDao(input);
                                                                                                                                    }
                                                                                                                                }));
        // Not really needed, there shouldn't be any payment at this stage
        final List<InvoicePaymentModelDao> invoicePaymentModelDaos = ImmutableList.<InvoicePaymentModelDao>copyOf(Collections2.transform(invoice.getPayments(),
                                                                                                                                         new Function<InvoicePayment, InvoicePaymentModelDao>() {
                                                                                                                                             @Override
                                                                                                                                             public InvoicePaymentModelDao apply(final InvoicePayment input) {
                                                                                                                                                 return new InvoicePaymentModelDao(input);
                                                                                                                                             }
                                                                                                                                         }));

        // The test does not use the invoice callback notifier hence the empty map
        invoiceDao.createInvoice(invoiceModelDao, invoiceItemModelDaos, invoicePaymentModelDaos, isRealInvoiceWithItems, ImmutableMap.<UUID, DateTime>of(), internalCallContext);
    }

    public void createPayment(final InvoicePayment invoicePayment, final InternalCallContext internalCallContext) {
        try {
            invoicePaymentSqlDao.create(new InvoicePaymentModelDao(invoicePayment), internalCallContext);
        } catch (EntityPersistenceException e) {
            Assert.fail(e.getMessage());
        }
    }

    public void verifyInvoice(final UUID invoiceId, final double balance, final double cbaAmount, final InternalTenantContext context) throws InvoiceApiException {
        final InvoiceModelDao invoice = invoiceDao.getById(invoiceId, context);
        Assert.assertEquals(InvoiceModelDaoHelper.getBalance(invoice).doubleValue(), balance);
        Assert.assertEquals(InvoiceModelDaoHelper.getCBAAmount(invoice).doubleValue(), cbaAmount);
    }

    public void checkInvoicesEqual(final InvoiceModelDao retrievedInvoice, final Invoice invoice) {
        Assert.assertEquals(retrievedInvoice.getId(), invoice.getId());
        Assert.assertEquals(retrievedInvoice.getAccountId(), invoice.getAccountId());
        Assert.assertEquals(retrievedInvoice.getCurrency(), invoice.getCurrency());
        Assert.assertEquals(retrievedInvoice.getInvoiceDate(), invoice.getInvoiceDate());
        Assert.assertEquals(retrievedInvoice.getTargetDate(), invoice.getTargetDate());
        Assert.assertEquals(retrievedInvoice.getInvoiceItems().size(), invoice.getInvoiceItems().size());
        Assert.assertEquals(retrievedInvoice.getInvoicePayments().size(), invoice.getPayments().size());
    }

    public LocalDate buildDate(final int year, final int month, final int day) {
        return new LocalDate(year, month, day);
    }

    public BillingEvent createMockBillingEvent(@Nullable final Account account, final SubscriptionBase subscription,
                                               final DateTime effectiveDate,
                                               final Plan plan, final PlanPhase planPhase,
                                               @Nullable final BigDecimal fixedPrice, @Nullable final BigDecimal recurringPrice,
                                               final Currency currency, final BillingPeriod billingPeriod,
                                               final int billCycleDayLocal,
                                               final BillingModeType billingModeType, final String description,
                                               final long totalOrdering,
                                               final SubscriptionBaseTransitionType type) {
        return new BillingEvent() {
            @Override
            public Account getAccount() {
                return account;
            }

            @Override
            public int getBillCycleDayLocal() {
                return billCycleDayLocal;
            }

            @Override
            public SubscriptionBase getSubscription() {
                return subscription;
            }

            @Override
            public DateTime getEffectiveDate() {
                return effectiveDate;
            }

            @Override
            public PlanPhase getPlanPhase() {
                return planPhase;
            }

            @Override
            public Plan getPlan() {
                return plan;
            }

            @Override
            public BillingPeriod getBillingPeriod() {
                return billingPeriod;
            }

            @Override
            public BillingModeType getBillingMode() {
                return billingModeType;
            }

            @Override
            public String getDescription() {
                return description;
            }

            @Override
            public BigDecimal getFixedPrice() {
                return fixedPrice;
            }

            @Override
            public BigDecimal getRecurringPrice() {
                return recurringPrice;
            }

            @Override
            public Currency getCurrency() {
                return currency;
            }

            @Override
            public SubscriptionBaseTransitionType getTransitionType() {
                return type;
            }

            @Override
            public Long getTotalOrdering() {
                return totalOrdering;
            }

            @Override
            public DateTimeZone getTimeZone() {
                return DateTimeZone.UTC;
            }

            @Override
            public int compareTo(final BillingEvent e1) {
                if (!getSubscription().getId().equals(e1.getSubscription().getId())) { // First order by subscription
                    return getSubscription().getId().compareTo(e1.getSubscription().getId());
                } else { // subscriptions are the same
                    if (!getEffectiveDate().equals(e1.getEffectiveDate())) { // Secondly order by date
                        return getEffectiveDate().compareTo(e1.getEffectiveDate());
                    } else { // dates and subscriptions are the same
                        return getTotalOrdering().compareTo(e1.getTotalOrdering());
                    }
                }
            }
        };
    }
}<|MERGE_RESOLUTION|>--- conflicted
+++ resolved
@@ -84,7 +84,6 @@
 
     public static final Currency accountCurrency = Currency.USD;
 
-<<<<<<< HEAD
     public static final BigDecimal ZERO = new BigDecimal("0.0").setScale(KillBillMoney.MAX_SCALE);
     public static final BigDecimal ONE_HALF = new BigDecimal("0.5").setScale(KillBillMoney.MAX_SCALE);
     public static final BigDecimal ONE = new BigDecimal("1.0").setScale(KillBillMoney.MAX_SCALE);
@@ -110,13 +109,15 @@
     public static final BigDecimal TWENTY_FOUR = new BigDecimal("24.0").setScale(KillBillMoney.MAX_SCALE);
     public static final BigDecimal TWENTY_FIVE = new BigDecimal("25.0").setScale(KillBillMoney.MAX_SCALE);
 
-    public static final BigDecimal TWENTY_SEVEN = new BigDecimal("27.0").setScale(KillBillMoney.MAX_SCALE);
     public static final BigDecimal TWENTY_EIGHT = new BigDecimal("28.0").setScale(KillBillMoney.MAX_SCALE);
     public static final BigDecimal TWENTY_NINE = new BigDecimal("29.0").setScale(KillBillMoney.MAX_SCALE);
     public static final BigDecimal THIRTY = new BigDecimal("30.0").setScale(KillBillMoney.MAX_SCALE);
     public static final BigDecimal THIRTY_ONE = new BigDecimal("31.0").setScale(KillBillMoney.MAX_SCALE);
+    public static final BigDecimal THIRTY_THREE = new BigDecimal("33.0").setScale(KillBillMoney.MAX_SCALE);
 
     public static final BigDecimal FORTY = new BigDecimal("40.0").setScale(KillBillMoney.MAX_SCALE);
+    public static final BigDecimal SIXTY_SIX = new BigDecimal("66.0").setScale(KillBillMoney.MAX_SCALE);
+    public static final BigDecimal SEVENTY_FIVE = new BigDecimal("75.0").setScale(KillBillMoney.MAX_SCALE);
 
     public static final BigDecimal EIGHTY_NINE = new BigDecimal("89.0").setScale(KillBillMoney.MAX_SCALE);
     public static final BigDecimal NINETY = new BigDecimal("90.0").setScale(KillBillMoney.MAX_SCALE);
@@ -125,59 +126,11 @@
 
     public static final BigDecimal ONE_HUNDRED = new BigDecimal("100.0").setScale(KillBillMoney.MAX_SCALE);
 
+    public static final BigDecimal THREE_HUNDRED_AND_FOURTY_NINE = new BigDecimal("349.0").setScale(KillBillMoney.MAX_SCALE);
+    public static final BigDecimal THREE_HUNDRED_AND_FIFTY_FOUR = new BigDecimal("354.0").setScale(KillBillMoney.MAX_SCALE);
+
     public static final BigDecimal THREE_HUNDRED_AND_SIXTY_FIVE = new BigDecimal("365.0").setScale(KillBillMoney.MAX_SCALE);
     public static final BigDecimal THREE_HUNDRED_AND_SIXTY_SIX = new BigDecimal("366.0").setScale(KillBillMoney.MAX_SCALE);
-=======
-    public static final int NUMBER_OF_DECIMALS = InvoicingConfiguration.getNumberOfDecimals();
-    public static final int ROUNDING_METHOD = InvoicingConfiguration.getRoundingMode();
-
-    public static final BigDecimal ZERO = new BigDecimal("0.0").setScale(NUMBER_OF_DECIMALS);
-    public static final BigDecimal ONE_HALF = new BigDecimal("0.5").setScale(NUMBER_OF_DECIMALS);
-    public static final BigDecimal ONE = new BigDecimal("1.0").setScale(NUMBER_OF_DECIMALS);
-    public static final BigDecimal ONE_AND_A_HALF = new BigDecimal("1.5").setScale(NUMBER_OF_DECIMALS);
-    public static final BigDecimal TWO = new BigDecimal("2.0").setScale(NUMBER_OF_DECIMALS);
-    public static final BigDecimal THREE = new BigDecimal("3.0").setScale(NUMBER_OF_DECIMALS);
-    public static final BigDecimal FOUR = new BigDecimal("4.0").setScale(NUMBER_OF_DECIMALS);
-    public static final BigDecimal FIVE = new BigDecimal("5.0").setScale(NUMBER_OF_DECIMALS);
-    public static final BigDecimal SIX = new BigDecimal("6.0").setScale(NUMBER_OF_DECIMALS);
-    public static final BigDecimal SEVEN = new BigDecimal("7.0").setScale(NUMBER_OF_DECIMALS);
-    public static final BigDecimal EIGHT = new BigDecimal("8.0").setScale(NUMBER_OF_DECIMALS);
-
-    public static final BigDecimal TEN = new BigDecimal("10.0").setScale(NUMBER_OF_DECIMALS);
-    public static final BigDecimal ELEVEN = new BigDecimal("11.0").setScale(NUMBER_OF_DECIMALS);
-    public static final BigDecimal TWELVE = new BigDecimal("12.0").setScale(NUMBER_OF_DECIMALS);
-    public static final BigDecimal THIRTEEN = new BigDecimal("13.0").setScale(NUMBER_OF_DECIMALS);
-    public static final BigDecimal FOURTEEN = new BigDecimal("14.0").setScale(NUMBER_OF_DECIMALS);
-    public static final BigDecimal FIFTEEN = new BigDecimal("15.0").setScale(NUMBER_OF_DECIMALS);
-
-    public static final BigDecimal NINETEEN = new BigDecimal("19.0").setScale(NUMBER_OF_DECIMALS);
-    public static final BigDecimal TWENTY = new BigDecimal("20.0").setScale(NUMBER_OF_DECIMALS);
-
-    public static final BigDecimal TWENTY_FOUR = new BigDecimal("24.0").setScale(NUMBER_OF_DECIMALS);
-    public static final BigDecimal TWENTY_FIVE = new BigDecimal("25.0").setScale(NUMBER_OF_DECIMALS);
-
-    public static final BigDecimal TWENTY_EIGHT = new BigDecimal("28.0").setScale(NUMBER_OF_DECIMALS);
-    public static final BigDecimal TWENTY_NINE = new BigDecimal("29.0").setScale(NUMBER_OF_DECIMALS);
-    public static final BigDecimal THIRTY = new BigDecimal("30.0").setScale(NUMBER_OF_DECIMALS);
-    public static final BigDecimal THIRTY_ONE = new BigDecimal("31.0").setScale(NUMBER_OF_DECIMALS);
-
-    public static final BigDecimal FORTY = new BigDecimal("40.0").setScale(NUMBER_OF_DECIMALS);
-
-    public static final BigDecimal SEVENTY_FIVE = new BigDecimal("75.0").setScale(NUMBER_OF_DECIMALS);
-
-    public static final BigDecimal EIGHTY_NINE = new BigDecimal("89.0").setScale(NUMBER_OF_DECIMALS);
-    public static final BigDecimal NINETY = new BigDecimal("90.0").setScale(NUMBER_OF_DECIMALS);
-    public static final BigDecimal NINETY_ONE = new BigDecimal("91.0").setScale(NUMBER_OF_DECIMALS);
-    public static final BigDecimal NINETY_TWO = new BigDecimal("92.0").setScale(NUMBER_OF_DECIMALS);
-
-    public static final BigDecimal ONE_HUNDRED = new BigDecimal("100.0").setScale(NUMBER_OF_DECIMALS);
-
-    public static final BigDecimal THREE_HUNDRED_AND_FOURTY_NINE = new BigDecimal("349.0").setScale(NUMBER_OF_DECIMALS);
-    public static final BigDecimal THREE_HUNDRED_AND_FIFTY_FOUR = new BigDecimal("354.0").setScale(NUMBER_OF_DECIMALS);
-
-    public static final BigDecimal THREE_HUNDRED_AND_SIXTY_FIVE = new BigDecimal("365.0").setScale(NUMBER_OF_DECIMALS);
-    public static final BigDecimal THREE_HUNDRED_AND_SIXTY_SIX = new BigDecimal("366.0").setScale(NUMBER_OF_DECIMALS);
->>>>>>> 6839eb58
 
     private final InvoiceGenerator generator;
     private final BillingInternalApi billingApi;
