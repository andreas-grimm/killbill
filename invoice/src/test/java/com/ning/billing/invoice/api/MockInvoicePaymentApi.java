--- conflicted
+++ resolved
@@ -80,8 +80,6 @@
         }
         invoicePayments.add(invoicePayment);
     }
-<<<<<<< HEAD
-=======
 
     @Override
     public InvoicePayment getInvoicePayment(UUID invoiceId, UUID paymentAttemptId) {
@@ -93,5 +91,4 @@
         return null;
     }
 
->>>>>>> 04adb67c
 }