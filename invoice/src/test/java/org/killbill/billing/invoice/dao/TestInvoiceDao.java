/*
 * Copyright 2010-2013 Ning, Inc.
 * Copyright 2014-2019 Groupon, Inc
 * Copyright 2014-2019 The Billing Project, LLC
 *
 * The Billing Project licenses this file to you under the Apache License, version 2.0
 * (the "License"); you may not use this file except in compliance with the
 * License.  You may obtain a copy of the License at:
 *
 *    http://www.apache.org/licenses/LICENSE-2.0
 *
 * Unless required by applicable law or agreed to in writing, software
 * distributed under the License is distributed on an "AS IS" BASIS, WITHOUT
 * WARRANTIES OR CONDITIONS OF ANY KIND, either express or implied.  See the
 * License for the specific language governing permissions and limitations
 * under the License.
 */

package org.killbill.billing.invoice.dao;

import java.math.BigDecimal;
import java.util.ArrayList;
import java.util.Collection;
import java.util.Collections;
import java.util.HashMap;
import java.util.List;
import java.util.Map;
import java.util.UUID;

import javax.annotation.Nullable;

import org.joda.time.DateTime;
import org.joda.time.LocalDate;
import org.killbill.billing.ErrorCode;
import org.killbill.billing.account.api.Account;
import org.killbill.billing.callcontext.InternalCallContext;
import org.killbill.billing.catalog.DefaultPrice;
import org.killbill.billing.catalog.MockInternationalPrice;
import org.killbill.billing.catalog.MockPlan;
import org.killbill.billing.catalog.MockPlanPhase;
import org.killbill.billing.catalog.api.BillingMode;
import org.killbill.billing.catalog.api.BillingPeriod;
import org.killbill.billing.catalog.api.CatalogApiException;
import org.killbill.billing.catalog.api.Currency;
import org.killbill.billing.catalog.api.PhaseType;
import org.killbill.billing.catalog.api.Plan;
import org.killbill.billing.catalog.api.PlanPhase;
import org.killbill.billing.catalog.api.Product;
import org.killbill.billing.entity.EntityPersistenceException;
import org.killbill.billing.invoice.InvoiceDispatcher.FutureAccountNotifications;
import org.killbill.billing.invoice.InvoiceTestSuiteWithEmbeddedDB;
import org.killbill.billing.invoice.MockBillingEventSet;
import org.killbill.billing.invoice.api.Invoice;
import org.killbill.billing.invoice.api.InvoiceApiException;
import org.killbill.billing.invoice.api.InvoiceItem;
import org.killbill.billing.invoice.api.InvoiceItemType;
import org.killbill.billing.invoice.api.InvoicePayment;
import org.killbill.billing.invoice.api.InvoicePaymentType;
import org.killbill.billing.invoice.api.InvoiceStatus;
import org.killbill.billing.invoice.generator.InvoiceWithMetadata;
import org.killbill.billing.invoice.model.CreditAdjInvoiceItem;
import org.killbill.billing.invoice.model.CreditBalanceAdjInvoiceItem;
import org.killbill.billing.invoice.model.DefaultInvoice;
import org.killbill.billing.invoice.model.DefaultInvoicePayment;
import org.killbill.billing.invoice.model.ExternalChargeInvoiceItem;
import org.killbill.billing.invoice.model.FixedPriceInvoiceItem;
import org.killbill.billing.invoice.model.ItemAdjInvoiceItem;
import org.killbill.billing.invoice.model.ParentInvoiceItem;
import org.killbill.billing.invoice.model.RecurringInvoiceItem;
import org.killbill.billing.invoice.model.RepairAdjInvoiceItem;
import org.killbill.billing.invoice.optimizer.InvoiceOptimizerBase.AccountInvoices;
import org.killbill.billing.junction.BillingEvent;
import org.killbill.billing.junction.BillingEventSet;
import org.killbill.billing.subscription.api.SubscriptionBase;
import org.killbill.billing.subscription.api.SubscriptionBaseTransitionType;
import org.killbill.billing.util.currency.KillBillMoney;
import org.killbill.clock.ClockMock;
import org.mockito.Mockito;
import org.testng.Assert;
import org.testng.annotations.BeforeMethod;
import org.testng.annotations.Test;

import com.google.common.base.Predicate;
import com.google.common.collect.ImmutableList;
import com.google.common.collect.ImmutableMap;
import com.google.common.collect.ImmutableSet;
import com.google.common.collect.Iterables;

import static org.killbill.billing.invoice.TestInvoiceHelper.FIVE;
import static org.killbill.billing.invoice.TestInvoiceHelper.TEN;
import static org.killbill.billing.invoice.TestInvoiceHelper.TWENTY;
import static org.killbill.billing.invoice.TestInvoiceHelper.ZERO;
import static org.testng.Assert.assertEquals;
import static org.testng.Assert.assertNotNull;
import static org.testng.Assert.assertNull;
import static org.testng.Assert.assertTrue;

public class TestInvoiceDao extends InvoiceTestSuiteWithEmbeddedDB {

    private Account account;
    private InternalCallContext context;

    @BeforeMethod(groups = "slow")
    public void setUp() throws Exception {
        if (hasFailed()) {
            return;
        }
        account = invoiceUtil.createAccount(callContext);
        context = internalCallContextFactory.createInternalCallContext(account.getId(), callContext);
    }

    @Test(groups = "slow")
    public void testSimple() throws Exception {
        final UUID accountId = account.getId();
        final Invoice invoice = new DefaultInvoice(accountId, clock.getUTCToday(), clock.getUTCToday(), Currency.USD);
        invoiceUtil.createInvoice(invoice, context);

        final InvoiceModelDao retrievedInvoice = invoiceDao.getById(invoice.getId(), context);
        invoiceUtil.checkInvoicesEqual(retrievedInvoice, invoice);
        invoiceUtil.checkInvoicesEqual(invoiceDao.getByNumber(retrievedInvoice.getInvoiceNumber(), context), invoice);
    }

    @Test(groups = "slow")
    public void testSimpleInvoiceRun() throws Exception {
        final UUID accountId = account.getId();

        final InvoiceModelDao invoiceForExternalCharge = new InvoiceModelDao(accountId, clock.getUTCToday(), clock.getUTCToday(), Currency.USD, false);
        final InvoiceItemModelDao externalCharge1 = new InvoiceItemModelDao(new ExternalChargeInvoiceItem(invoiceForExternalCharge.getId(), accountId, UUID.randomUUID(), UUID.randomUUID().toString(), clock.getUTCToday(), clock.getUTCToday(), new BigDecimal("15.0"), Currency.USD, null));
        final InvoiceItemModelDao externalCharge2 = new InvoiceItemModelDao(new ExternalChargeInvoiceItem(invoiceForExternalCharge.getId(), accountId, UUID.randomUUID(), UUID.randomUUID().toString(), clock.getUTCToday(), clock.getUTCToday(), new BigDecimal("17.0"), Currency.USD, null));
        invoiceForExternalCharge.addInvoiceItem(externalCharge1);
        invoiceForExternalCharge.addInvoiceItem(externalCharge2);
        invoiceDao.createInvoices(Collections.singleton(invoiceForExternalCharge),
                                 null,
                                 ImmutableSet.<InvoiceTrackingModelDao>of(),
                                 new FutureAccountNotifications(),
                                 new ExistingInvoiceMetadata(ImmutableList.<Invoice>of()),
                                 false,
                                 context);

        final Invoice invoice = invoiceUserApi.getInvoice(invoiceForExternalCharge.getId(), callContext);
        invoiceUtil.checkInvoicesEqual(invoiceForExternalCharge, invoice);
    }

<<<<<<< HEAD

    @Test(groups = "slow")
    public void testWithInvoiceGroup() throws Exception {
        final UUID accountId = account.getId();

        final InvoiceModelDao invoice1 = new InvoiceModelDao(accountId, clock.getUTCToday(), clock.getUTCToday(), Currency.USD, false);
        final InvoiceItemModelDao item1 = new InvoiceItemModelDao(new ExternalChargeInvoiceItem(invoice1.getId(), accountId, UUID.randomUUID(), UUID.randomUUID().toString(), clock.getUTCToday(), clock.getUTCToday(), new BigDecimal("15.0"), Currency.USD, null));
        invoice1.addInvoiceItem(item1);


        final InvoiceModelDao invoice2 = new InvoiceModelDao(accountId, clock.getUTCToday(), clock.getUTCToday(), Currency.USD, false);
        final InvoiceItemModelDao item2 = new InvoiceItemModelDao(new ExternalChargeInvoiceItem(invoice2.getId(), accountId, UUID.randomUUID(), UUID.randomUUID().toString(), clock.getUTCToday(), clock.getUTCToday(), new BigDecimal("17.0"), Currency.USD, null));
        invoice2.addInvoiceItem(item2);

        final List<InvoiceModelDao> invoices = new ArrayList<>();
        invoices.add(invoice1);
        invoices.add(invoice2);

        invoiceDao.createInvoices(invoices,
                                  null,
                                  ImmutableSet.<InvoiceTrackingModelDao>of(),
                                  new FutureAccountNotifications(),
                                  new ExistingInvoiceMetadata(ImmutableList.<Invoice>of()),
                                  false,
                                  context);

        // We know that groupId will be the ID of the first invoice
        final UUID groupId = invoice1.getId();
        final List<Invoice> result = invoiceUserApi.getInvoicesByGroup(accountId, groupId, callContext);
        assertEquals(result.size(), 2);
    }

    @Test(groups = "slow")
    public void testCreationAndRetrievalByAccount() throws EntityPersistenceException {
=======
    // Return persisted invoice
    private Invoice createAndGetInvoice(final LocalDate invoiceDate, final LocalDate targetDate) throws EntityPersistenceException {
>>>>>>> 9f022969
        final UUID accountId = account.getId();
        final Invoice invoice = new DefaultInvoice(accountId, invoiceDate, targetDate, Currency.USD);
        invoiceUtil.createInvoice(invoice, context);

        return invoice;
    }

    @Test(groups = "slow")
    public void testCreationAndRetrievalByAccount() throws EntityPersistenceException {
        final Invoice createdInvoice = createAndGetInvoice(clock.getUTCToday(), clock.getUTCToday());

        final List<InvoiceModelDao> invoices = invoiceDao.getInvoicesByAccount(false, context);
        assertNotNull(invoices);
        assertEquals(invoices.size(), 1);
        final InvoiceModelDao thisInvoice = invoices.get(0);
        assertEquals(createdInvoice.getAccountId(), account.getId());
        assertEquals(thisInvoice.getInvoiceDate().compareTo(createdInvoice.getInvoiceDate()), 0);
        assertEquals(thisInvoice.getCurrency(), Currency.USD);
        assertEquals(thisInvoice.getInvoiceItems().size(), 0);
        assertEquals(InvoiceModelDaoHelper.getRawBalanceForRegularInvoice(thisInvoice).compareTo(BigDecimal.ZERO), 0);
    }

    @Test(groups = "slow")
    public void testGetInvoicesByAccountSorted() throws EntityPersistenceException {
        final Invoice invoice1 = createAndGetInvoice(clock.getUTCToday(), clock.getUTCToday());
        final Invoice invoice2 = createAndGetInvoice(clock.getUTCToday().minusDays(1), clock.getUTCToday().minusDays(1));
        final Invoice invoice3 = createAndGetInvoice(clock.getUTCToday().minusDays(2), clock.getUTCToday().minusDays(2));
        final Invoice invoice4 = createAndGetInvoice(clock.getUTCToday().minusDays(4), clock.getUTCToday().minusDays(4));
        // although labeled "invoice5", the clock use "minusDays(3)", so in assertion, this should be in 2nd element.
        final Invoice invoice5 = createAndGetInvoice(clock.getUTCToday().minusDays(3), clock.getUTCToday().minusDays(3));

        final List<InvoiceModelDao> invoices = invoiceDao.getInvoicesByAccount(false, context);

        assertNotNull(invoices);
        assertEquals(invoices.size(), 5);

        assertEquals(invoice4.getId(), invoices.get(0).getId());
        assertEquals(invoice4.getTargetDate().compareTo(invoices.get(0).getTargetDate()), 0);

        assertEquals(invoice5.getId(), invoices.get(1).getId());
        assertEquals(invoice5.getTargetDate().compareTo(invoices.get(1).getTargetDate()), 0);

        assertEquals(invoice3.getId(), invoices.get(2).getId());
        assertEquals(invoice3.getTargetDate().compareTo(invoices.get(2).getTargetDate()), 0);

        assertEquals(invoice2.getId(), invoices.get(3).getId());
        assertEquals(invoice2.getTargetDate().compareTo(invoices.get(3).getTargetDate()), 0);

        assertEquals(invoice1.getId(), invoices.get(4).getId());
        assertEquals(invoice1.getTargetDate().compareTo(invoices.get(4).getTargetDate()), 0);
    }

    @Test(groups = "slow")
    public void testInvoicePayment() throws InvoiceApiException, EntityPersistenceException {
        final UUID accountId = account.getId();
        final Invoice invoice = new DefaultInvoice(accountId, clock.getUTCToday(), clock.getUTCToday(), Currency.USD);
        final UUID invoiceId = invoice.getId();
        final UUID subscriptionId = UUID.randomUUID();
        final UUID bundleId = UUID.randomUUID();
        final LocalDate startDate = new LocalDate(2010, 1, 1);
        final LocalDate endDate = new LocalDate(2010, 4, 1);
        final InvoiceItem invoiceItem = new RecurringInvoiceItem(invoiceId, accountId, bundleId, subscriptionId, "test product", "test plan", "test phase", null, startDate, endDate,
                                                                 new BigDecimal("21.00"), new BigDecimal("7.00"), Currency.USD);

        invoice.addInvoiceItem(invoiceItem);
        invoiceUtil.createInvoice(invoice, context);

        final InvoiceModelDao savedInvoice = invoiceDao.getById(invoiceId, context);
        assertNotNull(savedInvoice);
        assertEquals(InvoiceModelDaoHelper.getRawBalanceForRegularInvoice(savedInvoice).compareTo(new BigDecimal("21.00")), 0);
        assertEquals(savedInvoice.getInvoiceItems().size(), 1);

        final BigDecimal paymentAmount = new BigDecimal("11.00");
        final UUID paymentId = UUID.randomUUID();

        final DefaultInvoicePayment defaultInvoicePayment = new DefaultInvoicePayment(InvoicePaymentType.ATTEMPT, paymentId, invoiceId, clock.getUTCNow().plusDays(12), paymentAmount, Currency.USD, Currency.USD, "cookie", true);
        invoiceDao.notifyOfPaymentCompletion(new InvoicePaymentModelDao(defaultInvoicePayment), UUID.randomUUID(), context);

        final InvoiceModelDao retrievedInvoice = invoiceDao.getById(invoiceId, context);
        assertNotNull(retrievedInvoice);
        assertEquals(retrievedInvoice.getInvoiceItems().size(), 1);
        assertEquals(InvoiceModelDaoHelper.getRawBalanceForRegularInvoice(retrievedInvoice).compareTo(new BigDecimal("10.00")), 0);
    }

    @Test(groups = "slow")
    public void testRetrievalForNonExistentInvoiceOrInvoiceItem() throws InvoiceApiException {
        try {
            invoiceDao.getById(UUID.randomUUID(), context);
            Assert.fail();
        } catch (InvoiceApiException e) {
            Assert.assertEquals(e.getCode(), ErrorCode.INVOICE_NOT_FOUND.getCode());
        }

        try {
            invoiceDao.getByNumber(null, context);
            Assert.fail();
        } catch (InvoiceApiException e) {
            Assert.assertEquals(e.getCode(), ErrorCode.INVOICE_INVALID_NUMBER.getCode());
        }

        try {
            invoiceDao.getByNumber(Integer.MIN_VALUE, context);
            Assert.fail();
        } catch (InvoiceApiException e) {
            Assert.assertEquals(e.getCode(), ErrorCode.INVOICE_NUMBER_NOT_FOUND.getCode());
        }

        try {
            invoiceDao.getChargebackById(UUID.randomUUID(), context);
            Assert.fail();
        } catch (InvoiceApiException e) {
            Assert.assertEquals(e.getCode(), ErrorCode.CHARGE_BACK_DOES_NOT_EXIST.getCode());
        }

        try {
            invoiceDao.getExternalChargeById(UUID.randomUUID(), context);
            Assert.fail();
        } catch (InvoiceApiException e) {
            Assert.assertEquals(e.getCode(), ErrorCode.INVOICE_ITEM_NOT_FOUND.getCode());
        }

        try {
            invoiceDao.getCreditById(UUID.randomUUID(), context);
            Assert.fail();
        } catch (InvoiceApiException e) {
            Assert.assertEquals(e.getCode(), ErrorCode.INVOICE_ITEM_NOT_FOUND.getCode());
        }
    }

    @Test(groups = "slow")
    public void testCreateRefundOnNonExistingPayment() throws Exception {
        try {
            invoiceDao.createRefund(UUID.randomUUID(), UUID.randomUUID(), BigDecimal.TEN, false, ImmutableMap.<UUID, BigDecimal>of(), null, true, context);
            Assert.fail();
        } catch (InvoiceApiException e) {
            Assert.assertEquals(e.getCode(), ErrorCode.INVOICE_PAYMENT_BY_ATTEMPT_NOT_FOUND.getCode());
        }
    }

    @Test(groups = "slow")
    public void testGetInvoicesBySubscriptionForRecurringItems() throws EntityPersistenceException {
        final UUID accountId = account.getId();
        final UUID bundleId = UUID.randomUUID();

        final UUID subscriptionId1 = UUID.randomUUID();
        final BigDecimal rate1 = new BigDecimal("17.0");
        final UUID subscriptionId2 = UUID.randomUUID();
        final BigDecimal rate2 = new BigDecimal("42.0");
        final UUID subscriptionId3 = UUID.randomUUID();
        final BigDecimal rate3 = new BigDecimal("3.0");
        final UUID subscriptionId4 = UUID.randomUUID();
        final BigDecimal rate4 = new BigDecimal("12.0");

        final LocalDate targetDate = new LocalDate(2011, 5, 23);

        // Create invoice 1 (subscriptions 1-4)
        final Invoice invoice1 = new DefaultInvoice(accountId, clock.getUTCToday(), targetDate, Currency.USD);
        invoiceUtil.createInvoice(invoice1, context);

        final UUID invoiceId1 = invoice1.getId();

        LocalDate startDate = new LocalDate(2011, 3, 1);
        LocalDate endDate = startDate.plusMonths(1);

        final RecurringInvoiceItem item1 = new RecurringInvoiceItem(invoiceId1, accountId, bundleId, subscriptionId1, "test product", "test plan", "test A", null, startDate, endDate,
                                                                    rate1, rate1, Currency.USD);
        invoiceUtil.createInvoiceItem(item1, context);

        final RecurringInvoiceItem item2 = new RecurringInvoiceItem(invoiceId1, accountId, bundleId, subscriptionId2, "test product", "test plan", "test B", null, startDate, endDate,
                                                                    rate2, rate2, Currency.USD);
        invoiceUtil.createInvoiceItem(item2, context);

        final RecurringInvoiceItem item3 = new RecurringInvoiceItem(invoiceId1, accountId, bundleId, subscriptionId3, "test product", "test plan", "test C", null, startDate, endDate,
                                                                    rate3, rate3, Currency.USD);
        invoiceUtil.createInvoiceItem(item3, context);

        final RecurringInvoiceItem item4 = new RecurringInvoiceItem(invoiceId1, accountId, bundleId, subscriptionId4, "test product", "test plan", "test D", null, startDate, endDate,
                                                                    rate4, rate4, Currency.USD);
        invoiceUtil.createInvoiceItem(item4, context);

        // Create invoice 2 (subscriptions 1-3)
        final DefaultInvoice invoice2 = new DefaultInvoice(accountId, clock.getUTCToday(), targetDate, Currency.USD);
        invoiceUtil.createInvoice(invoice2, context);

        final UUID invoiceId2 = invoice2.getId();

        startDate = endDate;
        endDate = startDate.plusMonths(1);

        final RecurringInvoiceItem item5 = new RecurringInvoiceItem(invoiceId2, accountId, bundleId, subscriptionId1, "test product", "test plan", "test phase A", null, startDate, endDate,
                                                                    rate1, rate1, Currency.USD);
        invoiceUtil.createInvoiceItem(item5, context);

        final RecurringInvoiceItem item6 = new RecurringInvoiceItem(invoiceId2, accountId, bundleId, subscriptionId2, "test product", "test plan", "test phase B", null, startDate, endDate,
                                                                    rate2, rate2, Currency.USD);
        invoiceUtil.createInvoiceItem(item6, context);

        final RecurringInvoiceItem item7 = new RecurringInvoiceItem(invoiceId2, accountId, bundleId, subscriptionId3, "test product", "test plan", "test phase C", null, startDate, endDate,
                                                                    rate3, rate3, Currency.USD);
        invoiceUtil.createInvoiceItem(item7, context);

        // Check that each subscription returns the correct number of invoices
        final List<InvoiceModelDao> items1 = invoiceDao.getInvoicesBySubscription(subscriptionId1, context);
        assertEquals(items1.size(), 2);

        final List<InvoiceModelDao> items2 = invoiceDao.getInvoicesBySubscription(subscriptionId2, context);
        assertEquals(items2.size(), 2);

        final List<InvoiceModelDao> items3 = invoiceDao.getInvoicesBySubscription(subscriptionId3, context);
        assertEquals(items3.size(), 2);

        final List<InvoiceModelDao> items4 = invoiceDao.getInvoicesBySubscription(subscriptionId4, context);
        assertEquals(items4.size(), 1);
    }

    @Test(groups = "slow")
    public void testGetInvoicesBySubscriptionForFixedItems() throws EntityPersistenceException {
        final UUID accountId = account.getId();
        final UUID bundleId = UUID.randomUUID();

        final UUID subscriptionId1 = UUID.randomUUID();
        final BigDecimal rate1 = new BigDecimal("17.0");
        final UUID subscriptionId2 = UUID.randomUUID();
        final BigDecimal rate2 = new BigDecimal("42.0");
        final UUID subscriptionId3 = UUID.randomUUID();
        final BigDecimal rate3 = new BigDecimal("3.0");
        final UUID subscriptionId4 = UUID.randomUUID();
        final BigDecimal rate4 = new BigDecimal("12.0");

        final LocalDate targetDate = new LocalDate(2011, 5, 23);

        // Create invoice 1 (subscriptions 1-4)
        final Invoice invoice1 = new DefaultInvoice(accountId, clock.getUTCToday(), targetDate, Currency.USD);
        invoiceUtil.createInvoice(invoice1, context);

        final UUID invoiceId1 = invoice1.getId();

        LocalDate startDate = new LocalDate(2011, 3, 1);
        LocalDate endDate = startDate.plusMonths(1);

        final FixedPriceInvoiceItem item1 = new FixedPriceInvoiceItem(invoiceId1, accountId, bundleId, subscriptionId1, "test product", "test plan", "test A", null, startDate,
                                                                      rate1, Currency.USD);
        invoiceUtil.createInvoiceItem(item1, context);

        final FixedPriceInvoiceItem item2 = new FixedPriceInvoiceItem(invoiceId1, accountId, bundleId, subscriptionId2, "test product", "test plan", "test B", null, startDate,
                                                                      rate2, Currency.USD);
        invoiceUtil.createInvoiceItem(item2, context);

        final FixedPriceInvoiceItem item3 = new FixedPriceInvoiceItem(invoiceId1, accountId, bundleId, subscriptionId3, "test product", "test plan", "test C", null, startDate,
                                                                      rate3, Currency.USD);
        invoiceUtil.createInvoiceItem(item3, context);

        final FixedPriceInvoiceItem item4 = new FixedPriceInvoiceItem(invoiceId1, accountId, bundleId, subscriptionId4, "test product", "test plan", "test D", null, startDate,
                                                                      rate4, Currency.USD);
        invoiceUtil.createInvoiceItem(item4, context);

        // create invoice 2 (subscriptions 1-3)
        final DefaultInvoice invoice2 = new DefaultInvoice(accountId, clock.getUTCToday(), targetDate, Currency.USD);
        invoiceUtil.createInvoice(invoice2, context);

        final UUID invoiceId2 = invoice2.getId();

        startDate = endDate;

        final FixedPriceInvoiceItem item5 = new FixedPriceInvoiceItem(invoiceId2, accountId, bundleId, subscriptionId1, "test product", "test plan", "test phase A", null, startDate,
                                                                      rate1, Currency.USD);
        invoiceUtil.createInvoiceItem(item5, context);

        final FixedPriceInvoiceItem item6 = new FixedPriceInvoiceItem(invoiceId2, accountId, bundleId, subscriptionId2, "test product", "test plan", "test phase B", null, startDate,
                                                                      rate2, Currency.USD);
        invoiceUtil.createInvoiceItem(item6, context);

        final FixedPriceInvoiceItem item7 = new FixedPriceInvoiceItem(invoiceId2, accountId, bundleId, subscriptionId3, "test product", "test plan", "test phase C", null, startDate,
                                                                      rate3, Currency.USD);
        invoiceUtil.createInvoiceItem(item7, context);

        // check that each subscription returns the correct number of invoices
        final List<InvoiceModelDao> items1 = invoiceDao.getInvoicesBySubscription(subscriptionId1, context);
        assertEquals(items1.size(), 2);

        final List<InvoiceModelDao> items2 = invoiceDao.getInvoicesBySubscription(subscriptionId2, context);
        assertEquals(items2.size(), 2);

        final List<InvoiceModelDao> items3 = invoiceDao.getInvoicesBySubscription(subscriptionId3, context);
        assertEquals(items3.size(), 2);

        final List<InvoiceModelDao> items4 = invoiceDao.getInvoicesBySubscription(subscriptionId4, context);
        assertEquals(items4.size(), 1);
    }

    @Test(groups = "slow")
    public void testGetInvoicesBySubscriptionForRecurringAndFixedItems() throws EntityPersistenceException {
        final UUID accountId = account.getId();
        final UUID bundleId = UUID.randomUUID();

        final UUID subscriptionId1 = UUID.randomUUID();
        final BigDecimal rate1 = new BigDecimal("17.0");
        final UUID subscriptionId2 = UUID.randomUUID();
        final BigDecimal rate2 = new BigDecimal("42.0");
        final UUID subscriptionId3 = UUID.randomUUID();
        final BigDecimal rate3 = new BigDecimal("3.0");
        final UUID subscriptionId4 = UUID.randomUUID();
        final BigDecimal rate4 = new BigDecimal("12.0");

        final LocalDate targetDate = new LocalDate(2011, 5, 23);

        // Create invoice 1 (subscriptions 1-4)
        final Invoice invoice1 = new DefaultInvoice(accountId, clock.getUTCToday(), targetDate, Currency.USD);
        invoiceUtil.createInvoice(invoice1, context);

        final UUID invoiceId1 = invoice1.getId();

        LocalDate startDate = new LocalDate(2011, 3, 1);
        LocalDate endDate = startDate.plusMonths(1);

        final RecurringInvoiceItem recurringItem1 = new RecurringInvoiceItem(invoiceId1, accountId, bundleId, subscriptionId1, "test product", "test plan", "test A", null, startDate, endDate,
                                                                             rate1, rate1, Currency.USD);
        invoiceUtil.createInvoiceItem(recurringItem1, context);

        final RecurringInvoiceItem recurringItem2 = new RecurringInvoiceItem(invoiceId1, accountId, bundleId, subscriptionId2, "test product", "test plan", "test B", null, startDate, endDate,
                                                                             rate2, rate2, Currency.USD);
        invoiceUtil.createInvoiceItem(recurringItem2, context);

        final RecurringInvoiceItem recurringItem3 = new RecurringInvoiceItem(invoiceId1, accountId, bundleId, subscriptionId3, "test product", "test plan", "test C", null, startDate, endDate,
                                                                             rate3, rate3, Currency.USD);
        invoiceUtil.createInvoiceItem(recurringItem3, context);

        final RecurringInvoiceItem recurringItem4 = new RecurringInvoiceItem(invoiceId1, accountId, bundleId, subscriptionId4, "test product", "test plan", "test D", null, startDate, endDate,
                                                                             rate4, rate4, Currency.USD);
        invoiceUtil.createInvoiceItem(recurringItem4, context);

        final FixedPriceInvoiceItem fixedItem1 = new FixedPriceInvoiceItem(invoiceId1, accountId, bundleId, subscriptionId1, "test product", "test plan", "test A", null, startDate,
                                                                           rate1, Currency.USD);
        invoiceUtil.createInvoiceItem(fixedItem1, context);

        final FixedPriceInvoiceItem fixedItem2 = new FixedPriceInvoiceItem(invoiceId1, accountId, bundleId, subscriptionId2, "test product", "test plan", "test B", null, startDate,
                                                                           rate2, Currency.USD);
        invoiceUtil.createInvoiceItem(fixedItem2, context);

        final FixedPriceInvoiceItem fixedItem3 = new FixedPriceInvoiceItem(invoiceId1, accountId, bundleId, subscriptionId3, "test product", "test plan", "test C", null, startDate,
                                                                           rate3, Currency.USD);
        invoiceUtil.createInvoiceItem(fixedItem3, context);

        final FixedPriceInvoiceItem fixedItem4 = new FixedPriceInvoiceItem(invoiceId1, accountId, bundleId, subscriptionId4, "test product", "test plan", "test D", null, startDate,
                                                                           rate4, Currency.USD);
        invoiceUtil.createInvoiceItem(fixedItem4, context);

        // create invoice 2 (subscriptions 1-3)
        final DefaultInvoice invoice2 = new DefaultInvoice(accountId, clock.getUTCToday(), targetDate, Currency.USD);
        invoiceUtil.createInvoice(invoice2, context);

        final UUID invoiceId2 = invoice2.getId();

        startDate = endDate;
        endDate = startDate.plusMonths(1);

        final RecurringInvoiceItem recurringItem5 = new RecurringInvoiceItem(invoiceId2, accountId, bundleId, subscriptionId1, "test product", "test plan", "test phase A", null, startDate, endDate,
                                                                             rate1, rate1, Currency.USD);
        invoiceUtil.createInvoiceItem(recurringItem5, context);

        final RecurringInvoiceItem recurringItem6 = new RecurringInvoiceItem(invoiceId2, accountId, bundleId, subscriptionId2, "test product", "test plan", "test phase B", null, startDate, endDate,
                                                                             rate2, rate2, Currency.USD);
        invoiceUtil.createInvoiceItem(recurringItem6, context);

        final RecurringInvoiceItem recurringItem7 = new RecurringInvoiceItem(invoiceId2, accountId, bundleId, subscriptionId3, "test product", "test plan", "test phase C", null, startDate, endDate,
                                                                             rate3, rate3, Currency.USD);
        invoiceUtil.createInvoiceItem(recurringItem7, context);
        final FixedPriceInvoiceItem fixedItem5 = new FixedPriceInvoiceItem(invoiceId2, accountId, bundleId, subscriptionId1, "test product", "test plan", "test phase A", null, startDate,
                                                                           rate1, Currency.USD);
        invoiceUtil.createInvoiceItem(fixedItem5, context);

        final FixedPriceInvoiceItem fixedItem6 = new FixedPriceInvoiceItem(invoiceId2, accountId, bundleId, subscriptionId2, "test product", "test plan", "test phase B", null, startDate,
                                                                           rate2, Currency.USD);
        invoiceUtil.createInvoiceItem(fixedItem6, context);

        final FixedPriceInvoiceItem fixedItem7 = new FixedPriceInvoiceItem(invoiceId2, accountId, bundleId, subscriptionId3, "test product", "test plan", "test phase C", null, startDate,
                                                                           rate3, Currency.USD);
        invoiceUtil.createInvoiceItem(fixedItem7, context);

        // check that each subscription returns the correct number of invoices
        final List<InvoiceModelDao> items1 = invoiceDao.getInvoicesBySubscription(subscriptionId1, context);
        assertEquals(items1.size(), 4);

        final List<InvoiceModelDao> items2 = invoiceDao.getInvoicesBySubscription(subscriptionId2, context);
        assertEquals(items2.size(), 4);

        final List<InvoiceModelDao> items3 = invoiceDao.getInvoicesBySubscription(subscriptionId3, context);
        assertEquals(items3.size(), 4);

        final List<InvoiceModelDao> items4 = invoiceDao.getInvoicesBySubscription(subscriptionId4, context);
        assertEquals(items4.size(), 2);
    }

    @Test(groups = "slow")
    public void testGetInvoicesForAccountAfterDate() throws EntityPersistenceException {
        final UUID accountId = account.getId();
        final LocalDate targetDate1 = new LocalDate(2011, 10, 6);
        final Invoice invoice1 = new DefaultInvoice(accountId, clock.getUTCToday(), targetDate1, Currency.USD);
        invoiceUtil.createInvoice(invoice1, context);

        final LocalDate targetDate2 = new LocalDate(2011, 12, 6);
        final Invoice invoice2 = new DefaultInvoice(accountId, clock.getUTCToday(), targetDate2, Currency.USD);
        invoiceUtil.createInvoice(invoice2, context);

        List<InvoiceModelDao> invoices;
        invoices = invoiceDao.getInvoicesByAccount(false, new LocalDate(2011, 1, 1), null, context);
        assertEquals(invoices.size(), 2);

        invoices = invoiceDao.getInvoicesByAccount(false, new LocalDate(2011, 10, 6), null, context);
        assertEquals(invoices.size(), 2);

        invoices = invoiceDao.getInvoicesByAccount(false, new LocalDate(2011, 10, 11), null, context);
        assertEquals(invoices.size(), 1);

        invoices = invoiceDao.getInvoicesByAccount(false, new LocalDate(2011, 12, 6), null, context);
        assertEquals(invoices.size(), 1);

        invoices = invoiceDao.getInvoicesByAccount(false, new LocalDate(2012, 1, 1), null, context);
        assertEquals(invoices.size(), 0);
    }

    @Test(groups = "slow")
    public void testGetInvoicesForAccountBeforeDate() throws EntityPersistenceException {
        final UUID accountId = account.getId();
        final LocalDate targetDate1 = new LocalDate(2011, 10, 6);
        final Invoice invoice1 = new DefaultInvoice(accountId, clock.getUTCToday(), targetDate1, Currency.USD);
        invoiceUtil.createInvoice(invoice1, context);

        final LocalDate targetDate2 = new LocalDate(2011, 12, 6);
        final Invoice invoice2 = new DefaultInvoice(accountId, clock.getUTCToday(), targetDate2, Currency.USD);
        invoiceUtil.createInvoice(invoice2, context);

        List<InvoiceModelDao> invoices;
        invoices = invoiceDao.getInvoicesByAccount(false, null, new LocalDate(2011, 12, 7), context);
        assertEquals(invoices.size(), 2);

        invoices = invoiceDao.getInvoicesByAccount(false, null, new LocalDate(2011, 12, 5), context);
        assertEquals(invoices.size(), 1);

        invoices = invoiceDao.getInvoicesByAccount(false, null, new LocalDate(2011, 10, 5), context);
        assertEquals(invoices.size(), 0);

    }


    @Test(groups = "slow")
    public void testAccountBalance() throws EntityPersistenceException {
        final UUID accountId = account.getId();
        final UUID bundleId = UUID.randomUUID();
        final LocalDate targetDate1 = new LocalDate(2011, 10, 6);
        final Invoice invoice1 = new DefaultInvoice(accountId, clock.getUTCToday(), targetDate1, Currency.USD);
        invoiceUtil.createInvoice(invoice1, context);

        final LocalDate startDate = new LocalDate(2011, 3, 1);
        final LocalDate endDate = startDate.plusMonths(1);

        final BigDecimal rate1 = new BigDecimal("17.0");
        final BigDecimal rate2 = new BigDecimal("42.0");

        final RecurringInvoiceItem item1 = new RecurringInvoiceItem(invoice1.getId(), accountId, bundleId, UUID.randomUUID(), "test product", "test plan", "test phase A", null, startDate,
                                                                    endDate, rate1, rate1, Currency.USD);
        invoiceUtil.createInvoiceItem(item1, context);

        final RecurringInvoiceItem item2 = new RecurringInvoiceItem(invoice1.getId(), accountId, bundleId, UUID.randomUUID(), "test product", "test plan", "test phase B", null, startDate,
                                                                    endDate, rate2, rate2, Currency.USD);
        invoiceUtil.createInvoiceItem(item2, context);

        final BigDecimal payment1 = new BigDecimal("48.0");
        final InvoicePayment payment = new DefaultInvoicePayment(InvoicePaymentType.ATTEMPT, UUID.randomUUID(), invoice1.getId(), new DateTime(), payment1, Currency.USD, Currency.USD, null, true);
        invoiceUtil.createPayment(payment, context);

        final BigDecimal balance = invoiceDao.getAccountBalance(accountId, context);
        assertEquals(balance.compareTo(rate1.add(rate2).subtract(payment1)), 0);
    }

    @Test(groups = "slow")
    public void testAccountBalanceWithCredit() throws EntityPersistenceException {
        final UUID accountId = account.getId();
        final UUID bundleId = UUID.randomUUID();
        final LocalDate targetDate1 = new LocalDate(2011, 10, 6);
        final Invoice invoice1 = new DefaultInvoice(accountId, clock.getUTCToday(), targetDate1, Currency.USD);
        invoiceUtil.createInvoice(invoice1, context);

        final LocalDate startDate = new LocalDate(2011, 3, 1);
        final LocalDate endDate = startDate.plusMonths(1);

        final BigDecimal rate1 = new BigDecimal("17.0");

        final RecurringInvoiceItem item1 = new RecurringInvoiceItem(invoice1.getId(), accountId, bundleId, UUID.randomUUID(), "test product", "test plan", "test phase A", null, startDate,
                                                                    endDate, rate1, rate1, Currency.USD);
        invoiceUtil.createInvoiceItem(item1, context);

        final CreditAdjInvoiceItem creditItem = new CreditAdjInvoiceItem(invoice1.getId(), accountId, new LocalDate(), null, rate1.negate(), Currency.USD, null);
        invoiceUtil.createInvoiceItem(creditItem, context);

        final BigDecimal balance = invoiceDao.getAccountBalance(accountId, context);
        assertEquals(balance.compareTo(BigDecimal.ZERO), 0);
    }

    @Test(groups = "slow")
    public void testAccountBalanceWithNoPayments() throws EntityPersistenceException {
        final UUID accountId = account.getId();
        final UUID bundleId = UUID.randomUUID();
        final LocalDate targetDate1 = new LocalDate(2011, 10, 6);
        final Invoice invoice1 = new DefaultInvoice(accountId, clock.getUTCToday(), targetDate1, Currency.USD);
        invoiceUtil.createInvoice(invoice1, context);

        final LocalDate startDate = new LocalDate(2011, 3, 1);
        final LocalDate endDate = startDate.plusMonths(1);

        final BigDecimal rate1 = new BigDecimal("17.0");
        final BigDecimal rate2 = new BigDecimal("42.0");

        final RecurringInvoiceItem item1 = new RecurringInvoiceItem(invoice1.getId(), accountId, bundleId, UUID.randomUUID(), "test product", "test plan", "test phase A", null, startDate, endDate,
                                                                    rate1, rate1, Currency.USD);
        invoiceUtil.createInvoiceItem(item1, context);

        final RecurringInvoiceItem item2 = new RecurringInvoiceItem(invoice1.getId(), accountId, bundleId, UUID.randomUUID(), "test product", "test plan", "test phase B", null, startDate, endDate,
                                                                    rate2, rate2, Currency.USD);
        invoiceUtil.createInvoiceItem(item2, context);

        final BigDecimal balance = invoiceDao.getAccountBalance(accountId, context);
        assertEquals(balance.compareTo(rate1.add(rate2)), 0);
    }

    @Test(groups = "slow")
    public void testAccountBalanceWithNoInvoiceItems() throws EntityPersistenceException {
        final UUID accountId = account.getId();
        final LocalDate targetDate1 = new LocalDate(2011, 10, 6);
        final Invoice invoice1 = new DefaultInvoice(accountId, clock.getUTCToday(), targetDate1, Currency.USD);
        invoiceUtil.createInvoice(invoice1, context);

        final BigDecimal payment1 = new BigDecimal("48.0");
        final InvoicePayment payment = new DefaultInvoicePayment(InvoicePaymentType.ATTEMPT, UUID.randomUUID(), invoice1.getId(), new DateTime(), payment1, Currency.USD, Currency.USD, null, true);
        invoiceUtil.createPayment(payment, context);

        final BigDecimal balance = invoiceDao.getAccountBalance(accountId, context);
        assertEquals(balance.compareTo(BigDecimal.ZERO.subtract(payment1)), 0);
    }

    @Test(groups = "slow")
    public void testAccountBalanceWithRefundNoAdj() throws InvoiceApiException, EntityPersistenceException {
        testAccountBalanceWithRefundInternal(false);
    }

    private void testAccountBalanceWithRefundInternal(final boolean withAdjustment) throws InvoiceApiException, EntityPersistenceException {

        final UUID accountId = account.getId();
        final UUID bundleId = UUID.randomUUID();
        final LocalDate targetDate1 = new LocalDate(2011, 10, 6);
        final Invoice invoice1 = new DefaultInvoice(accountId, clock.getUTCToday(), targetDate1, Currency.USD);
        invoiceUtil.createInvoice(invoice1, context);

        final LocalDate startDate = new LocalDate(2011, 3, 1);
        final LocalDate endDate = startDate.plusMonths(1);

        final BigDecimal rate1 = new BigDecimal("20.0");
        final BigDecimal refund1 = new BigDecimal("7.00");

        // Recurring item
        final RecurringInvoiceItem item2 = new RecurringInvoiceItem(invoice1.getId(), accountId, bundleId, UUID.randomUUID(), "test product", "test plan", "test phase B", null, startDate,
                                                                    endDate, rate1, rate1, Currency.USD);
        invoiceUtil.createInvoiceItem(item2, context);
        BigDecimal balance = invoiceDao.getAccountBalance(accountId, context);
        assertEquals(balance.compareTo(new BigDecimal("20.00")), 0);

        // Pay the whole thing
        final UUID paymentId = UUID.randomUUID();
        final BigDecimal payment1 = rate1;
        final InvoicePayment payment = new DefaultInvoicePayment(InvoicePaymentType.ATTEMPT, paymentId, invoice1.getId(), new DateTime(), payment1, Currency.USD, Currency.USD, null, true);
        invoiceUtil.createPayment(payment, context);
        balance = invoiceDao.getAccountBalance(accountId, context);
        assertEquals(balance.compareTo(new BigDecimal("0.00")), 0);

        invoiceDao.createRefund(paymentId, UUID.randomUUID(), refund1, withAdjustment, ImmutableMap.<UUID, BigDecimal>of(), UUID.randomUUID().toString(), true, context);
        balance = invoiceDao.getAccountBalance(accountId, context);
        if (withAdjustment) {
            assertEquals(balance.compareTo(BigDecimal.ZERO), 0);
        } else {
            assertEquals(balance.compareTo(new BigDecimal("7.00")), 0);
        }
    }

    @Test(groups = "slow")
    public void testFullRefundWithRepairAndInvoiceItemAdjustment() throws InvoiceApiException, EntityPersistenceException {
        final BigDecimal refundAmount = new BigDecimal("20.00");
        testRefundWithRepairAndInvoiceItemAdjustmentInternal(refundAmount);
    }

    @Test(groups = "slow")
    public void testPartialRefundWithRepairAndInvoiceItemAdjustment() throws InvoiceApiException, EntityPersistenceException {
        final BigDecimal refundAmount = new BigDecimal("7.00");
        testRefundWithRepairAndInvoiceItemAdjustmentInternal(refundAmount);
    }

    private void testRefundWithRepairAndInvoiceItemAdjustmentInternal(final BigDecimal refundAmount) throws InvoiceApiException, EntityPersistenceException {
        final UUID accountId = account.getId();
        final UUID bundleId = UUID.randomUUID();
        final LocalDate targetDate1 = new LocalDate(2011, 10, 6);

        final Invoice invoice = new DefaultInvoice(accountId, clock.getUTCToday(), targetDate1, Currency.USD);
        invoiceUtil.createInvoice(invoice, context);

        final LocalDate startDate = new LocalDate(2011, 3, 1);
        final LocalDate endDate = startDate.plusMonths(1);

        final BigDecimal amount = new BigDecimal("20.0");

        // Recurring item
        final RecurringInvoiceItem item2 = new RecurringInvoiceItem(invoice.getId(), accountId, bundleId, UUID.randomUUID(), "test product", "test plan", "test phase B", null, startDate,
                                                                    endDate, amount, amount, Currency.USD);
        invoiceUtil.createInvoiceItem(item2, context);
        BigDecimal accountBalance = invoiceDao.getAccountBalance(accountId, context);
        assertEquals(accountBalance.compareTo(new BigDecimal("20.00")), 0);

        // Pay the whole thing
        final UUID paymentId = UUID.randomUUID();
        final BigDecimal payment1 = amount;
        final InvoicePayment payment = new DefaultInvoicePayment(InvoicePaymentType.ATTEMPT, paymentId, invoice.getId(), new DateTime(), payment1, Currency.USD, Currency.USD, null, true);
        invoiceUtil.createPayment(payment, context);
        accountBalance = invoiceDao.getAccountBalance(accountId, context);
        assertEquals(accountBalance.compareTo(new BigDecimal("0.00")), 0);

        // Repair the item (And add CBA item that should be generated)
        final InvoiceItem repairItem = new RepairAdjInvoiceItem(invoice.getId(), accountId, startDate, endDate, amount.negate(), Currency.USD, item2.getId());
        invoiceUtil.createInvoiceItem(repairItem, context);

        final InvoiceItem cbaItem = new CreditBalanceAdjInvoiceItem(invoice.getId(), accountId, startDate, amount, Currency.USD);
        invoiceUtil.createInvoiceItem(cbaItem, context);

        final Map<UUID, BigDecimal> itemAdjustment = new HashMap<UUID, BigDecimal>();
        // PAss a null value to let invoice calculate the amount to adjust
        itemAdjustment.put(item2.getId(), null);

        invoiceDao.createRefund(paymentId, UUID.randomUUID(), refundAmount, true, itemAdjustment, UUID.randomUUID().toString(), true, context);
        accountBalance = invoiceDao.getAccountBalance(accountId, context);

        final boolean partialRefund = refundAmount.compareTo(amount) < 0;
        final BigDecimal cba = invoiceDao.getAccountCBA(accountId, context);
        final InvoiceModelDao savedInvoice = invoiceDao.getById(invoice.getId(), context);

        final BigDecimal expectedCba = accountBalance.compareTo(BigDecimal.ZERO) < 0 ? accountBalance.negate() : BigDecimal.ZERO;
        assertEquals(cba.compareTo(expectedCba), 0);

        // Let's re-calculate them from invoice
        final BigDecimal balanceAfterRefund = invoiceDao.getAccountBalance(accountId, context);
        final BigDecimal cbaAfterRefund = invoiceDao.getAccountCBA(accountId, context);

        if (partialRefund) {
            // IB = 20 (rec) - 20 (repair) + 20 (cba) - (20 -7) = 7;  AB = IB - CBA = 7 - 20 = -13
            assertEquals(accountBalance.compareTo(new BigDecimal("-13.0")), 0);
            assertEquals(savedInvoice.getInvoiceItems().size(), 4);
            assertEquals(balanceAfterRefund.compareTo(new BigDecimal("-13.0")), 0);
            assertEquals(cbaAfterRefund.compareTo(expectedCba), 0);
        } else {
            assertEquals(accountBalance.compareTo(new BigDecimal("0.0")), 0);
            assertEquals(savedInvoice.getInvoiceItems().size(), 4);
            assertEquals(balanceAfterRefund.compareTo(BigDecimal.ZERO), 0);
            assertEquals(cbaAfterRefund.compareTo(expectedCba), 0);
        }

    }

    @Test(groups = "slow")
    public void testAccountBalanceWithSmallRefundAndCBANoAdj() throws InvoiceApiException, EntityPersistenceException {
        final BigDecimal refundAmount = new BigDecimal("7.00");
        final BigDecimal expectedBalance = new BigDecimal("-3.00");
        testAccountBalanceWithRefundAndCBAInternal(false, refundAmount, expectedBalance);
    }

    @Test(groups = "slow")
    public void testAccountBalanceWithSmallRefundAndCBAWithAdj() throws InvoiceApiException, EntityPersistenceException {
        final BigDecimal refundAmount = new BigDecimal("7.00");
        final BigDecimal expectedBalance = new BigDecimal("-10.00");
        testAccountBalanceWithRefundAndCBAInternal(true, refundAmount, expectedBalance);
    }

    @Test(groups = "slow")
    public void testAccountBalanceWithLargeRefundAndCBANoAdj() throws InvoiceApiException, EntityPersistenceException {
        final BigDecimal refundAmount = new BigDecimal("20.00");
        final BigDecimal expectedBalance = new BigDecimal("10.00");
        testAccountBalanceWithRefundAndCBAInternal(false, refundAmount, expectedBalance);
    }

    private void testAccountBalanceWithRefundAndCBAInternal(final boolean withAdjustment, final BigDecimal refundAmount, final BigDecimal expectedFinalBalance) throws InvoiceApiException, EntityPersistenceException {
        final UUID accountId = account.getId();
        final UUID bundleId = UUID.randomUUID();
        final LocalDate targetDate1 = new LocalDate(2011, 10, 6);
        final Invoice invoice1 = new DefaultInvoice(accountId, clock.getUTCToday(), targetDate1, Currency.USD);
        invoiceUtil.createInvoice(invoice1, context);

        final LocalDate startDate = new LocalDate(2011, 3, 1);
        final LocalDate endDate = startDate.plusMonths(1);

        final BigDecimal amount1 = new BigDecimal("5.0");
        final BigDecimal rate1 = new BigDecimal("20.0");
        final BigDecimal rate2 = new BigDecimal("10.0");

        // Fixed Item
        final FixedPriceInvoiceItem item1 = new FixedPriceInvoiceItem(invoice1.getId(), accountId, bundleId, UUID.randomUUID(), "test product", "test plan", "test phase A", null, startDate,
                                                                      amount1, Currency.USD);
        invoiceUtil.createInvoiceItem(item1, context);

        BigDecimal balance = invoiceDao.getAccountBalance(accountId, context);
        assertEquals(balance.compareTo(new BigDecimal("5.00")), 0);

        // Recurring item
        final RecurringInvoiceItem item2 = new RecurringInvoiceItem(invoice1.getId(), accountId, bundleId, UUID.randomUUID(), "test product", "test plan", "test phase B", null, startDate,
                                                                    endDate, rate1, rate1, Currency.USD);
        invoiceUtil.createInvoiceItem(item2, context);
        balance = invoiceDao.getAccountBalance(accountId, context);
        assertEquals(balance.compareTo(new BigDecimal("25.00")), 0);

        // Pay the whole thing
        final UUID paymentId = UUID.randomUUID();
        final BigDecimal payment1 = amount1.add(rate1);
        final InvoicePayment payment = new DefaultInvoicePayment(InvoicePaymentType.ATTEMPT, paymentId, invoice1.getId(), new DateTime(), payment1, Currency.USD, Currency.USD, null, true);
        invoiceUtil.createPayment(payment, context);
        balance = invoiceDao.getAccountBalance(accountId, context);
        assertEquals(balance.compareTo(new BigDecimal("0.00")), 0);

        // Repair previous item with rate 2
        final RepairAdjInvoiceItem item2Repair = new RepairAdjInvoiceItem(invoice1.getId(), accountId, startDate, endDate, rate1.negate(), Currency.USD, item2.getId());
        final RecurringInvoiceItem item2Replace = new RecurringInvoiceItem(invoice1.getId(), accountId, bundleId, UUID.randomUUID(), "test product", "test plan", "test phase B", null, startDate,
                                                                           endDate, rate2, rate2, Currency.USD);
        invoiceUtil.createInvoiceItem(item2Repair, context);
        invoiceUtil.createInvoiceItem(item2Replace, context);
        balance = invoiceDao.getAccountBalance(accountId, context);
        assertEquals(balance.compareTo(new BigDecimal("-10.00")), 0);

        // CBA
        final CreditBalanceAdjInvoiceItem cbaItem = new CreditBalanceAdjInvoiceItem(invoice1.getId(), accountId, new LocalDate(), balance.negate(), Currency.USD);
        invoiceUtil.createInvoiceItem(cbaItem, context);
        balance = invoiceDao.getAccountBalance(accountId, context);
        assertEquals(balance.compareTo(new BigDecimal("-10.00")), 0);
        BigDecimal cba = invoiceDao.getAccountCBA(accountId, context);
        assertEquals(cba.compareTo(new BigDecimal("10.00")), 0);

        // PARTIAL REFUND on the payment
        final Map<UUID, BigDecimal> invoiceItemIdsWithAmounts = new HashMap<UUID, BigDecimal>();
        if (withAdjustment) {
            invoiceItemIdsWithAmounts.put(item2Replace.getId(), refundAmount);
        }
        invoiceDao.createRefund(paymentId, UUID.randomUUID(), refundAmount, withAdjustment, invoiceItemIdsWithAmounts, UUID.randomUUID().toString(), true, context);

        balance = invoiceDao.getAccountBalance(accountId, context);
        assertEquals(balance.compareTo(expectedFinalBalance), 0);
        cba = invoiceDao.getAccountCBA(accountId, context);
        final BigDecimal expectedCba = balance.compareTo(BigDecimal.ZERO) < 0 ? balance.negate() : BigDecimal.ZERO;
        assertEquals(cba.compareTo(expectedCba), 0);
    }

    @Test(groups = "slow")
    public void testExternalChargeWithCBA() throws InvoiceApiException, EntityPersistenceException {
        final UUID accountId = account.getId();
        final UUID bundleId = UUID.randomUUID();

        final InvoiceItemModelDao credit = createCredit(accountId, clock.getUTCToday(), new BigDecimal("20.0"), true);

        final String description = UUID.randomUUID().toString();
        final InvoiceModelDao invoiceForExternalCharge = new InvoiceModelDao(accountId, clock.getUTCToday(), clock.getUTCToday(), Currency.USD, false);
        final InvoiceItemModelDao externalCharge = new InvoiceItemModelDao(new ExternalChargeInvoiceItem(invoiceForExternalCharge.getId(), accountId, bundleId, description, clock.getUTCToday(), clock.getUTCToday(), new BigDecimal("15.0"), Currency.USD, null));
        invoiceForExternalCharge.addInvoiceItem(externalCharge);
        final InvoiceItemModelDao charge = invoiceDao.createInvoices(ImmutableList.<InvoiceModelDao>of(invoiceForExternalCharge), null, ImmutableSet.of(), null, null, true, context).get(0);

        InvoiceModelDao newInvoice = invoiceDao.getById(charge.getInvoiceId(), context);
        List<InvoiceItemModelDao> items = newInvoice.getInvoiceItems();
        // No CBA consumed yet since the credit was created on a DRAFT invoice
        assertEquals(items.size(), 1);
        assertEquals(items.get(0).getType(), InvoiceItemType.EXTERNAL_CHARGE);
        assertEquals(items.get(0).getDescription(), description);

        invoiceDao.changeInvoiceStatus(credit.getInvoiceId(), InvoiceStatus.COMMITTED, context);

        // CBA should have been consumed
        newInvoice = invoiceDao.getById(charge.getInvoiceId(), context);
        items = newInvoice.getInvoiceItems();
        assertEquals(items.size(), 2);
        for (final InvoiceItemModelDao cur : items) {
            if (cur.getId().equals(charge.getId())) {
                assertEquals(cur.getType(), InvoiceItemType.EXTERNAL_CHARGE);
                assertEquals(cur.getDescription(), description);
            } else {
                assertEquals(cur.getType(), InvoiceItemType.CBA_ADJ);
                assertTrue(cur.getAmount().compareTo(new BigDecimal("-15.00")) == 0);
            }
        }
    }

    @Test(groups = "slow")
    public void testExternalChargeOnDRAFTInvoiceWithCBA() throws InvoiceApiException, EntityPersistenceException {
        final UUID accountId = account.getId();
        final UUID bundleId = UUID.randomUUID();

        final InvoiceItemModelDao credit = createCredit(accountId, clock.getUTCToday(), new BigDecimal("20.0"), false);

        final String description = UUID.randomUUID().toString();
        final InvoiceModelDao draftInvoiceForExternalCharge = new InvoiceModelDao(accountId, clock.getUTCToday(), clock.getUTCToday(), Currency.USD, false, InvoiceStatus.DRAFT);
        final InvoiceItemModelDao externalCharge = new InvoiceItemModelDao(new ExternalChargeInvoiceItem(draftInvoiceForExternalCharge.getId(), accountId, bundleId, description, clock.getUTCToday(), clock.getUTCToday(), new BigDecimal("15.0"), Currency.USD, null));
        draftInvoiceForExternalCharge.addInvoiceItem(externalCharge);
        final InvoiceItemModelDao charge = invoiceDao.createInvoices(ImmutableList.<InvoiceModelDao>of(draftInvoiceForExternalCharge), null, ImmutableSet.of(),null, null, true, context).get(0);

        InvoiceModelDao newInvoice = invoiceDao.getById(charge.getInvoiceId(), context);
        List<InvoiceItemModelDao> items = newInvoice.getInvoiceItems();
        // No CBA consumed yet since the charge was created on a DRAFT invoice
        assertEquals(items.size(), 1);
        assertEquals(items.get(0).getType(), InvoiceItemType.EXTERNAL_CHARGE);
        assertEquals(items.get(0).getDescription(), description);

        invoiceDao.changeInvoiceStatus(charge.getInvoiceId(), InvoiceStatus.COMMITTED, context);

        // CBA should have been consumed
        newInvoice = invoiceDao.getById(charge.getInvoiceId(), context);
        items = newInvoice.getInvoiceItems();
        assertEquals(items.size(), 2);
        for (final InvoiceItemModelDao cur : items) {
            if (cur.getId().equals(charge.getId())) {
                assertEquals(cur.getType(), InvoiceItemType.EXTERNAL_CHARGE);
                assertEquals(cur.getDescription(), description);
            } else {
                assertEquals(cur.getType(), InvoiceItemType.CBA_ADJ);
                assertTrue(cur.getAmount().compareTo(new BigDecimal("-15.00")) == 0);
            }
        }
    }

    @Test(groups = "slow")
    public void testAccountBalanceWithAllSortsOfThings() throws EntityPersistenceException {
        final UUID accountId = account.getId();
        final UUID bundleId = UUID.randomUUID();
        final LocalDate targetDate1 = new LocalDate(2011, 10, 6);
        final Invoice invoice1 = new DefaultInvoice(accountId, clock.getUTCToday(), targetDate1, Currency.USD);
        invoiceUtil.createInvoice(invoice1, context);

        final LocalDate startDate = new LocalDate(2011, 3, 1);
        final LocalDate endDate = startDate.plusMonths(1);

        final BigDecimal amount1 = new BigDecimal("5.0");
        final BigDecimal rate1 = new BigDecimal("20.0");
        final BigDecimal rate2 = new BigDecimal("10.0");

        // Fixed Item
        final FixedPriceInvoiceItem item1 = new FixedPriceInvoiceItem(invoice1.getId(), accountId, bundleId, UUID.randomUUID(), "test product", "test plan", "test phase A", null, startDate,
                                                                      amount1, Currency.USD);
        invoiceUtil.createInvoiceItem(item1, context);

        BigDecimal balance = invoiceDao.getAccountBalance(accountId, context);
        assertEquals(balance.compareTo(new BigDecimal("5.00")), 0);

        // Recurring item
        final RecurringInvoiceItem item2 = new RecurringInvoiceItem(invoice1.getId(), accountId, bundleId, UUID.randomUUID(), "test product", "test plan", "test phase B", null, startDate,
                                                                    endDate, rate1, rate1, Currency.USD);
        invoiceUtil.createInvoiceItem(item2, context);
        balance = invoiceDao.getAccountBalance(accountId, context);
        assertEquals(balance.compareTo(new BigDecimal("25.00")), 0);

        // Pay the whole thing
        final BigDecimal payment1 = amount1.add(rate1);
        final InvoicePayment payment = new DefaultInvoicePayment(InvoicePaymentType.ATTEMPT, UUID.randomUUID(), invoice1.getId(), new DateTime(), payment1, Currency.USD, Currency.USD, null, true);
        invoiceUtil.createPayment(payment, context);
        balance = invoiceDao.getAccountBalance(accountId, context);
        assertEquals(balance.compareTo(new BigDecimal("0.00")), 0);

        // Repair previous item with rate 2
        final RepairAdjInvoiceItem item2Repair = new RepairAdjInvoiceItem(invoice1.getId(), accountId, startDate, endDate, rate1.negate(), Currency.USD, item2.getId());
        final RecurringInvoiceItem item2Replace = new RecurringInvoiceItem(invoice1.getId(), accountId, bundleId, UUID.randomUUID(), "test product", "test plan", "test phase B", null, startDate,
                                                                           endDate, rate2, rate2, Currency.USD);
        invoiceUtil.createInvoiceItem(item2Repair, context);
        invoiceUtil.createInvoiceItem(item2Replace, context);
        balance = invoiceDao.getAccountBalance(accountId, context);
        assertEquals(balance.compareTo(new BigDecimal("-10.00")), 0);

        // CBA
        final CreditBalanceAdjInvoiceItem cbaItem = new CreditBalanceAdjInvoiceItem(invoice1.getId(), accountId, new LocalDate(), balance.negate(), Currency.USD);
        invoiceUtil.createInvoiceItem(cbaItem, context);
        balance = invoiceDao.getAccountBalance(accountId, context);
        assertEquals(balance.compareTo(new BigDecimal("-10.00")), 0);
        BigDecimal cba = invoiceDao.getAccountCBA(accountId, context);
        assertEquals(cba.compareTo(new BigDecimal("10.00")), 0);

        // partial REFUND on the payment (along with CBA generated by the system)
        final InvoicePayment refund = new DefaultInvoicePayment(UUID.randomUUID(), InvoicePaymentType.ATTEMPT, UUID.randomUUID(), invoice1.getId(), new DateTime(), rate2.negate(), Currency.USD,
                                                                Currency.USD, null, payment.getId());
        invoiceUtil.createPayment(refund, context);
        final CreditBalanceAdjInvoiceItem cbaItem2 = new CreditBalanceAdjInvoiceItem(invoice1.getId(), accountId, new LocalDate(), rate2.negate(), Currency.USD);
        invoiceUtil.createInvoiceItem(cbaItem2, context);

        balance = invoiceDao.getAccountBalance(accountId, context);
        assertEquals(balance.compareTo(BigDecimal.ZERO), 0);
        cba = invoiceDao.getAccountCBA(accountId, context);
        assertEquals(cba.compareTo(BigDecimal.ZERO), 0);

        // NEXT RECURRING on invoice 2

        final Invoice invoice2 = new DefaultInvoice(accountId, clock.getUTCToday(), targetDate1.plusMonths(1), Currency.USD);
        invoiceUtil.createInvoice(invoice2, context);

        final RecurringInvoiceItem nextItem = new RecurringInvoiceItem(invoice2.getId(), accountId, bundleId, UUID.randomUUID(), "test product", "test plan", "test bla", null, startDate.plusMonths(1),
                                                                       endDate.plusMonths(1), rate2, rate2, Currency.USD);
        invoiceUtil.createInvoiceItem(nextItem, context);
        balance = invoiceDao.getAccountBalance(accountId, context);
        assertEquals(balance.compareTo(new BigDecimal("10.00")), 0);
        cba = invoiceDao.getAccountCBA(accountId, context);
        assertEquals(cba.compareTo(new BigDecimal("0.00")), 0);

        // FINALLY ISSUE A CREDIT ADJ
        final CreditAdjInvoiceItem creditItem = new CreditAdjInvoiceItem(invoice2.getId(), accountId, new LocalDate(), null, rate2.negate(), Currency.USD, null);
        invoiceUtil.createInvoiceItem(creditItem, context);
        balance = invoiceDao.getAccountBalance(accountId, context);
        assertEquals(balance.compareTo(new BigDecimal("0.00")), 0);
        cba = invoiceDao.getAccountCBA(accountId, context);
        assertEquals(cba.compareTo(new BigDecimal("0.00")), 0);
    }

    @Test(groups = "slow")
    public void testAccountCredit() throws InvoiceApiException {
        final UUID accountId = account.getId();
        final LocalDate effectiveDate = new LocalDate(2011, 3, 1);

        final BigDecimal creditAmount = new BigDecimal("5.0");

        createCredit(accountId, effectiveDate, creditAmount, true);

        final List<InvoiceModelDao> invoices = invoiceDao.getAllInvoicesByAccount(false, context);
        assertEquals(invoices.size(), 1);

        final InvoiceModelDao invoice = invoices.get(0);
        assertTrue(InvoiceModelDaoHelper.getRawBalanceForRegularInvoice(invoice).compareTo(BigDecimal.ZERO) == 0);
        final List<InvoiceItemModelDao> invoiceItems = invoice.getInvoiceItems();
        assertEquals(invoiceItems.size(), 2);
        boolean foundCredit = false;
        boolean foundCBA = false;
        for (final InvoiceItemModelDao cur : invoiceItems) {
            if (cur.getType() == InvoiceItemType.CREDIT_ADJ) {
                foundCredit = true;
                assertTrue(cur.getAmount().compareTo(creditAmount.negate()) == 0);
            } else if (cur.getType() == InvoiceItemType.CBA_ADJ) {
                foundCBA = true;
                assertTrue(cur.getAmount().compareTo(creditAmount) == 0);
            }
        }
        assertTrue(foundCredit);
        assertTrue(foundCBA);

        // No account CBA yet since the invoice is in DRAFT mode
        assertEquals(invoiceDao.getAccountCBA(accountId, context).compareTo(BigDecimal.ZERO), 0);

        invoiceDao.changeInvoiceStatus(invoice.getId(), InvoiceStatus.COMMITTED, context);
        assertEquals(invoiceDao.getAccountCBA(accountId, context).compareTo(creditAmount), 0);
    }

    @Test(groups = "slow")
    public void testInvoiceCreditWithBalancePositive() throws EntityPersistenceException, InvoiceApiException {
        final BigDecimal creditAmount = new BigDecimal("2.0");
        final BigDecimal expectedBalance = new BigDecimal("3.0");
        final boolean expectCBA = false;
        testInvoiceCreditInternal(creditAmount, expectedBalance, expectCBA);
    }

    @Test(groups = "slow")
    public void testInvoiceCreditWithBalanceNegative() throws EntityPersistenceException, InvoiceApiException {
        final BigDecimal creditAmount = new BigDecimal("7.0");
        final BigDecimal expectedBalance = new BigDecimal("0.0");
        final boolean expectCBA = true;
        testInvoiceCreditInternal(creditAmount, expectedBalance, expectCBA);
    }

    @Test(groups = "slow")
    public void testInvoiceCreditWithBalanceZero() throws EntityPersistenceException, InvoiceApiException {
        final BigDecimal creditAmount = new BigDecimal("5.0");
        final BigDecimal expectedBalance = new BigDecimal("0.0");
        final boolean expectCBA = false;
        testInvoiceCreditInternal(creditAmount, expectedBalance, expectCBA);
    }

    private void testInvoiceCreditInternal(final BigDecimal creditAmount, final BigDecimal expectedBalance, final boolean expectCBA) throws EntityPersistenceException, InvoiceApiException {
        final UUID accountId = account.getId();
        final UUID bundleId = UUID.randomUUID();

        // Create one invoice with a fixed invoice item
        final LocalDate targetDate = new LocalDate(2011, 2, 15);
        final Invoice invoice1 = new DefaultInvoice(accountId, clock.getUTCToday(), targetDate, Currency.USD);
        invoiceUtil.createInvoice(invoice1, context);

        final LocalDate startDate = new LocalDate(2011, 3, 1);

        final BigDecimal amount1 = new BigDecimal("5.0");

        // Fixed Item
        final FixedPriceInvoiceItem item1 = new FixedPriceInvoiceItem(invoice1.getId(), accountId, bundleId, UUID.randomUUID(), "test product", "test plan", "test phase A", null, startDate,
                                                                      amount1, Currency.USD);
        invoiceUtil.createInvoiceItem(item1, context);

        // Create the credit item
        final LocalDate effectiveDate = new LocalDate(2011, 3, 1);

        createCredit(accountId, invoice1.getId(), effectiveDate, creditAmount, false);

        final List<InvoiceModelDao> invoices = invoiceDao.getAllInvoicesByAccount(false, context);
        assertEquals(invoices.size(), 1);

        final InvoiceModelDao invoice = invoices.get(0);
        assertTrue(InvoiceModelDaoHelper.getRawBalanceForRegularInvoice(invoice).compareTo(expectedBalance) == 0);
        final List<InvoiceItemModelDao> invoiceItems = invoice.getInvoiceItems();
        assertEquals(invoiceItems.size(), expectCBA ? 3 : 2);
        boolean foundCredit = false;
        boolean foundCBA = false;
        for (final InvoiceItemModelDao cur : invoiceItems) {
            if (cur.getType() == InvoiceItemType.CREDIT_ADJ) {
                foundCredit = true;
                assertTrue(cur.getAmount().compareTo(creditAmount.negate()) == 0);
            } else if (cur.getType() == InvoiceItemType.CBA_ADJ) {
                foundCBA = true;
            }
        }
        assertEquals(foundCBA, expectCBA);
        assertTrue(foundCredit);
    }

    @Test(groups = "slow")
    public void testGetUnpaidInvoicesByAccountId() throws EntityPersistenceException {
        final UUID accountId = account.getId();
        final UUID bundleId = UUID.randomUUID();
        final LocalDate targetDate1 = new LocalDate(2011, 10, 6);
        final Invoice invoice1 = new DefaultInvoice(accountId, clock.getUTCToday(), targetDate1, Currency.USD);
        invoiceUtil.createInvoice(invoice1, context);

        final LocalDate startDate = new LocalDate(2011, 3, 1);
        final LocalDate endDate = startDate.plusMonths(1);

        final BigDecimal rate1 = new BigDecimal("17.0");
        final BigDecimal rate2 = new BigDecimal("42.0");

        final RecurringInvoiceItem item1 = new RecurringInvoiceItem(invoice1.getId(), accountId, bundleId, UUID.randomUUID(), "test product", "test plan", "test phase A", null, startDate, endDate,
                                                                    rate1, rate1, Currency.USD);
        invoiceUtil.createInvoiceItem(item1, context);

        final RecurringInvoiceItem item2 = new RecurringInvoiceItem(invoice1.getId(), accountId, bundleId, UUID.randomUUID(), "test product", "test plan", "test phase B", null, startDate, endDate,
                                                                    rate2, rate2, Currency.USD);
        invoiceUtil.createInvoiceItem(item2, context);

        LocalDate upToDate;
        Collection<InvoiceModelDao> invoices;

        upToDate = new LocalDate(2011, 1, 1);
        invoices = invoiceDao.getUnpaidInvoicesByAccountId(accountId, null, upToDate, context);
        assertEquals(invoices.size(), 0);

        upToDate = new LocalDate(2012, 1, 1);
        invoices = invoiceDao.getUnpaidInvoicesByAccountId(accountId, null, upToDate, context);
        assertEquals(invoices.size(), 1);

        final LocalDate targetDate2 = new LocalDate(2011, 7, 1);
        final Invoice invoice2 = new DefaultInvoice(accountId, clock.getUTCToday(), targetDate2, Currency.USD);
        invoiceUtil.createInvoice(invoice2, context);

        final LocalDate startDate2 = new LocalDate(2011, 6, 1);
        final LocalDate endDate2 = startDate2.plusMonths(3);

        final BigDecimal rate3 = new BigDecimal("21.0");

        final RecurringInvoiceItem item3 = new RecurringInvoiceItem(invoice2.getId(), accountId, bundleId, UUID.randomUUID(), "test product", "test plan", "test phase C", null, startDate2, endDate2,
                                                                    rate3, rate3, Currency.USD);
        invoiceUtil.createInvoiceItem(item3, context);

        upToDate = new LocalDate(2011, 1, 1);
        invoices = invoiceDao.getUnpaidInvoicesByAccountId(accountId, null, upToDate, context);
        assertEquals(invoices.size(), 0);

        upToDate = new LocalDate(2012, 1, 1);
        invoices = invoiceDao.getUnpaidInvoicesByAccountId(accountId, null, upToDate, context);
        assertEquals(invoices.size(), 2);
    }

    @Test(groups = "slow")
    public void testGetUnpaidInvoicesByAccountIdWithDraftInvoice() throws EntityPersistenceException, InvoiceApiException {
        final UUID accountId = account.getId();
        final UUID bundleId = UUID.randomUUID();
        final LocalDate targetDate1 = new LocalDate(2011, 10, 6);
        final Invoice invoice1 = new DefaultInvoice(accountId, clock.getUTCToday(), targetDate1, Currency.USD);
        invoiceUtil.createInvoice(invoice1, context);

        final LocalDate startDate = new LocalDate(2011, 3, 1);
        final LocalDate endDate = startDate.plusMonths(1);

        final BigDecimal rate1 = new BigDecimal("17.0");
        final BigDecimal rate2 = new BigDecimal("42.0");

        final RecurringInvoiceItem item1 = new RecurringInvoiceItem(invoice1.getId(), accountId, bundleId, UUID.randomUUID(), "test product", "test plan", "test phase A", null, startDate, endDate,
                                                                    rate1, rate1, Currency.USD);
        invoiceUtil.createInvoiceItem(item1, context);

        final RecurringInvoiceItem item2 = new RecurringInvoiceItem(invoice1.getId(), accountId, bundleId, UUID.randomUUID(), "test product", "test plan", "test phase B", null, startDate, endDate,
                                                                    rate2, rate2, Currency.USD);
        invoiceUtil.createInvoiceItem(item2, context);

        LocalDate upToDate;
        Collection<InvoiceModelDao> invoices;

        upToDate = new LocalDate(2011, 1, 1);
        invoices = invoiceDao.getUnpaidInvoicesByAccountId(accountId, null, upToDate, context);
        assertEquals(invoices.size(), 0);

        upToDate = new LocalDate(2012, 1, 1);
        invoices = invoiceDao.getUnpaidInvoicesByAccountId(accountId, null, upToDate, context);
        assertEquals(invoices.size(), 1);

        List<InvoiceModelDao> allInvoicesByAccount = invoiceDao.getInvoicesByAccount(false, new LocalDate(2011, 1, 1), null, context);
        assertEquals(allInvoicesByAccount.size(), 1);

        // insert DRAFT invoice
        createCredit(accountId, new LocalDate(2011, 12, 31), BigDecimal.TEN, true);

        allInvoicesByAccount = invoiceDao.getInvoicesByAccount(false, new LocalDate(2011, 1, 1), null, context);
        assertEquals(allInvoicesByAccount.size(), 2);
        assertEquals(allInvoicesByAccount.get(0).getStatus(), InvoiceStatus.COMMITTED);
        assertEquals(allInvoicesByAccount.get(1).getStatus(), InvoiceStatus.DRAFT);

        upToDate = new LocalDate(2012, 1, 1);
        invoices = invoiceDao.getUnpaidInvoicesByAccountId(accountId, null, upToDate, context);
        assertEquals(invoices.size(), 1);
    }

    /*
     *
     * this test verifies that immediate changes give the correct results
     *
     */
    @Test(groups = "slow")
    public void testInvoiceGenerationForImmediateChanges() throws InvoiceApiException, CatalogApiException, EntityPersistenceException {
        final UUID accountId = account.getId();
        final List<Invoice> invoiceList = new ArrayList<Invoice>();
        final LocalDate targetDate = new LocalDate(2011, 2, 16);
        final Currency currency = Currency.USD;

        // generate first invoice
        final DefaultPrice price1 = new DefaultPrice(TEN, Currency.USD);
        final MockInternationalPrice recurringPrice = new MockInternationalPrice(price1);
        final MockPlanPhase phase1 = new MockPlanPhase(recurringPrice, null, BillingPeriod.MONTHLY, PhaseType.TRIAL);
        final MockPlan plan1 = new MockPlan(phase1);

        final SubscriptionBase subscription = getZombieSubscription();

        final DateTime effectiveDate1 = new DateTime(2011, 2, 1, 0, 0, 0);
        final BillingEvent event1 = invoiceUtil.createMockBillingEvent(null, subscription, effectiveDate1, plan1, phase1, null,
                                                                       recurringPrice.getPrice(currency), currency, BillingPeriod.MONTHLY, 1, BillingMode.IN_ADVANCE,
                                                                       "testEvent1", 1L, SubscriptionBaseTransitionType.CREATE);

        final BillingEventSet events = new MockBillingEventSet();
        events.add(event1);

        final InvoiceWithMetadata invoiceWithMetadata1 = generator.generateInvoice(account, events, new AccountInvoices(null, null, invoiceList), null, targetDate, Currency.USD, null, context);
        final Invoice invoice1 = invoiceWithMetadata1.getInvoice();
        assertEquals(invoice1.getBalance(), KillBillMoney.of(TEN, invoice1.getCurrency()));
        invoiceList.add(invoice1);

        // generate second invoice
        final DefaultPrice price2 = new DefaultPrice(TWENTY, Currency.USD);
        final MockInternationalPrice recurringPrice2 = new MockInternationalPrice(price2);
        final MockPlanPhase phase2 = new MockPlanPhase(recurringPrice, null, BillingPeriod.MONTHLY, PhaseType.TRIAL);
        final MockPlan plan2 = new MockPlan(phase2);

        final DateTime effectiveDate2 = new DateTime(2011, 2, 15, 0, 0, 0);
        final BillingEvent event2 = invoiceUtil.createMockBillingEvent(null, subscription, effectiveDate2, plan2, phase2, null,
                                                                       recurringPrice2.getPrice(currency), currency, BillingPeriod.MONTHLY, 1, BillingMode.IN_ADVANCE,
                                                                       "testEvent2", 2L, SubscriptionBaseTransitionType.CREATE);
        events.add(event2);

        // second invoice should be for one half (14/28 days) the difference between the rate plans
        // this is a temporary state, since it actually contains an adjusting item that properly belong to invoice 1
        final InvoiceWithMetadata invoiceWithMetadata2 = generator.generateInvoice(account, events, new AccountInvoices(null, null, invoiceList), null, targetDate, Currency.USD, null, context);
        final Invoice invoice2 = invoiceWithMetadata2.getInvoice();

        assertEquals(invoice2.getBalance(), KillBillMoney.of(FIVE, invoice2.getCurrency()));
        invoiceList.add(invoice2);

        invoiceUtil.createInvoice(invoice1, context);
        invoiceUtil.createInvoice(invoice2, context);

        final InvoiceModelDao savedInvoice1 = invoiceDao.getById(invoice1.getId(), context);
        assertEquals(InvoiceModelDaoHelper.getRawBalanceForRegularInvoice(savedInvoice1), KillBillMoney.of(TEN, savedInvoice1.getCurrency()));

        final InvoiceModelDao savedInvoice2 = invoiceDao.getById(invoice2.getId(), context);
        assertEquals(InvoiceModelDaoHelper.getRawBalanceForRegularInvoice(savedInvoice2), KillBillMoney.of(FIVE, savedInvoice2.getCurrency()));
    }

    @Test(groups = "slow")
    public void testInvoiceForFreeTrial() throws InvoiceApiException, CatalogApiException {
        final Currency currency = Currency.USD;
        final DefaultPrice price = new DefaultPrice(BigDecimal.ZERO, Currency.USD);
        final MockInternationalPrice fixedPrice = new MockInternationalPrice(price);
        final MockPlanPhase phase = new MockPlanPhase(null, fixedPrice);
        final MockPlan plan = new MockPlan(phase);

        final SubscriptionBase subscription = getZombieSubscription();
        final DateTime effectiveDate = invoiceUtil.buildDate(2011, 1, 1).toDateTimeAtStartOfDay();

        final BillingEvent event = invoiceUtil.createMockBillingEvent(null, subscription, effectiveDate, plan, phase,
                                                                      fixedPrice.getPrice(currency), null, currency, BillingPeriod.MONTHLY, 15, BillingMode.IN_ADVANCE,
                                                                      "testEvent", 1L, SubscriptionBaseTransitionType.CREATE);
        final BillingEventSet events = new MockBillingEventSet();
        events.add(event);

        final LocalDate targetDate = invoiceUtil.buildDate(2011, 1, 15);
        final InvoiceWithMetadata invoiceWithMetadata = generator.generateInvoice(account, events, new AccountInvoices(), null, targetDate, Currency.USD, null, context);
        final Invoice invoice = invoiceWithMetadata.getInvoice();
        assertNotNull(invoice);

    }

    private SubscriptionBase getZombieSubscription(UUID subscriptionId) {
        final SubscriptionBase subscription = Mockito.mock(SubscriptionBase.class);
        Mockito.when(subscription.getId()).thenReturn(UUID.randomUUID());
        Mockito.when(subscription.getBundleId()).thenReturn(UUID.randomUUID());
        return subscription;
    }

    private SubscriptionBase getZombieSubscription() {
        return getZombieSubscription(UUID.randomUUID());
    }

    @Test(groups = "slow")
    public void testInvoiceForFreeTrialWithRecurringDiscount() throws InvoiceApiException, CatalogApiException {
        final Currency currency = Currency.USD;

        final DefaultPrice zeroPrice = new DefaultPrice(BigDecimal.ZERO, Currency.USD);
        final MockInternationalPrice fixedPrice = new MockInternationalPrice(zeroPrice);
        final MockPlanPhase phase1 = new MockPlanPhase(null, fixedPrice);

        final BigDecimal cheapAmount = new BigDecimal("24.95");
        final DefaultPrice cheapPrice = new DefaultPrice(cheapAmount, Currency.USD);
        final MockInternationalPrice recurringPrice = new MockInternationalPrice(cheapPrice);
        final MockPlanPhase phase2 = new MockPlanPhase(recurringPrice, null);

        final MockPlan plan = new MockPlan();

        final SubscriptionBase subscription = getZombieSubscription();
        final DateTime effectiveDate1 = invoiceUtil.buildDate(2011, 1, 1).toDateTimeAtStartOfDay();

        final BillingEvent event1 = invoiceUtil.createMockBillingEvent(null, subscription, effectiveDate1, plan, phase1, fixedPrice.getPrice(currency),
                                                                       null, currency, BillingPeriod.MONTHLY, 1, BillingMode.IN_ADVANCE,
                                                                       "testEvent1", 1L, SubscriptionBaseTransitionType.CREATE);
        final BillingEventSet events = new MockBillingEventSet();
        events.add(event1);

        final UUID accountId = account.getId();
        final InvoiceWithMetadata invoiceWithMetadata1 = generator.generateInvoice(account, events, new AccountInvoices(), null, new LocalDate(effectiveDate1), Currency.USD, null, context);
        final Invoice invoice1 = invoiceWithMetadata1.getInvoice();
        assertNotNull(invoice1);
        assertEquals(invoice1.getNumberOfItems(), 1);
        assertEquals(invoice1.getBalance().compareTo(ZERO), 0);

        final List<Invoice> invoiceList = new ArrayList<Invoice>();
        invoiceList.add(invoice1);

        //invoiceUtil.createInvoice(invoice1, invoice1.getTargetDate().getDayOfMonth(), callcontext);

        final DateTime effectiveDate2 = effectiveDate1.plusDays(30);
        final BillingEvent event2 = invoiceUtil.createMockBillingEvent(null, subscription, effectiveDate2, plan, phase2, null,
                                                                       recurringPrice.getPrice(currency), currency, BillingPeriod.MONTHLY, 31, BillingMode.IN_ADVANCE,
                                                                       "testEvent2", 2L, SubscriptionBaseTransitionType.PHASE);
        events.add(event2);

        final InvoiceWithMetadata invoiceWithMetadata2 = generator.generateInvoice(account, events, new AccountInvoices(null, null, invoiceList), null, new LocalDate(effectiveDate2), Currency.USD, null, context);
        final Invoice invoice2 = invoiceWithMetadata2.getInvoice();
        assertNotNull(invoice2);
        assertEquals(invoice2.getNumberOfItems(), 1);
        assertEquals(invoice2.getBalance().compareTo(cheapAmount), 0);

        invoiceList.add(invoice2);

        //invoiceUtil.createInvoice(invoice2, invoice2.getTargetDate().getDayOfMonth(), callcontext);

        final DateTime effectiveDate3 = effectiveDate2.plusMonths(1);
        final InvoiceWithMetadata invoiceWithMetadata3 = generator.generateInvoice(account, events, new AccountInvoices(null, null, invoiceList), null, new LocalDate(effectiveDate3), Currency.USD, null, context);
        final Invoice invoice3 = invoiceWithMetadata3.getInvoice();
        assertNotNull(invoice3);
        assertEquals(invoice3.getNumberOfItems(), 1);
        assertEquals(invoice3.getBalance().compareTo(cheapAmount), 0);

        //invoiceUtil.createInvoice(invoice3, invoice3.getTargetDate().getDayOfMonth(), callcontext);
    }

    @Test(groups = "slow")
    public void testInvoiceForEmptyEventSet() throws InvoiceApiException {
        final BillingEventSet events = new MockBillingEventSet();
        final InvoiceWithMetadata invoiceWithMetadata = generator.generateInvoice(account, events, new AccountInvoices(), null, new LocalDate(), Currency.USD, null, context);
        final Invoice invoice = invoiceWithMetadata.getInvoice();
        assertNull(invoice);
    }

    @Test(groups = "slow")
    public void testMixedModeInvoicePersistence() throws InvoiceApiException, CatalogApiException, EntityPersistenceException {
        final Currency currency = Currency.USD;
        final DefaultPrice zeroPrice = new DefaultPrice(BigDecimal.ZERO, Currency.USD);
        final MockInternationalPrice fixedPrice = new MockInternationalPrice(zeroPrice);
        final MockPlanPhase phase1 = new MockPlanPhase(null, fixedPrice);

        final BigDecimal cheapAmount = new BigDecimal("24.95");
        final DefaultPrice cheapPrice = new DefaultPrice(cheapAmount, Currency.USD);
        final MockInternationalPrice recurringPrice = new MockInternationalPrice(cheapPrice);
        final MockPlanPhase phase2 = new MockPlanPhase(recurringPrice, null);

        final MockPlan plan = new MockPlan();

        final SubscriptionBase subscription = getZombieSubscription();
        final DateTime effectiveDate1 = invoiceUtil.buildDate(2011, 1, 1).toDateTimeAtStartOfDay();

        final BillingEvent event1 = invoiceUtil.createMockBillingEvent(null, subscription, effectiveDate1, plan, phase1,
                                                                       fixedPrice.getPrice(currency), null, currency,
                                                                       BillingPeriod.MONTHLY, 1, BillingMode.IN_ADVANCE,
                                                                       "testEvent1", 1L, SubscriptionBaseTransitionType.CREATE);
        final BillingEventSet events = new MockBillingEventSet();
        events.add(event1);

        final DateTime effectiveDate2 = effectiveDate1.plusDays(30);
        final BillingEvent event2 = invoiceUtil.createMockBillingEvent(null, subscription, effectiveDate2, plan, phase2, null,
                                                                       recurringPrice.getPrice(currency), currency, BillingPeriod.MONTHLY, 31, BillingMode.IN_ADVANCE,
                                                                       "testEvent2", 2L, SubscriptionBaseTransitionType.CHANGE);
        events.add(event2);

        final InvoiceWithMetadata invoiceWithMetadata = generator.generateInvoice(account, events, new AccountInvoices(), null, new LocalDate(effectiveDate2), Currency.USD, null, context);
        final Invoice invoice = invoiceWithMetadata.getInvoice();
        assertNotNull(invoice);
        assertEquals(invoice.getNumberOfItems(), 2);
        assertEquals(invoice.getBalance().compareTo(cheapAmount), 0);

        invoiceUtil.createInvoice(invoice, context);
        final InvoiceModelDao savedInvoice = invoiceDao.getById(invoice.getId(), context);

        assertNotNull(savedInvoice);
        assertEquals(savedInvoice.getInvoiceItems().size(), 2);
        assertEquals(InvoiceModelDaoHelper.getRawBalanceForRegularInvoice(savedInvoice).compareTo(cheapAmount), 0);
    }

    @Test(groups = "slow")
    public void testRefundedInvoiceWithInvoiceItemAdjustmentWithRepair() throws InvoiceApiException, EntityPersistenceException {
        final UUID accountId = account.getId();
        final UUID subscriptionId = UUID.randomUUID();
        final UUID bundleId = UUID.randomUUID();
        final LocalDate startDate = new LocalDate(2010, 1, 1);

        ((ClockMock) clock).setDay(startDate);

        final LocalDate recuringStartDate = clock.getUTCNow().plusDays(30).toLocalDate();
        final LocalDate recuringEndDate = recuringStartDate.plusMonths(1);
        final LocalDate targetDate = recuringStartDate.plusDays(1);

        // FIRST CREATE INITIAL INVOICE WITH ONE RECURRING ITEM
        final Invoice invoice = new DefaultInvoice(accountId, targetDate, targetDate, Currency.USD);
        final UUID invoiceId = invoice.getId();

        final InvoiceItem invoiceItem = new RecurringInvoiceItem(invoiceId, accountId, bundleId, subscriptionId, "test product", "test-plan", "test-phase-rec",
                                                                 null, recuringStartDate, recuringEndDate, new BigDecimal("239.00"), new BigDecimal("239.00"), Currency.USD);

        invoice.addInvoiceItem(invoiceItem);
        invoiceUtil.createInvoice(invoice, context);

        ((ClockMock) clock).addDays(1);

        // SECOND CREATE THE PAYMENT
        final BigDecimal paymentAmount = new BigDecimal("239.00");
        final UUID paymentId = UUID.randomUUID();
        final DefaultInvoicePayment defaultInvoicePayment = new DefaultInvoicePayment(InvoicePaymentType.ATTEMPT, paymentId, invoiceId, clock.getUTCNow(), paymentAmount, Currency.USD, Currency.USD, "cookie", true);
        invoiceDao.notifyOfPaymentCompletion(new InvoicePaymentModelDao(defaultInvoicePayment), UUID.randomUUID(), context);

        // AND THEN THIRD THE REFUND
        final Map<UUID, BigDecimal> invoiceItemMap = new HashMap<UUID, BigDecimal>();
        invoiceItemMap.put(invoiceItem.getId(), new BigDecimal("239.00"));
        invoiceDao.createRefund(paymentId, UUID.randomUUID(), paymentAmount, true, invoiceItemMap, UUID.randomUUID().toString(), true, context);

        final InvoiceModelDao savedInvoice = invoiceDao.getById(invoiceId, context);
        assertNotNull(savedInvoice);
        assertEquals(savedInvoice.getInvoiceItems().size(), 2);

        final List<Invoice> invoices = new ArrayList<Invoice>();
        invoices.add(new DefaultInvoice(savedInvoice));

        // NOW COMPUTE A DIFFERENT ITEM TO TRIGGER REPAIR
        final BillingEventSet events = new MockBillingEventSet();
        final SubscriptionBase subscription = getZombieSubscription(subscriptionId);

        final Product product = Mockito.mock(Product.class);
        Mockito.when(product.getName()).thenReturn("product");

        final Plan plan = Mockito.mock(Plan.class);
        Mockito.when(plan.getName()).thenReturn("plan");
        Mockito.when(plan.getProduct()).thenReturn(product);
        Mockito.when(plan.getRecurringBillingMode()).thenReturn(BillingMode.IN_ADVANCE);

        final PlanPhase phase1 = Mockito.mock(PlanPhase.class);
        Mockito.when(phase1.getName()).thenReturn("plan-phase1");

        final BillingEvent event1 = invoiceUtil.createMockBillingEvent(null, subscription, recuringStartDate.toDateTimeAtStartOfDay(), plan, phase1, null,
                                                                       TEN, Currency.USD,
                                                                       BillingPeriod.MONTHLY, 31, BillingMode.IN_ADVANCE,
                                                                       "new-event", 1L, SubscriptionBaseTransitionType.CREATE);
        events.add(event1);
        final InvoiceWithMetadata newInvoiceWithMetadata = generator.generateInvoice(account, events, new AccountInvoices(null, null, invoices), null, targetDate, Currency.USD, null, context);
        final Invoice newInvoice = newInvoiceWithMetadata.getInvoice();
        invoiceUtil.createInvoice(newInvoice, context);

        // VERIFY THAT WE STILL HAVE ONLY 2 ITEMS, MEANING THERE WERE NO REPAIR AND NO CBA GENERATED
        final Invoice firstInvoice = new DefaultInvoice(invoiceDao.getById(invoiceId, context));
        assertNotNull(firstInvoice);
        assertEquals(firstInvoice.getInvoiceItems().size(), 2);
    }

    @Test(groups = "slow")
    public void testInvoiceNumber() throws InvoiceApiException, EntityPersistenceException {
        final Currency currency = Currency.USD;
        final DateTime targetDate1 = clock.getUTCNow().plusMonths(1);
        final DateTime targetDate2 = clock.getUTCNow().plusMonths(2);

        final SubscriptionBase subscription = getZombieSubscription();

        final Product product = Mockito.mock(Product.class);
        Mockito.when(product.getName()).thenReturn("product");

        final Plan plan = Mockito.mock(Plan.class);
        Mockito.when(plan.getName()).thenReturn("plan");
        Mockito.when(plan.getProduct()).thenReturn(product);

        Mockito.when(plan.getRecurringBillingMode()).thenReturn(BillingMode.IN_ADVANCE);

        final PlanPhase phase1 = Mockito.mock(PlanPhase.class);
        Mockito.when(phase1.getName()).thenReturn("plan-phase1");

        final PlanPhase phase2 = Mockito.mock(PlanPhase.class);
        Mockito.when(phase2.getName()).thenReturn("plan-phase2");

        final BillingEventSet events = new MockBillingEventSet();
        final List<Invoice> invoices = new ArrayList<Invoice>();

        final BillingEvent event1 = invoiceUtil.createMockBillingEvent(null, subscription, targetDate1, plan, phase1, null,
                                                                       TEN, currency,
                                                                       BillingPeriod.MONTHLY, 31, BillingMode.IN_ADVANCE,
                                                                       "testEvent1", 1L, SubscriptionBaseTransitionType.CHANGE);
        events.add(event1);

        InvoiceWithMetadata invoiceWithMetadata1 = generator.generateInvoice(account, events, new AccountInvoices(null, null, invoices), null, new LocalDate(targetDate1), Currency.USD, null, context);
        Invoice invoice1 = invoiceWithMetadata1.getInvoice();
        invoices.add(invoice1);
        invoiceUtil.createInvoice(invoice1, context);
        invoice1 = new DefaultInvoice(invoiceDao.getById(invoice1.getId(), context));
        assertNotNull(invoice1.getInvoiceNumber());

        final BillingEvent event2 = invoiceUtil.createMockBillingEvent(null, subscription, targetDate1, plan, phase2, null,
                                                                       TWENTY, currency,
                                                                       BillingPeriod.MONTHLY, 31, BillingMode.IN_ADVANCE,
                                                                       "testEvent2", 2L, SubscriptionBaseTransitionType.CHANGE);
        events.add(event2);
        InvoiceWithMetadata invoiceWithMetadata2 = generator.generateInvoice(account, events, new AccountInvoices(null, null, invoices), null, new LocalDate(targetDate2), Currency.USD, null, context);
        Invoice invoice2 = invoiceWithMetadata2.getInvoice();
        invoiceUtil.createInvoice(invoice2, context);
        invoice2 = new DefaultInvoice(invoiceDao.getById(invoice2.getId(), context));
        assertNotNull(invoice2.getInvoiceNumber());
    }

    @Test(groups = "slow")
    public void testRefundWithCBAPartiallyConsumed() throws Exception {
        final UUID accountId = account.getId();

        // Create invoice 1
        // Scenario: single item with payment
        // * $10 item
        // Then, a repair occur:
        // * $-10 repair
        // * $10 generated CBA due to the repair (assume previous payment)
        final Invoice invoice1 = new DefaultInvoice(accountId, clock.getUTCToday(), clock.getUTCToday(), Currency.USD);
        final InvoiceItem fixedItem1 = new FixedPriceInvoiceItem(invoice1.getId(), invoice1.getAccountId(), null, null, null, UUID.randomUUID().toString(),
                                                                 UUID.randomUUID().toString(), null, clock.getUTCToday(), BigDecimal.TEN, Currency.USD);
        final RepairAdjInvoiceItem repairAdjInvoiceItem = new RepairAdjInvoiceItem(fixedItem1.getInvoiceId(), fixedItem1.getAccountId(),
                                                                                   fixedItem1.getStartDate(), fixedItem1.getEndDate(),
                                                                                   fixedItem1.getAmount().negate(), fixedItem1.getCurrency(),
                                                                                   fixedItem1.getId());
        final CreditBalanceAdjInvoiceItem creditBalanceAdjInvoiceItem1 = new CreditBalanceAdjInvoiceItem(fixedItem1.getInvoiceId(), fixedItem1.getAccountId(),
                                                                                                         fixedItem1.getStartDate(), fixedItem1.getAmount(),
                                                                                                         fixedItem1.getCurrency());

        invoiceUtil.createInvoice(invoice1, context);
        invoiceUtil.createInvoiceItem(fixedItem1, context);
        invoiceUtil.createInvoiceItem(repairAdjInvoiceItem, context);
        invoiceUtil.createInvoiceItem(creditBalanceAdjInvoiceItem1, context);

        final UUID paymentId = UUID.randomUUID();
        final DefaultInvoicePayment defaultInvoicePayment = new DefaultInvoicePayment(InvoicePaymentType.ATTEMPT, paymentId, invoice1.getId(), clock.getUTCNow().plusDays(12), new BigDecimal("10.0"),
                                                                                      Currency.USD, Currency.USD, "cookie", true);

        invoiceDao.notifyOfPaymentCompletion(new InvoicePaymentModelDao(defaultInvoicePayment), UUID.randomUUID(), context);

        // Create invoice 2
        // Scenario: single item
        // * $5 item
        // * $-5 CBA used
        final DefaultInvoice invoice2 = new DefaultInvoice(accountId, clock.getUTCToday(), clock.getUTCToday(), Currency.USD);
        final InvoiceItem fixedItem2 = new FixedPriceInvoiceItem(invoice2.getId(), invoice1.getAccountId(), null, null, null, UUID.randomUUID().toString(),
                                                                 UUID.randomUUID().toString(), null, clock.getUTCToday(), new BigDecimal("5"), Currency.USD);
        final CreditBalanceAdjInvoiceItem creditBalanceAdjInvoiceItem2 = new CreditBalanceAdjInvoiceItem(fixedItem2.getInvoiceId(), fixedItem2.getAccountId(),
                                                                                                         fixedItem2.getStartDate(), fixedItem2.getAmount().negate(),
                                                                                                         fixedItem2.getCurrency());
        invoiceUtil.createInvoice(invoice2, context);
        invoiceUtil.createInvoiceItem(fixedItem2, context);
        invoiceUtil.createInvoiceItem(creditBalanceAdjInvoiceItem2, context);

        // Verify scenario - half of the CBA should have been used
        Assert.assertEquals(invoiceDao.getAccountCBA(accountId, context).doubleValue(), 5.00);
        invoiceUtil.verifyInvoice(invoice1.getId(), 0.00, 10.00, context);
        invoiceUtil.verifyInvoice(invoice2.getId(), 0.00, -5.00, context);

        // Refund Payment before we can deleted CBA
        invoiceDao.createRefund(paymentId, UUID.randomUUID(), new BigDecimal("10.0"), false, ImmutableMap.<UUID, BigDecimal>of(), UUID.randomUUID().toString(), true, context);

        // Verify all three invoices were affected
        Assert.assertEquals(invoiceDao.getAccountCBA(accountId, context).doubleValue(), 0.00);
        invoiceUtil.verifyInvoice(invoice1.getId(), 5.00, 5.00, context);
        invoiceUtil.verifyInvoice(invoice2.getId(), 0.00, -5.00, context);
    }

    @Test(groups = "slow")
    public void testRefundCBAFullyConsumedTwice() throws Exception {
        final UUID accountId = account.getId();

        // Create invoice 1
        // Scenario: single item with payment
        // * $10 item
        // Then, a repair occur:
        // * $-10 repair
        // * $10 generated CBA due to the repair (assume previous payment)
        final Invoice invoice1 = new DefaultInvoice(accountId, clock.getUTCToday(), clock.getUTCToday(), Currency.USD);
        final InvoiceItem fixedItem1 = new FixedPriceInvoiceItem(invoice1.getId(), invoice1.getAccountId(), null, null, null, UUID.randomUUID().toString(),
                                                                 UUID.randomUUID().toString(), null, clock.getUTCToday(), BigDecimal.TEN, Currency.USD);
        final RepairAdjInvoiceItem repairAdjInvoiceItem = new RepairAdjInvoiceItem(fixedItem1.getInvoiceId(), fixedItem1.getAccountId(),
                                                                                   fixedItem1.getStartDate(), fixedItem1.getEndDate(),
                                                                                   fixedItem1.getAmount().negate(), fixedItem1.getCurrency(),
                                                                                   fixedItem1.getId());
        final CreditBalanceAdjInvoiceItem creditBalanceAdjInvoiceItem1 = new CreditBalanceAdjInvoiceItem(fixedItem1.getInvoiceId(), fixedItem1.getAccountId(),
                                                                                                         fixedItem1.getStartDate(), fixedItem1.getAmount(),
                                                                                                         fixedItem1.getCurrency());
        invoiceUtil.createInvoice(invoice1, context);
        invoiceUtil.createInvoiceItem(fixedItem1, context);
        invoiceUtil.createInvoiceItem(repairAdjInvoiceItem, context);
        invoiceUtil.createInvoiceItem(creditBalanceAdjInvoiceItem1, context);

        final BigDecimal paymentAmount = new BigDecimal("10.00");
        final UUID paymentId = UUID.randomUUID();

        final DefaultInvoicePayment defaultInvoicePayment = new DefaultInvoicePayment(InvoicePaymentType.ATTEMPT, paymentId, invoice1.getId(), clock.getUTCNow().plusDays(12), paymentAmount,
                                                                                      Currency.USD, Currency.USD, "cookie", true);
        invoiceDao.notifyOfPaymentCompletion(new InvoicePaymentModelDao(defaultInvoicePayment), UUID.randomUUID(), context);

        // Create invoice 2
        // Scenario: single item
        // * $5 item
        // * $-5 CBA used
        final DefaultInvoice invoice2 = new DefaultInvoice(accountId, clock.getUTCToday(), clock.getUTCToday(), Currency.USD);
        final InvoiceItem fixedItem2 = new FixedPriceInvoiceItem(invoice2.getId(), invoice1.getAccountId(), null, null, null, UUID.randomUUID().toString(),
                                                                 UUID.randomUUID().toString(), null, clock.getUTCToday(), new BigDecimal("5"), Currency.USD);
        final CreditBalanceAdjInvoiceItem creditBalanceAdjInvoiceItem2 = new CreditBalanceAdjInvoiceItem(fixedItem2.getInvoiceId(), fixedItem2.getAccountId(),
                                                                                                         fixedItem2.getStartDate(), fixedItem2.getAmount().negate(),
                                                                                                         fixedItem2.getCurrency());
        invoiceUtil.createInvoice(invoice2, context);
        invoiceUtil.createInvoiceItem(fixedItem2, context);
        invoiceUtil.createInvoiceItem(creditBalanceAdjInvoiceItem2, context);

        // Create invoice 3
        // Scenario: single item
        // * $5 item
        // * $-5 CBA used
        final DefaultInvoice invoice3 = new DefaultInvoice(accountId, clock.getUTCToday(), clock.getUTCToday(), Currency.USD);
        final InvoiceItem fixedItem3 = new FixedPriceInvoiceItem(invoice3.getId(), invoice1.getAccountId(), null, null, null, UUID.randomUUID().toString(),
                                                                 UUID.randomUUID().toString(), null, clock.getUTCToday(), new BigDecimal("5"), Currency.USD);
        final CreditBalanceAdjInvoiceItem creditBalanceAdjInvoiceItem3 = new CreditBalanceAdjInvoiceItem(fixedItem3.getInvoiceId(), fixedItem3.getAccountId(),
                                                                                                         fixedItem3.getStartDate(), fixedItem3.getAmount().negate(),
                                                                                                         fixedItem3.getCurrency());
        invoiceUtil.createInvoice(invoice3, context);
        invoiceUtil.createInvoiceItem(fixedItem3, context);
        invoiceUtil.createInvoiceItem(creditBalanceAdjInvoiceItem3, context);

        // Verify scenario - all CBA should have been used
        Assert.assertEquals(invoiceDao.getAccountCBA(accountId, context).doubleValue(), 0.00);
        invoiceUtil.verifyInvoice(invoice1.getId(), 0.00, 10.00, context);
        invoiceUtil.verifyInvoice(invoice2.getId(), 0.00, -5.00, context);
        invoiceUtil.verifyInvoice(invoice3.getId(), 0.00, -5.00, context);

        invoiceDao.createRefund(paymentId, UUID.randomUUID(), paymentAmount, false, ImmutableMap.<UUID, BigDecimal>of(), UUID.randomUUID().toString(), true, context);

        // Verify all three invoices were affected
        Assert.assertEquals(invoiceDao.getAccountCBA(accountId, context).doubleValue(), 0.00);
        invoiceUtil.verifyInvoice(invoice1.getId(), 10.00, 10.00, context);
        invoiceUtil.verifyInvoice(invoice2.getId(), 0.00, -5.00, context);
        invoiceUtil.verifyInvoice(invoice3.getId(), 0.00, -5.00, context);
    }

    @Test(groups = "slow")
    public void testCantDeleteSystemGeneratedCredit() throws Exception {
        final UUID accountId = account.getId();

        // Create invoice 1
        // Scenario:
        // * $-10 repair
        // * $10 generated CBA
        final Invoice invoice1 = new DefaultInvoice(accountId, clock.getUTCToday(), clock.getUTCToday(), Currency.USD);
        final RepairAdjInvoiceItem repairAdjInvoiceItem = new RepairAdjInvoiceItem(invoice1.getId(), invoice1.getAccountId(),
                                                                                   invoice1.getInvoiceDate(), invoice1.getInvoiceDate(),
                                                                                   BigDecimal.TEN.negate(), invoice1.getCurrency(),
                                                                                   UUID.randomUUID());
        final CreditBalanceAdjInvoiceItem creditBalanceAdjInvoiceItem1 = new CreditBalanceAdjInvoiceItem(invoice1.getId(), invoice1.getAccountId(),
                                                                                                         invoice1.getInvoiceDate(), repairAdjInvoiceItem.getAmount().negate(),
                                                                                                         invoice1.getCurrency());
        invoiceUtil.createInvoice(invoice1, context);
        invoiceUtil.createInvoiceItem(repairAdjInvoiceItem, context);
        invoiceUtil.createInvoiceItem(creditBalanceAdjInvoiceItem1, context);

        // Verify scenario
        Assert.assertEquals(invoiceDao.getAccountCBA(accountId, context).doubleValue(), 10.00);
        invoiceUtil.verifyInvoice(invoice1.getId(), 0.00, 10.00, context);

        // Delete the CBA on invoice 1
        try {
            invoiceDao.deleteCBA(accountId, invoice1.getId(), creditBalanceAdjInvoiceItem1.getId(), context);
            Assert.fail();
        } catch (IllegalStateException e) {
            Assert.assertEquals(e.getMessage(), "Cannot delete system generated credit");
        }

        // Verify the result
        Assert.assertEquals(invoiceDao.getAccountCBA(accountId, context).doubleValue(), 10.00);
        invoiceUtil.verifyInvoice(invoice1.getId(), 0.00, 10.00, context);
    }



    @Test(groups = "slow")
    public void testDeleteConsumedCredit() throws Exception {
        final UUID accountId = account.getId();

        final Invoice invoice = new DefaultInvoice(accountId, clock.getUTCToday(), clock.getUTCToday(), Currency.USD);

        final RecurringInvoiceItem recurringItem = new RecurringInvoiceItem(invoice.getId(), accountId, UUID.randomUUID(), UUID.randomUUID(), "test product", "test plan", "test ZOO", null,
                                                                    clock.getUTCNow().plusMonths(-1).toLocalDate(), clock.getUTCNow().toLocalDate(),
                                                                    BigDecimal.TEN, BigDecimal.TEN, Currency.USD);



        final CreditBalanceAdjInvoiceItem creditBalanceAdjInvoiceItem1 = new CreditBalanceAdjInvoiceItem(invoice.getId(), invoice.getAccountId(),
                                                                                                         invoice.getInvoiceDate(), BigDecimal.ONE.negate(),
                                                                                                         invoice.getCurrency());
        invoiceUtil.createInvoice(invoice, context);
        invoiceUtil.createInvoiceItem(recurringItem, context);
        invoiceUtil.createInvoiceItem(creditBalanceAdjInvoiceItem1, context);

        invoiceUtil.verifyInvoice(invoice.getId(), 9.00, -1.00, context);

        // Delete the CBA on invoice 1
        invoiceDao.deleteCBA(accountId, invoice.getId(), creditBalanceAdjInvoiceItem1.getId(), context);

        final InvoiceModelDao res = invoiceDao.getById(invoice.getId(), context);
        Assert.assertEquals(res.getInvoiceItems().size(), 2);
        Assert.assertEquals(InvoiceModelDaoHelper.getRawBalanceForRegularInvoice(res).compareTo(BigDecimal.TEN), 0);
        Assert.assertEquals(InvoiceModelDaoHelper.getCBAAmount(res).compareTo(BigDecimal.ZERO), 0);
        final InvoiceItemModelDao cbaAdj = Iterables.tryFind(res.getInvoiceItems(), new Predicate<InvoiceItemModelDao>() {
            @Override
            public boolean apply(final InvoiceItemModelDao input) {
                return input.getType() == InvoiceItemType.CBA_ADJ && input.getAmount().compareTo(BigDecimal.ZERO) == 0;
            }
        }).orNull();
        Assert.assertNotNull(cbaAdj);

    }

    @Test(groups = "slow")
    public void testWithFailedPaymentAttempt() throws Exception {
        final UUID accountId = account.getId();
        final Invoice invoice = new DefaultInvoice(accountId, clock.getUTCToday(), clock.getUTCToday(), Currency.USD);
        invoiceUtil.createInvoice(invoice, context);

        final UUID bundleId = UUID.randomUUID();
        final UUID subscriptionId = UUID.randomUUID();
        final RecurringInvoiceItem item1 = new RecurringInvoiceItem(invoice.getId(), accountId, bundleId, subscriptionId, "test product", "test plan", "test ZOO", null,
                                                                    clock.getUTCNow().plusMonths(-1).toLocalDate(), clock.getUTCNow().toLocalDate(),
                                                                    BigDecimal.TEN, BigDecimal.TEN, Currency.USD);
        invoiceUtil.createInvoiceItem(item1, context);

        final InvoiceModelDao retrievedInvoice = invoiceDao.getById(invoice.getId(), context);
        assertEquals(retrievedInvoice.getInvoicePayments().size(), 0);

        final UUID paymentId = UUID.randomUUID();
        final DefaultInvoicePayment defaultInvoicePayment = new DefaultInvoicePayment(InvoicePaymentType.ATTEMPT, paymentId, invoice.getId(), clock.getUTCNow().plusDays(12), BigDecimal.TEN, Currency.USD, Currency.USD, "cookie", false);
        invoiceDao.notifyOfPaymentCompletion(new InvoicePaymentModelDao(defaultInvoicePayment), UUID.randomUUID(), context);

        final InvoiceModelDao retrievedInvoice1 = invoiceDao.getById(invoice.getId(), context);
        assertEquals(retrievedInvoice1.getInvoicePayments().size(), 1);
        assertEquals(retrievedInvoice1.getInvoicePayments().get(0).getSuccess(), Boolean.FALSE);

        final DefaultInvoicePayment defaultInvoicePayment2 = new DefaultInvoicePayment(InvoicePaymentType.ATTEMPT, paymentId, invoice.getId(), clock.getUTCNow().plusDays(12), BigDecimal.TEN, Currency.USD, Currency.USD, "cookie", true);
        invoiceDao.notifyOfPaymentCompletion(new InvoicePaymentModelDao(defaultInvoicePayment2), UUID.randomUUID(), context);

        final InvoiceModelDao retrievedInvoice2 = invoiceDao.getById(invoice.getId(), context);
        assertEquals(retrievedInvoice2.getInvoicePayments().size(), 1);
        assertEquals(retrievedInvoice2.getInvoicePayments().get(0).getSuccess(), Boolean.TRUE);
    }

    private InvoiceItemModelDao createCredit(final UUID accountId, final LocalDate effectiveDate, final BigDecimal creditAmount, final boolean draft) throws InvoiceApiException {
        return createCredit(accountId, null, effectiveDate, creditAmount, draft);
    }

    private InvoiceItemModelDao createCredit(final UUID accountId, @Nullable final UUID invoiceId, final LocalDate effectiveDate, final BigDecimal creditAmount, final boolean draft) throws InvoiceApiException {
        final InvoiceModelDao invoiceModelDao;
        if (invoiceId == null) {
            invoiceModelDao = new InvoiceModelDao(accountId, effectiveDate, effectiveDate, Currency.USD, false, draft ? InvoiceStatus.DRAFT : InvoiceStatus.COMMITTED);
        } else {
            invoiceModelDao = invoiceDao.getById(invoiceId, context);
        }
        final CreditAdjInvoiceItem invoiceItem = new CreditAdjInvoiceItem(UUID.randomUUID(),
                                                                          context.getCreatedDate(),
                                                                          invoiceModelDao.getId(),
                                                                          accountId,
                                                                          effectiveDate,
                                                                          null,
                                                                          // Note! The amount is negated here!
                                                                          creditAmount.negate(),
                                                                          invoiceModelDao.getCurrency(),
                                                                          null);
        invoiceModelDao.addInvoiceItem(new InvoiceItemModelDao(invoiceItem));
        return invoiceDao.createInvoices(ImmutableList.<InvoiceModelDao>of(invoiceModelDao), null, ImmutableSet.of(), null, null, true, context).get(0);
    }

    @Test(groups = "slow")
    public void testCreateParentChildInvoiceRelation() throws InvoiceApiException {

        final UUID parentInvoiceId = UUID.randomUUID();
        final UUID childInvoiceId = UUID.randomUUID();
        final UUID childAccountId = UUID.randomUUID();
        InvoiceParentChildModelDao invoiceRelation = new InvoiceParentChildModelDao(parentInvoiceId, childInvoiceId, childAccountId);
        invoiceDao.createParentChildInvoiceRelation(invoiceRelation, context);

        final List<InvoiceParentChildModelDao> relations = invoiceDao.getChildInvoicesByParentInvoiceId(parentInvoiceId, context);
        assertEquals(relations.size(), 1);
        final InvoiceParentChildModelDao parentChildRelation = relations.get(0);
        assertEquals(parentChildRelation.getChildAccountId(), childAccountId);
        assertEquals(parentChildRelation.getChildInvoiceId(), childInvoiceId);
        assertEquals(parentChildRelation.getParentInvoiceId(), parentInvoiceId);

    }

    @Test(groups = "slow")
    public void testCreateParentInvoice() throws InvoiceApiException {

        final UUID parentAccountId = UUID.randomUUID();
        final UUID childAccountId = UUID.randomUUID();
        final DateTime today = clock.getNow(account.getTimeZone());

        InvoiceModelDao parentInvoice = new InvoiceModelDao(parentAccountId, today.toLocalDate(), account.getCurrency(), InvoiceStatus.DRAFT, true);
        InvoiceItem parentInvoiceItem = new ParentInvoiceItem(UUID.randomUUID(), today, parentInvoice.getId(), parentAccountId, childAccountId, BigDecimal.TEN, account.getCurrency(), "");
        parentInvoice.addInvoiceItem(new InvoiceItemModelDao(parentInvoiceItem));

        invoiceDao.createInvoices(ImmutableList.<InvoiceModelDao>of(parentInvoice), null, ImmutableSet.of(), null, null, true, context);

        final InvoiceModelDao parentDraftInvoice = invoiceDao.getParentDraftInvoice(parentAccountId, context);

        assertNotNull(parentDraftInvoice);
        assertEquals(parentDraftInvoice.getStatus(), InvoiceStatus.DRAFT);
        assertEquals(parentDraftInvoice.getInvoiceItems().size(), 1);

    }

    @Test(groups = "slow")
    public void testRetrieveInvoiceItemsByParentInvoice() throws InvoiceApiException, EntityPersistenceException {
        final UUID childAccountId = account.getId();
        final Invoice childInvoice = new DefaultInvoice(childAccountId, clock.getUTCToday(), clock.getUTCToday(), Currency.USD);
        final UUID invoiceId = childInvoice.getId();
        final UUID subscriptionId = UUID.randomUUID();
        final UUID bundleId = UUID.randomUUID();
        final LocalDate startDate = new LocalDate(2010, 1, 1);
        final LocalDate endDate = new LocalDate(2010, 4, 1);
        final InvoiceItem invoiceItem = new RecurringInvoiceItem(invoiceId, childAccountId, bundleId, subscriptionId, "test product", "test plan", "test phase", null, startDate, endDate,
                                                                 new BigDecimal("21.00"), new BigDecimal("7.00"), Currency.USD);
        final InvoiceItem invoiceAdj = new ItemAdjInvoiceItem(invoiceItem, startDate, new BigDecimal("-5.00"), Currency.USD);

        childInvoice.addInvoiceItem(invoiceItem);
        childInvoice.addInvoiceItem(invoiceAdj);
        invoiceUtil.createInvoice(childInvoice, context);

        final UUID parentInvoiceId = UUID.randomUUID();

        InvoiceParentChildModelDao invoiceRelation = new InvoiceParentChildModelDao(parentInvoiceId, childInvoice.getId(), childAccountId);
        invoiceDao.createParentChildInvoiceRelation(invoiceRelation, context);

        final List<InvoiceItemModelDao> invoiceItems = invoiceDao.getInvoiceItemsByParentInvoice(parentInvoiceId, context);
        assertEquals(invoiceItems.size(), 2);
        assertEquals(invoiceItems.get(0).getType(), InvoiceItemType.RECURRING);
        assertEquals(invoiceItems.get(1).getType(), InvoiceItemType.ITEM_ADJ);

    }

    @Test(groups = "slow")
    public void testGetByInvoiceItemId() throws EntityPersistenceException, InvoiceApiException {
        final Invoice invoice1 = new DefaultInvoice(account.getId(), clock.getUTCToday(), clock.getUTCToday(), Currency.USD);
        invoiceUtil.createInvoice(invoice1, context);

        final UUID invoiceId1 = invoice1.getId();

        LocalDate startDate = new LocalDate(2011, 3, 1);
        LocalDate endDate = startDate.plusMonths(1);

        final RecurringInvoiceItem recurringItem1 = new RecurringInvoiceItem(invoiceId1, account.getId(), UUID.randomUUID(), UUID.randomUUID(), "test product", "test plan", "test A", null, startDate, endDate,
                                                                             BigDecimal.ONE, BigDecimal.ONE, Currency.USD);
        invoiceUtil.createInvoiceItem(recurringItem1, context);

        final InvoiceModelDao targetInvoice = invoiceDao.getByInvoiceItem(recurringItem1.getId(), internalCallContext);
        assertNotNull(targetInvoice);
        assertEquals(targetInvoice.getId(), invoiceId1);
        assertEquals(targetInvoice.getInvoiceItems().size(), 1);
        assertEquals(targetInvoice.getInvoiceItems().get(0).getId(), recurringItem1.getId());
    }

}<|MERGE_RESOLUTION|>--- conflicted
+++ resolved
@@ -141,8 +141,6 @@
         invoiceUtil.checkInvoicesEqual(invoiceForExternalCharge, invoice);
     }
 
-<<<<<<< HEAD
-
     @Test(groups = "slow")
     public void testWithInvoiceGroup() throws Exception {
         final UUID accountId = account.getId();
@@ -174,12 +172,8 @@
         assertEquals(result.size(), 2);
     }
 
-    @Test(groups = "slow")
-    public void testCreationAndRetrievalByAccount() throws EntityPersistenceException {
-=======
     // Return persisted invoice
     private Invoice createAndGetInvoice(final LocalDate invoiceDate, final LocalDate targetDate) throws EntityPersistenceException {
->>>>>>> 9f022969
         final UUID accountId = account.getId();
         final Invoice invoice = new DefaultInvoice(accountId, invoiceDate, targetDate, Currency.USD);
         invoiceUtil.createInvoice(invoice, context);
