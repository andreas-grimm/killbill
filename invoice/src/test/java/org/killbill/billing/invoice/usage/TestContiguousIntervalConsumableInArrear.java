--- conflicted
+++ resolved
@@ -89,19 +89,11 @@
                                                                                                                                                        BillingPeriod.MONTHLY,
                                                                                                                                                        Collections.<Usage>emptyList(), catalogEffectiveDate));
 
-<<<<<<< HEAD
-        final UsageConsumableInArrearTierUnitAggregate detail1 = new UsageConsumableInArrearTierUnitAggregate(3, "FOO", new BigDecimal("0.50"), 1L, BigDecimal.valueOf(700L));
-        final UsageConsumableInArrearTierUnitAggregate detail2 = new UsageConsumableInArrearTierUnitAggregate(2, "FOO", BigDecimal.ONE, 1L, BigDecimal.valueOf(500L));
-        final UsageConsumableInArrearTierUnitAggregate detail3 = new UsageConsumableInArrearTierUnitAggregate(1, "FOO", BigDecimal.TEN, 1L, BigDecimal.valueOf(10L));
-        final UsageConsumableInArrearTierUnitAggregate detail4 = new UsageConsumableInArrearTierUnitAggregate(2, "FOO", BigDecimal.ONE, 1L, BigDecimal.valueOf(50L));
-        final UsageConsumableInArrearTierUnitAggregate detail5 = new UsageConsumableInArrearTierUnitAggregate(1, "FOO", BigDecimal.TEN, 1L, BigDecimal.valueOf(100L));
-=======
         final UsageConsumableInArrearTierUnitAggregate detail1 = new UsageConsumableInArrearTierUnitAggregate(3, "FOO", new BigDecimal("0.50"), BigDecimal.ONE, BigDecimal.valueOf(700L));
         final UsageConsumableInArrearTierUnitAggregate detail2 = new UsageConsumableInArrearTierUnitAggregate(2, "FOO", BigDecimal.ONE, BigDecimal.ONE, BigDecimal.valueOf(500L));
         final UsageConsumableInArrearTierUnitAggregate detail3 = new UsageConsumableInArrearTierUnitAggregate(1, "FOO", BigDecimal.TEN, BigDecimal.ONE, BigDecimal.valueOf(10L));
         final UsageConsumableInArrearTierUnitAggregate detail4 = new UsageConsumableInArrearTierUnitAggregate(2, "FOO", BigDecimal.ONE, BigDecimal.ONE, BigDecimal.valueOf(50L));
         final UsageConsumableInArrearTierUnitAggregate detail5 = new UsageConsumableInArrearTierUnitAggregate(1, "FOO", BigDecimal.TEN, BigDecimal.ONE, BigDecimal.valueOf(100L));
->>>>>>> e7fee6e3
 
         final List<UsageConsumableInArrearTierUnitAggregate> existingUsage = ImmutableList.of(detail1, detail2, detail3, detail4, detail5);
 
@@ -479,43 +471,25 @@
         Assert.assertEquals(rolledUpUsage.get(0).getEnd().compareTo(t1), 0);
         Assert.assertEquals(rolledUpUsage.get(0).getRolledUpUnits().size(), 2);
         Assert.assertEquals(rolledUpUsage.get(0).getRolledUpUnits().get(0).getUnitType(), "unit");
-<<<<<<< HEAD
-        Assert.assertEquals(rolledUpUsage.get(0).getRolledUpUnits().get(0).getAmount(), (Long) BigDecimal.valueOf(10L).longValue()); // FIXME-1469 change to correct BigDecimal implementation
-        Assert.assertEquals(rolledUpUsage.get(0).getRolledUpUnits().get(1).getUnitType(), "unit2");
-        Assert.assertEquals(rolledUpUsage.get(0).getRolledUpUnits().get(1).getAmount(), (Long) BigDecimal.valueOf(0L).longValue()); // FIXME-1469 change to correct BigDecimal implementation
-=======
         Assert.assertEquals(rolledUpUsage.get(0).getRolledUpUnits().get(0).getAmount(), BigDecimal.valueOf(10L));
         Assert.assertEquals(rolledUpUsage.get(0).getRolledUpUnits().get(1).getUnitType(), "unit2");
         Assert.assertEquals(rolledUpUsage.get(0).getRolledUpUnits().get(1).getAmount(), BigDecimal.valueOf(0L));
->>>>>>> e7fee6e3
 
         Assert.assertEquals(rolledUpUsage.get(1).getStart().compareTo(t1), 0);
         Assert.assertEquals(rolledUpUsage.get(1).getEnd().compareTo(t2), 0);
         Assert.assertEquals(rolledUpUsage.get(1).getRolledUpUnits().size(), 2);
         Assert.assertEquals(rolledUpUsage.get(1).getRolledUpUnits().get(0).getUnitType(), "unit");
-<<<<<<< HEAD
-        Assert.assertEquals(rolledUpUsage.get(1).getRolledUpUnits().get(0).getAmount(), (Long) BigDecimal.valueOf(0L).longValue()); // FIXME-1469 change to correct BigDecimal implementation
-        Assert.assertEquals(rolledUpUsage.get(1).getRolledUpUnits().get(1).getUnitType(), "unit2");
-        Assert.assertEquals(rolledUpUsage.get(1).getRolledUpUnits().get(1).getAmount(), (Long) BigDecimal.valueOf(0L).longValue()); // FIXME-1469 change to correct BigDecimal implementation
-=======
         Assert.assertEquals(rolledUpUsage.get(1).getRolledUpUnits().get(0).getAmount(), BigDecimal.valueOf(0L));
         Assert.assertEquals(rolledUpUsage.get(1).getRolledUpUnits().get(1).getUnitType(), "unit2");
         Assert.assertEquals(rolledUpUsage.get(1).getRolledUpUnits().get(1).getAmount(), BigDecimal.valueOf(0L));
->>>>>>> e7fee6e3
 
         Assert.assertEquals(rolledUpUsage.get(2).getStart().compareTo(t2), 0);
         Assert.assertEquals(rolledUpUsage.get(2).getEnd().compareTo(t3), 0);
         Assert.assertEquals(rolledUpUsage.get(2).getRolledUpUnits().size(), 2);
         Assert.assertEquals(rolledUpUsage.get(2).getRolledUpUnits().get(0).getUnitType(), "unit");
-<<<<<<< HEAD
-        Assert.assertEquals(rolledUpUsage.get(2).getRolledUpUnits().get(0).getAmount(), (Long) BigDecimal.valueOf(20L).longValue()); // FIXME-1469 change to correct BigDecimal implementation
-        Assert.assertEquals(rolledUpUsage.get(2).getRolledUpUnits().get(1).getUnitType(), "unit2");
-        Assert.assertEquals(rolledUpUsage.get(2).getRolledUpUnits().get(1).getAmount(), (Long) BigDecimal.valueOf(21L).longValue()); // FIXME-1469 change to correct BigDecimal implementation
-=======
         Assert.assertEquals(rolledUpUsage.get(2).getRolledUpUnits().get(0).getAmount(), BigDecimal.valueOf(20L));
         Assert.assertEquals(rolledUpUsage.get(2).getRolledUpUnits().get(1).getUnitType(), "unit2");
         Assert.assertEquals(rolledUpUsage.get(2).getRolledUpUnits().get(1).getAmount(), BigDecimal.valueOf(21L));
->>>>>>> e7fee6e3
     }
 
     @Test(groups = "fast")
@@ -850,19 +824,11 @@
         // FOO : 10 (tier 1) + 40 (tier 2) = 50
         final BigDecimal existingFooQuantity1 = BigDecimal.valueOf(10L);
         final BigDecimal existingFooQuantity2 = BigDecimal.valueOf(40L);
-<<<<<<< HEAD
-        final UsageConsumableInArrearTierUnitAggregate existingFooUsageTier1 = new UsageConsumableInArrearTierUnitAggregate(1, "FOO", BigDecimal.ONE, 1L, existingFooQuantity1, new BigDecimal("10.00"));
-        final UsageConsumableInArrearTierUnitAggregate existingFooUsageTier2 = new UsageConsumableInArrearTierUnitAggregate(2, "FOO", BigDecimal.TEN, 1L, existingFooQuantity2, new BigDecimal("400.00"));
-        // BAR : 10 (tier 1) + 40 (tier 2)
-        final BigDecimal existingBarUsageQty1 = BigDecimal.valueOf(80L);
-        final UsageConsumableInArrearTierUnitAggregate existingBarUsageTier1 = new UsageConsumableInArrearTierUnitAggregate(1, "BAR", new BigDecimal("2.00"), 1L, existingBarUsageQty1, new BigDecimal("160.00"));
-=======
         final UsageConsumableInArrearTierUnitAggregate existingFooUsageTier1 = new UsageConsumableInArrearTierUnitAggregate(1, "FOO", BigDecimal.ONE, BigDecimal.ONE, existingFooQuantity1, new BigDecimal("10.00"));
         final UsageConsumableInArrearTierUnitAggregate existingFooUsageTier2 = new UsageConsumableInArrearTierUnitAggregate(2, "FOO", BigDecimal.TEN, BigDecimal.ONE, existingFooQuantity2, new BigDecimal("400.00"));
         // BAR : 10 (tier 1) + 40 (tier 2)
         final BigDecimal existingBarUsageQty1 = BigDecimal.valueOf(80L);
         final UsageConsumableInArrearTierUnitAggregate existingBarUsageTier1 = new UsageConsumableInArrearTierUnitAggregate(1, "BAR", new BigDecimal("2.00"), BigDecimal.ONE, existingBarUsageQty1, new BigDecimal("160.00"));
->>>>>>> e7fee6e3
 
         final List<UsageConsumableInArrearTierUnitAggregate> existingUsage = ImmutableList.of(existingFooUsageTier1, existingFooUsageTier2, existingBarUsageTier1);
 
@@ -955,26 +921,15 @@
         // FOO : 10 (tier 1) + 40 (tier 2) = 50
         final BigDecimal existingFooUsageAmount1 = BigDecimal.valueOf(10L);
         final BigDecimal existingFooUsageAmount2 = BigDecimal.valueOf(40L);
-<<<<<<< HEAD
-        final UsageConsumableInArrearTierUnitAggregate existingFooUsageTier1 = new UsageConsumableInArrearTierUnitAggregate(1, "FOO", BigDecimal.ONE, 1L, existingFooUsageAmount1, new BigDecimal("10.00"));
-        final String usageInArrearDetail1 = objectMapper.writeValueAsString(existingFooUsageTier1);
-
-        final UsageConsumableInArrearTierUnitAggregate existingFooUsageTier2 = new UsageConsumableInArrearTierUnitAggregate(2, "FOO", BigDecimal.TEN, 1L, existingFooUsageAmount2, new BigDecimal("400.00"));
-=======
         final UsageConsumableInArrearTierUnitAggregate existingFooUsageTier1 = new UsageConsumableInArrearTierUnitAggregate(1, "FOO", BigDecimal.ONE, BigDecimal.ONE, existingFooUsageAmount1, new BigDecimal("10.00"));
         final String usageInArrearDetail1 = objectMapper.writeValueAsString(existingFooUsageTier1);
 
         final UsageConsumableInArrearTierUnitAggregate existingFooUsageTier2 = new UsageConsumableInArrearTierUnitAggregate(2, "FOO", BigDecimal.TEN, BigDecimal.ONE, existingFooUsageAmount2, new BigDecimal("400.00"));
->>>>>>> e7fee6e3
         final String usageInArrearDetail2 = objectMapper.writeValueAsString(existingFooUsageTier2);
 
         // BAR : 10 (tier 1) + 40 (tier 2)
         final BigDecimal existingBarUsageAmount1 = BigDecimal.valueOf(80L);
-<<<<<<< HEAD
-        final UsageConsumableInArrearTierUnitAggregate existingBarUsageTier1 = new UsageConsumableInArrearTierUnitAggregate(1, "BAR", new BigDecimal("2.00"), 1L, existingBarUsageAmount1, new BigDecimal("160.00"));
-=======
         final UsageConsumableInArrearTierUnitAggregate existingBarUsageTier1 = new UsageConsumableInArrearTierUnitAggregate(1, "BAR", new BigDecimal("2.00"), BigDecimal.ONE, existingBarUsageAmount1, new BigDecimal("160.00"));
->>>>>>> e7fee6e3
         final String usageInArrearDetail3 = objectMapper.writeValueAsString(existingBarUsageTier1);
 
         // Same as previous example bu instead of creating JSON we create one item per type/tier
