--- conflicted
+++ resolved
@@ -202,10 +202,6 @@
 
         // Adjust the invoice for the full amount
         final InvoiceItem creditInvoiceItem = invoiceUserApi.insertCreditForInvoice(accountId, invoiceId, invoiceBalance,
-<<<<<<< HEAD
-                                                                                    clock.getUTCToday(), accountCurrency, callContext);
-
-=======
                                                                                     clock.getUTCToday(), accountCurrency, "some description", callContext);
         Assert.assertEquals(creditInvoiceItem.getInvoiceId(), invoiceId);
         Assert.assertEquals(creditInvoiceItem.getInvoiceItemType(), InvoiceItemType.CREDIT_ADJ);
@@ -224,37 +220,6 @@
         Assert.assertEquals(adjustedAccountBalance, adjustedInvoiceBalance);
     }
 
-    @Test(groups = "slow")
-    public void testAdjustPartialInvoice() throws Exception {
-        // Verify the initial invoice balance
-        final BigDecimal invoiceBalance = invoiceUserApi.getInvoice(invoiceId, callContext).getBalance();
-        Assert.assertEquals(invoiceBalance.compareTo(BigDecimal.ZERO), 1);
-
-        // Verify the initial account balance
-        final BigDecimal accountBalance = invoiceUserApi.getAccountBalance(accountId, callContext);
-        Assert.assertEquals(accountBalance, invoiceBalance);
-
-        // Adjust the invoice for a fraction of the balance
-        final BigDecimal creditAmount = invoiceBalance.divide(BigDecimal.TEN);
-        final InvoiceItem creditInvoiceItem = invoiceUserApi.insertCreditForInvoice(accountId, invoiceId, creditAmount,
-                                                                                    clock.getUTCToday(), accountCurrency,
-                                                                                    null, callContext);
-        Assert.assertEquals(creditInvoiceItem.getInvoiceId(), invoiceId);
-        Assert.assertEquals(creditInvoiceItem.getInvoiceItemType(), InvoiceItemType.CREDIT_ADJ);
-        Assert.assertEquals(creditInvoiceItem.getAccountId(), accountId);
-        Assert.assertEquals(creditInvoiceItem.getAmount().compareTo(creditAmount.negate()), 0);
-        Assert.assertEquals(creditInvoiceItem.getCurrency(), accountCurrency);
-        Assert.assertNull(creditInvoiceItem.getLinkedItemId());
-
-        // Verify the adjusted invoice balance
-        final BigDecimal adjustedInvoiceBalance = invoiceUserApi.getInvoice(invoiceId, callContext).getBalance();
-        verifyAdjustedInvoiceBalance(invoiceBalance, creditAmount, accountCurrency, adjustedInvoiceBalance);
-
-        // Verify the adjusted account balance
-        final BigDecimal adjustedAccountBalance = invoiceUserApi.getAccountBalance(accountId, callContext);
-        Assert.assertEquals(adjustedAccountBalance, adjustedInvoiceBalance);
->>>>>>> adff0233
-    }
 
     @Test(groups = "slow")
     public void testCantAdjustInvoiceWithNegativeAmount() throws Exception {
@@ -390,7 +355,7 @@
         // Adjust the invoice for the full amount
         final BigDecimal creditAmount = BigDecimal.TEN;
         final InvoiceItem creditInvoiceItem = invoiceUserApi.insertCreditForInvoice(accountId, null, creditAmount,
-                                                                                    clock.getUTCToday(), accountCurrency, callContext);
+                                                                                    clock.getUTCToday(), accountCurrency, null, callContext);
 
         final UUID invoiceId = creditInvoiceItem.getInvoiceId();
         Invoice creditInvoice = invoiceUserApi.getInvoice(invoiceId, callContext);
