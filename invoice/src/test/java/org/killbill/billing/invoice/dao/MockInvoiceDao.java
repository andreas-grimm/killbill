/*
 * Copyright 2010-2013 Ning, Inc.
 * Copyright 2014-2016 Groupon, Inc
 * Copyright 2014-2016 The Billing Project, LLC
 *
 * The Billing Project licenses this file to you under the Apache License, version 2.0
 * (the "License"); you may not use this file except in compliance with the
 * License.  You may obtain a copy of the License at:
 *
 *    http://www.apache.org/licenses/LICENSE-2.0
 *
 * Unless required by applicable law or agreed to in writing, software
 * distributed under the License is distributed on an "AS IS" BASIS, WITHOUT
 * WARRANTIES OR CONDITIONS OF ANY KIND, either express or implied.  See the
 * License for the specific language governing permissions and limitations
 * under the License.
 */

package org.killbill.billing.invoice.dao;

import java.math.BigDecimal;
import java.util.ArrayList;
import java.util.Collection;
import java.util.LinkedHashMap;
import java.util.LinkedList;
import java.util.List;
import java.util.Map;
import java.util.UUID;

import org.joda.time.LocalDate;
import org.killbill.billing.callcontext.InternalCallContext;
import org.killbill.billing.callcontext.InternalTenantContext;
import org.killbill.billing.catalog.api.Currency;
import org.killbill.billing.invoice.InvoiceDispatcher.FutureAccountNotifications;
import org.killbill.billing.invoice.api.Invoice;
import org.killbill.billing.invoice.api.InvoiceApiException;
import org.killbill.billing.invoice.api.InvoiceStatus;
import org.killbill.billing.invoice.api.user.DefaultInvoiceCreationEvent;
import org.killbill.billing.util.entity.DefaultPagination;
import org.killbill.billing.util.entity.Pagination;
import org.killbill.billing.util.entity.dao.MockEntityDaoBase;
import org.killbill.bus.api.PersistentBus;

import com.google.common.collect.BiMap;
import com.google.common.collect.HashBiMap;
import com.google.inject.Inject;

public class MockInvoiceDao extends MockEntityDaoBase<InvoiceModelDao, Invoice, InvoiceApiException> implements InvoiceDao {

    private final PersistentBus eventBus;
    private final Object monitor = new Object();
    private final Map<UUID, InvoiceModelDao> invoices = new LinkedHashMap<UUID, InvoiceModelDao>();
    private final Map<UUID, InvoiceItemModelDao> items = new LinkedHashMap<UUID, InvoiceItemModelDao>();
    private final Map<UUID, InvoicePaymentModelDao> payments = new LinkedHashMap<UUID, InvoicePaymentModelDao>();
    private final BiMap<UUID, Long> accountRecordIds = HashBiMap.create();

    @Inject
    public MockInvoiceDao(final PersistentBus eventBus) {
        this.eventBus = eventBus;
    }

    @Override
    public void createInvoice(final InvoiceModelDao invoice, final List<InvoiceItemModelDao> invoiceItems,
                              final boolean isRealInvoice, final FutureAccountNotifications callbackDateTimePerSubscriptions, final InternalCallContext context) {
        synchronized (monitor) {
            storeInvoice(invoice, context);
        }
        try {
            eventBus.post(new DefaultInvoiceCreationEvent(invoice.getId(), invoice.getAccountId(),
                                                          InvoiceModelDaoHelper.getBalance(invoice), invoice.getCurrency(),
                                                          context.getAccountRecordId(), context.getTenantRecordId(), context.getUserToken()));
        } catch (final PersistentBus.EventBusException ex) {
            throw new RuntimeException(ex);
        }
    }

    @Override
    public void setFutureAccountNotificationsForEmptyInvoice(final UUID accountId, final FutureAccountNotifications callbackDateTimePerSubscriptions, final InternalCallContext context) {

    }

    @Override
    public List<InvoiceItemModelDao> createInvoices(final List<InvoiceModelDao> invoiceModelDaos, final InternalCallContext context) {
        synchronized (monitor) {
            final List<InvoiceItemModelDao> createdItems = new LinkedList<InvoiceItemModelDao>();
            for (final InvoiceModelDao invoice : invoiceModelDaos) {
                createdItems.addAll(storeInvoice(invoice, context));
            }
            return createdItems;
        }
    }

    private Collection<InvoiceItemModelDao> storeInvoice(final InvoiceModelDao invoice, final InternalCallContext context) {
        final Collection<InvoiceItemModelDao> createdItems = new LinkedList<InvoiceItemModelDao>();

        invoices.put(invoice.getId(), invoice);
        for (final InvoiceItemModelDao invoiceItemModelDao : invoice.getInvoiceItems()) {
            final InvoiceItemModelDao oldItemOrNull = items.put(invoiceItemModelDao.getId(), invoiceItemModelDao);
            if (oldItemOrNull == null) {
                createdItems.add(invoiceItemModelDao);
            }
        }
        accountRecordIds.put(invoice.getAccountId(), context.getAccountRecordId());

        return createdItems;
    }

    @Override
    public InvoiceModelDao getById(final UUID id, final InternalTenantContext context) {
        synchronized (monitor) {
            return invoices.get(id);
        }
    }

    @Override
    public InvoiceModelDao getByNumber(final Integer number, final InternalTenantContext context) {
        synchronized (monitor) {
            for (final InvoiceModelDao invoice : invoices.values()) {
                if (invoice.getInvoiceNumber().equals(number)) {
                    return invoice;
                }
            }
        }

        return null;
    }

    @Override
    public Pagination<InvoiceModelDao> getAll(final InternalTenantContext context) {
        synchronized (monitor) {
            return new DefaultPagination<InvoiceModelDao>((long) invoices.values().size(), invoices.values().iterator());
        }
    }

    @Override
    public List<InvoiceModelDao> getInvoicesByAccount(final InternalTenantContext context) {
        final List<InvoiceModelDao> result = new ArrayList<InvoiceModelDao>();

        synchronized (monitor) {
            final UUID accountId = accountRecordIds.inverse().get(context.getAccountRecordId());
            for (final InvoiceModelDao invoice : invoices.values()) {
                if (accountId.equals(invoice.getAccountId()) && !invoice.isMigrated()) {
                    result.add(invoice);
                }
            }
        }
        return result;
    }

    @Override
    public List<InvoiceModelDao> getInvoicesByAccount(final LocalDate fromDate, final InternalTenantContext context) {
        final List<InvoiceModelDao> invoicesForAccount = new ArrayList<InvoiceModelDao>();
        synchronized (monitor) {
            final UUID accountId = accountRecordIds.inverse().get(context.getAccountRecordId());
            for (final InvoiceModelDao invoice : getAll(context)) {
                if (accountId.equals(invoice.getAccountId()) && !invoice.getTargetDate().isBefore(fromDate) && !invoice.isMigrated()) {
                    invoicesForAccount.add(invoice);
                }
            }
        }

        return invoicesForAccount;
    }

    @Override
    public List<InvoiceModelDao> getInvoicesBySubscription(final UUID subscriptionId, final InternalTenantContext context) {
        final List<InvoiceModelDao> result = new ArrayList<InvoiceModelDao>();

        synchronized (monitor) {
            for (final InvoiceModelDao invoice : invoices.values()) {
                for (final InvoiceItemModelDao item : invoice.getInvoiceItems()) {
                    if (subscriptionId.equals(item.getSubscriptionId()) && !invoice.isMigrated()) {
                        result.add(invoice);
                        break;
                    }
                }
            }
        }
        return result;
    }

    @Override
    public Pagination<InvoiceModelDao> searchInvoices(final String searchKey, final Long offset, final Long limit, final InternalTenantContext context) {
        final List<InvoiceModelDao> results = new LinkedList<InvoiceModelDao>();
        int maxNbRecords = 0;
        for (final InvoiceModelDao invoice : getAll(context)) {
            maxNbRecords++;
            if (invoice.getId().toString().equals(searchKey) ||
                invoice.getAccountId().toString().equals(searchKey) ||
                invoice.getInvoiceNumber().toString().equals(searchKey) ||
                invoice.getCurrency().toString().equals(searchKey)) {
                results.add(invoice);
            }
        }

        return DefaultPagination.<InvoiceModelDao>build(offset, limit, maxNbRecords, results);
    }

    @Override
    public void test(final InternalTenantContext context) {
    }

    @Override
    public UUID getInvoiceIdByPaymentId(final UUID paymentId, final InternalTenantContext context) {
        synchronized (monitor) {
            for (final InvoicePaymentModelDao payment : payments.values()) {
                if (paymentId.equals(payment.getPaymentId())) {
                    return payment.getInvoiceId();
                }
            }
        }
        return null;
    }

    @Override
    public List<InvoicePaymentModelDao> getInvoicePaymentsByPaymentId(final UUID paymentId, final InternalTenantContext context) {
        final List<InvoicePaymentModelDao> result = new LinkedList<InvoicePaymentModelDao>();
        synchronized (monitor) {
            for (final InvoicePaymentModelDao payment : payments.values()) {
                if (paymentId.equals(payment.getPaymentId())) {
                    result.add(payment);
                }
            }
        }
        return result;
    }

    @Override
    public List<InvoicePaymentModelDao> getInvoicePaymentsByAccount(final InternalTenantContext context) {

        throw new UnsupportedOperationException();
/*
        InvoicePaymentModelDao does not export accountId ?

        final List<InvoicePaymentModelDao> invoicesForAccount = new ArrayList<InvoicePaymentModelDao>();
        synchronized (monitor) {
            final UUID accountId = accountRecordIds.inverse().get(context.getAccountRecordId());
            for (final InvoicePaymentModelDao payment : payments.values()) {
            }
        }
        return null;
*/
    }

    @Override
    public void notifyOfPaymentCompletion(final InvoicePaymentModelDao invoicePayment, final InternalCallContext context) {
        synchronized (monitor) {
            payments.put(invoicePayment.getId(), invoicePayment);
        }
    }

    @Override
    public void consumeExstingCBAOnAccountWithUnpaidInvoices(final UUID accountId, final InternalCallContext context) {
    }

    @Override
    public BigDecimal getAccountBalance(final UUID accountId, final InternalTenantContext context) {
        BigDecimal balance = BigDecimal.ZERO;

        for (final InvoiceModelDao invoice : getAll(context)) {
            if (accountId.equals(invoice.getAccountId())) {
                balance = balance.add(InvoiceModelDaoHelper.getBalance(invoice));
            }
        }

        return balance;
    }

    @Override
    public List<InvoiceModelDao> getUnpaidInvoicesByAccountId(final UUID accountId, final LocalDate upToDate, final InternalTenantContext context) {
        final List<InvoiceModelDao> unpaidInvoices = new ArrayList<InvoiceModelDao>();

        for (final InvoiceModelDao invoice : getAll(context)) {
            if (accountId.equals(invoice.getAccountId()) && (InvoiceModelDaoHelper.getBalance(invoice).compareTo(BigDecimal.ZERO) > 0) && !invoice.isMigrated()) {
                unpaidInvoices.add(invoice);
            }
        }

        return unpaidInvoices;
    }

    @Override
    public List<InvoiceModelDao> getAllInvoicesByAccount(final InternalTenantContext context) {
        final List<InvoiceModelDao> result = new ArrayList<InvoiceModelDao>();

        synchronized (monitor) {
            final UUID accountId = accountRecordIds.inverse().get(context.getAccountRecordId());
            for (final InvoiceModelDao invoice : invoices.values()) {
                if (accountId.equals(invoice.getAccountId())) {
                    result.add(invoice);
                }
            }
        }
        return result;
    }

    @Override
    public InvoicePaymentModelDao postChargeback(final UUID invoicePaymentId, final String chargebackTransactionExternalKey, final BigDecimal amount, final Currency currency, final InternalCallContext context) throws InvoiceApiException {
        throw new UnsupportedOperationException();
    }

    @Override
    public InvoicePaymentModelDao postChargebackReversal(final UUID paymentId, final String chargebackTransactionExternalKey, final InternalCallContext context) throws InvoiceApiException {
        throw new UnsupportedOperationException();
    }

    @Override
    public InvoiceItemModelDao doCBAComplexity(final InvoiceModelDao invoice, final InternalCallContext context) throws InvoiceApiException {
        // Do nothing unless we need it..
        return null;
    }

    @Override
    public Map<UUID, BigDecimal> computeItemAdjustments(final String invoiceId, final Map<UUID, BigDecimal> invoiceItemIdsWithNullAmounts, final InternalTenantContext context) throws InvoiceApiException {
        throw new UnsupportedOperationException();
    }

    @Override
    public BigDecimal getRemainingAmountPaid(final UUID invoicePaymentId, final InternalTenantContext context) {
        throw new UnsupportedOperationException();
    }

    @Override
    public UUID getAccountIdFromInvoicePaymentId(final UUID invoicePaymentId, final InternalTenantContext context) throws InvoiceApiException {
        throw new UnsupportedOperationException();
    }

    @Override
    public List<InvoicePaymentModelDao> getChargebacksByAccountId(final UUID accountId, final InternalTenantContext context) {
        throw new UnsupportedOperationException();
    }

    @Override
    public List<InvoicePaymentModelDao> getChargebacksByPaymentId(final UUID paymentId, final InternalTenantContext context) {
        throw new UnsupportedOperationException();
    }

    @Override
    public InvoicePaymentModelDao getChargebackById(final UUID chargebackId, final InternalTenantContext context) throws InvoiceApiException {
        throw new UnsupportedOperationException();
    }

    @Override
    public InvoiceItemModelDao getExternalChargeById(final UUID externalChargeId, final InternalTenantContext context) throws InvoiceApiException {
        throw new UnsupportedOperationException();
    }

    @Override
    public InvoiceItemModelDao getCreditById(final UUID creditId, final InternalTenantContext context) throws InvoiceApiException {
        throw new UnsupportedOperationException();
    }

    @Override
    public BigDecimal getAccountCBA(final UUID accountId, final InternalTenantContext context) {
        return null;
    }

    @Override
    public InvoicePaymentModelDao createRefund(final UUID paymentId, final BigDecimal amount, final boolean isInvoiceAdjusted,
                                               final Map<UUID, BigDecimal> invoiceItemIdsWithAmounts, final String transactionExternalKey,
                                               final InternalCallContext context)
            throws InvoiceApiException {
        return null;
    }

    @Override
    public void deleteCBA(final UUID accountId, final UUID invoiceId, final UUID invoiceItemId, final InternalCallContext context) throws InvoiceApiException {
        throw new UnsupportedOperationException();
    }

    @Override
<<<<<<< HEAD
    public void changeInvoiceStatus(final UUID invoiceId, final InvoiceStatus newState, final InternalCallContext context) throws InvoiceApiException {
        throw new UnsupportedOperationException();
    }

    @Override
    public void createParentChildInvoiceRelation(final InvoiceParentChildModelDao invoiceRelation, final InternalCallContext context) throws InvoiceApiException {
        throw new UnsupportedOperationException();
    }

    @Override
    public InvoiceModelDao getParentDraftInvoice(final UUID parentAccountId, final InternalCallContext context) throws InvoiceApiException {
        throw new UnsupportedOperationException();
    }

    @Override
    public List<InvoiceParentChildModelDao> getChildInvoicesByParentInvoiceId(final UUID parentInvoiceId, final InternalCallContext context) throws InvoiceApiException {
        throw new UnsupportedOperationException();
    }

    @Override
    public void updateInvoiceItemAmount(final UUID invoiceItemId, final BigDecimal amount, final InternalCallContext context) throws InvoiceApiException {
        throw new UnsupportedOperationException();
=======
    public void notifyOfPaymentInit(final InvoicePaymentModelDao invoicePayment, final InternalCallContext context) {
        synchronized (monitor) {
            payments.put(invoicePayment.getId(), invoicePayment);
        }
>>>>>>> c68f1965
    }
}<|MERGE_RESOLUTION|>--- conflicted
+++ resolved
@@ -369,7 +369,14 @@
     }
 
     @Override
-<<<<<<< HEAD
+    public void notifyOfPaymentInit(final InvoicePaymentModelDao invoicePayment, final InternalCallContext context) {
+        synchronized (monitor) {
+            payments.put(invoicePayment.getId(), invoicePayment);
+        }
+
+    }
+
+    @Override
     public void changeInvoiceStatus(final UUID invoiceId, final InvoiceStatus newState, final InternalCallContext context) throws InvoiceApiException {
         throw new UnsupportedOperationException();
     }
@@ -389,14 +396,8 @@
         throw new UnsupportedOperationException();
     }
 
-    @Override
     public void updateInvoiceItemAmount(final UUID invoiceItemId, final BigDecimal amount, final InternalCallContext context) throws InvoiceApiException {
         throw new UnsupportedOperationException();
-=======
-    public void notifyOfPaymentInit(final InvoicePaymentModelDao invoicePayment, final InternalCallContext context) {
-        synchronized (monitor) {
-            payments.put(invoicePayment.getId(), invoicePayment);
-        }
->>>>>>> c68f1965
-    }
+    }
+
 }