<?xml version="1.0" encoding="UTF-8"?>
<!--
  ~ Copyright 2010-2013 Ning, Inc.
  ~
  ~ Ning licenses this file to you under the Apache License, version 2.0
  ~ (the "License"); you may not use this file except in compliance with the
  ~ License.  You may obtain a copy of the License at:
  ~
  ~    http://www.apache.org/licenses/LICENSE-2.0
  ~
  ~ Unless required by applicable law or agreed to in writing, software
  ~ distributed under the License is distributed on an "AS IS" BASIS, WITHOUT
  ~ WARRANTIES OR CONDITIONS OF ANY KIND, either express or implied.  See the
  ~ License for the specific language governing permissions and limitations
  ~ under the License.
  -->
<project xmlns="http://maven.apache.org/POM/4.0.0" xmlns:xsi="http://www.w3.org/2001/XMLSchema-instance" xsi:schemaLocation="http://maven.apache.org/POM/4.0.0 http://maven.apache.org/xsd/maven-4.0.0.xsd">
    <modelVersion>4.0.0</modelVersion>
    <parent>
        <artifactId>killbill</artifactId>
        <groupId>org.kill-bill.billing</groupId>
<<<<<<< HEAD
        <version>0.22.6-SNAPSHOT</version>
=======
        <version>0.20.18-SNAPSHOT</version>
>>>>>>> e18611e7
        <relativePath>../pom.xml</relativePath>
    </parent>
    <artifactId>killbill-junction</artifactId>
    <packaging>jar</packaging>
    <name>killbill-junction</name>
    <dependencies>
        <dependency>
            <groupId>com.google.code.findbugs</groupId>
            <artifactId>jsr305</artifactId>
            <scope>provided</scope>
        </dependency>
        <dependency>
            <!-- We don't really need Guava - we need jsr305. Guava uses the com.google.code.findbugs
            implementation, so let's use the same one. But since we don't explicitly depend on it elsewhere
            (this should be fixed), let's depend on it transitively for now -->
            <groupId>com.google.guava</groupId>
            <artifactId>guava</artifactId>
            <scope>provided</scope>
        </dependency>
        <dependency>
            <groupId>com.google.inject</groupId>
            <artifactId>guice</artifactId>
            <scope>provided</scope>
        </dependency>
        <dependency>
            <groupId>io.airlift</groupId>
            <artifactId>command</artifactId>
            <scope>test</scope>
        </dependency>
        <dependency>
            <groupId>io.airlift</groupId>
            <artifactId>testing-postgresql-server</artifactId>
            <scope>test</scope>
        </dependency>
        <dependency>
            <groupId>io.airlift</groupId>
            <artifactId>units</artifactId>
            <scope>test</scope>
        </dependency>
        <dependency>
            <groupId>it.ozimov</groupId>
            <artifactId>embedded-redis</artifactId>
            <scope>test</scope>
        </dependency>
        <dependency>
            <groupId>joda-time</groupId>
            <artifactId>joda-time</artifactId>
        </dependency>
        <dependency>
            <groupId>mysql</groupId>
            <artifactId>mysql-connector-mxj</artifactId>
            <scope>test</scope>
        </dependency>
        <dependency>
            <groupId>org.awaitility</groupId>
            <artifactId>awaitility</artifactId>
            <scope>test</scope>
            <exclusions>
                <exclusion>
                    <artifactId>objenesis</artifactId>
                    <groupId>org.objenesis</groupId>
                </exclusion>
            </exclusions>
        </dependency>
        <dependency>
            <groupId>org.kill-bill.billing</groupId>
            <artifactId>killbill-account</artifactId>
            <type>test-jar</type>
            <scope>test</scope>
        </dependency>
        <dependency>
            <groupId>org.kill-bill.billing</groupId>
            <artifactId>killbill-account</artifactId>
            <scope>test</scope>
        </dependency>
        <dependency>
            <groupId>org.kill-bill.billing</groupId>
            <artifactId>killbill-api</artifactId>
        </dependency>
        <dependency>
            <groupId>org.kill-bill.billing</groupId>
            <artifactId>killbill-catalog</artifactId>
            <scope>test</scope>
        </dependency>
        <dependency>
            <groupId>org.kill-bill.billing</groupId>
            <artifactId>killbill-catalog</artifactId>
            <type>test-jar</type>
            <scope>test</scope>
        </dependency>
        <dependency>
            <groupId>org.kill-bill.billing</groupId>
            <artifactId>killbill-entitlement</artifactId>
            <type>test-jar</type>
            <scope>test</scope>
        </dependency>
        <dependency>
            <groupId>org.kill-bill.billing</groupId>
            <artifactId>killbill-entitlement</artifactId>
            <scope>test</scope>
        </dependency>
        <dependency>
            <groupId>org.kill-bill.billing</groupId>
            <artifactId>killbill-internal-api</artifactId>
        </dependency>
        <dependency>
            <groupId>org.kill-bill.billing</groupId>
            <artifactId>killbill-platform-api</artifactId>
        </dependency>
        <dependency>
            <groupId>org.kill-bill.billing</groupId>
            <artifactId>killbill-platform-base</artifactId>
            <scope>test</scope>
        </dependency>
        <dependency>
            <groupId>org.kill-bill.billing</groupId>
            <artifactId>killbill-platform-lifecycle</artifactId>
            <scope>test</scope>
        </dependency>
        <dependency>
            <groupId>org.kill-bill.billing</groupId>
            <artifactId>killbill-platform-test</artifactId>
            <scope>test</scope>
        </dependency>
        <dependency>
            <groupId>org.kill-bill.billing</groupId>
            <artifactId>killbill-subscription</artifactId>
            <scope>test</scope>
        </dependency>
        <dependency>
            <groupId>org.kill-bill.billing</groupId>
            <artifactId>killbill-util</artifactId>
        </dependency>
        <dependency>
            <groupId>org.kill-bill.billing</groupId>
            <artifactId>killbill-util</artifactId>
            <type>test-jar</type>
            <scope>test</scope>
        </dependency>
        <dependency>
            <groupId>org.kill-bill.commons</groupId>
            <artifactId>killbill-clock</artifactId>
            <type>test-jar</type>
            <scope>test</scope>
        </dependency>
        <dependency>
            <groupId>org.kill-bill.commons</groupId>
            <artifactId>killbill-embeddeddb-h2</artifactId>
            <scope>test</scope>
        </dependency>
        <dependency>
            <groupId>org.kill-bill.commons</groupId>
            <artifactId>killbill-embeddeddb-mysql</artifactId>
            <type>test-jar</type>
            <scope>test</scope>
        </dependency>
        <dependency>
            <groupId>org.kill-bill.commons</groupId>
            <artifactId>killbill-embeddeddb-postgresql</artifactId>
            <type>test-jar</type>
            <scope>test</scope>
        </dependency>
        <dependency>
            <groupId>org.kill-bill.commons</groupId>
            <artifactId>killbill-queue</artifactId>
        </dependency>
        <dependency>
            <groupId>org.kill-bill.commons</groupId>
            <artifactId>killbill-queue</artifactId>
            <type>test-jar</type>
            <scope>test</scope>
        </dependency>
        <dependency>
            <groupId>org.mockito</groupId>
            <artifactId>mockito-all</artifactId>
            <scope>test</scope>
        </dependency>
        <dependency>
            <groupId>org.slf4j</groupId>
            <artifactId>slf4j-api</artifactId>
        </dependency>
        <dependency>
            <groupId>org.slf4j</groupId>
            <artifactId>slf4j-simple</artifactId>
            <scope>test</scope>
        </dependency>
        <dependency>
            <groupId>org.testng</groupId>
            <artifactId>testng</artifactId>
            <scope>test</scope>
        </dependency>
    </dependencies>
</project><|MERGE_RESOLUTION|>--- conflicted
+++ resolved
@@ -19,11 +19,7 @@
     <parent>
         <artifactId>killbill</artifactId>
         <groupId>org.kill-bill.billing</groupId>
-<<<<<<< HEAD
         <version>0.22.6-SNAPSHOT</version>
-=======
-        <version>0.20.18-SNAPSHOT</version>
->>>>>>> e18611e7
         <relativePath>../pom.xml</relativePath>
     </parent>
     <artifactId>killbill-junction</artifactId>
