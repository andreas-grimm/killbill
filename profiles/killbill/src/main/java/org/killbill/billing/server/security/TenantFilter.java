/*
 * Copyright 2010-2013 Ning, Inc.
 * Copyright 2014 Groupon, Inc
 * Copyright 2014 The Billing Project, LLC
 *
 * The Billing Project licenses this file to you under the Apache License, version 2.0
 * (the "License"); you may not use this file except in compliance with the
 * License.  You may obtain a copy of the License at:
 *
 *    http://www.apache.org/licenses/LICENSE-2.0
 *
 * Unless required by applicable law or agreed to in writing, software
 * distributed under the License is distributed on an "AS IS" BASIS, WITHOUT
 * WARRANTIES OR CONDITIONS OF ANY KIND, either express or implied.  See the
 * License for the specific language governing permissions and limitations
 * under the License.
 */

package org.killbill.billing.server.security;

import java.io.IOException;

import javax.inject.Inject;
import javax.inject.Singleton;
import javax.servlet.Filter;
import javax.servlet.FilterChain;
import javax.servlet.FilterConfig;
import javax.servlet.ServletException;
import javax.servlet.ServletRequest;
import javax.servlet.ServletResponse;
import javax.servlet.http.HttpServletRequest;
import javax.servlet.http.HttpServletResponse;

import org.apache.shiro.authc.AuthenticationException;
import org.apache.shiro.authc.AuthenticationToken;
import org.apache.shiro.authc.UsernamePasswordToken;
import org.apache.shiro.authc.pam.ModularRealmAuthenticator;
import org.apache.shiro.realm.Realm;
import org.killbill.billing.jaxrs.resources.JaxrsResource;
import org.killbill.billing.server.listeners.KillbillGuiceListener;
import org.killbill.billing.tenant.api.Tenant;
import org.killbill.billing.tenant.api.TenantApiException;
import org.killbill.billing.tenant.api.TenantUserApi;
import org.killbill.commons.jdbi.guice.DaoConfig;
import org.slf4j.Logger;
import org.slf4j.LoggerFactory;

import com.google.common.collect.ImmutableList;

@Singleton
public class TenantFilter implements Filter {

    // See org.killbill.billing.jaxrs.util.Context
    public static final String TENANT = "killbill_tenant";

    private static final Logger log = LoggerFactory.getLogger(TenantFilter.class);

    @Inject
    protected TenantUserApi tenantUserApi;

    @Inject
    protected DaoConfig daoConfig;

    private ModularRealmAuthenticator modularRealmAuthenticator;

    @Override
    public void init(final FilterConfig filterConfig) throws ServletException {
        final Realm killbillJdbcRealm = new KillbillJdbcRealm(daoConfig);
        // We use Shiro to verify the api credentials - but the Shiro Subject is only used for RBAC
        modularRealmAuthenticator = new ModularRealmAuthenticator();
        modularRealmAuthenticator.setRealms(ImmutableList.<Realm>of(killbillJdbcRealm));
    }

    @Override
    public void doFilter(final ServletRequest request, final ServletResponse response, final FilterChain chain) throws IOException, ServletException {
        if (shouldSkipFilter(request)) {
            chain.doFilter(request, response);
            return;
        }

        // Lookup tenant information in the headers
        String apiKey = null;
        String apiSecret = null;
        if (request instanceof HttpServletRequest) {
            final HttpServletRequest httpServletRequest = (HttpServletRequest) request;
            apiKey = httpServletRequest.getHeader(JaxrsResource.HDR_API_KEY);
            apiSecret = httpServletRequest.getHeader(JaxrsResource.HDR_API_SECRET);
        }

        // Multi-tenancy is enabled if this filter is installed, we can't continue without credentials
        if (apiKey == null || apiSecret == null) {
            final String errorMessage = String.format("Make sure to set the %s and %s headers", JaxrsResource.HDR_API_KEY, JaxrsResource.HDR_API_SECRET);
            sendAuthError(response, errorMessage);
            return;
        }

        // Verify the apiKey/apiSecret combo
        final AuthenticationToken token = new UsernamePasswordToken(apiKey, apiSecret);
        try {
            modularRealmAuthenticator.authenticate(token);
        } catch (final AuthenticationException e) {
            final String errorMessage = e.getLocalizedMessage();
            sendAuthError(response, errorMessage);
            return;
        }

        try {
            // Load the tenant in the request object (apiKey is unique across tenants)
            final Tenant tenant = tenantUserApi.getTenantByApiKey(apiKey);
            request.setAttribute(TENANT, tenant);

            chain.doFilter(request, response);
        } catch (final TenantApiException e) {
            // Should never happen since Shiro validated the credentials?
            log.warn("Couldn't find the tenant?", e);
        }
    }

    @Override
    public void destroy() {
    }

    private boolean shouldSkipFilter(final ServletRequest request) {
        boolean shouldSkip = false;

        if (request instanceof HttpServletRequest) {
            final HttpServletRequest httpServletRequest = (HttpServletRequest) request;
            // TODO Wrong - See https://github.com/killbill/killbill/issues/221
            final String path = httpServletRequest.getRequestURI();
            final String httpMethod = httpServletRequest.getMethod();
            if (    // Chicken - egg problem
<<<<<<< HEAD
                    ("/1.0/kb/tenants".equals(path) && "POST".equals(httpServletRequest.getMethod())) ||
                    // Retrieve user permissions should not require tenant info since this is cross tenants
                    (("/1.0/kb/security/subject".equals(path) || "/1.0/kb/security/permissions".equals(path)) && "GET".equals(httpServletRequest.getMethod())) ||
=======
                    isTenantCreationRequest(path, httpMethod) ||
>>>>>>> 61a0e4ba
                    // Metrics servlets
                    isMetricsRequest(path, httpMethod) ||
                    // See KillBillShiroWebModule#CorsBasicHttpAuthenticationFilter
                    isOptionsRequest(httpMethod) ||
                    // Static resources
                    isStaticResourceRequest(path, httpMethod)
                    ) {
                shouldSkip = true;
            }
        }

        return shouldSkip;
    }

    private boolean isTenantCreationRequest(final String path, final String httpMethod) {
        return JaxrsResource.TENANTS_PATH.equals(path) && "POST".equals(httpMethod);
    }

    private boolean isMetricsRequest(final String path, final String httpMethod) {
        return KillbillGuiceListener.METRICS_SERVLETS_PATHS.contains(path) && "GET".equals(httpMethod);
    }

    private boolean isOptionsRequest(final String httpMethod) {
        return "OPTIONS".equals(httpMethod);
    }

    private boolean isStaticResourceRequest(final String path, final String httpMethod) {
        if (isPluginRequest(path)) {
            // For plugins requests, we want to validate the Tenant except for HTML, JS, etc. files
            return isStaticFileRequest(path) && "GET".equals(httpMethod);
        } else {
            // Welcome screen, Swagger, etc.
            return !isKbApiRequest(path) && "GET".equals(httpMethod);
        }
    }

    private boolean isKbApiRequest(final String path) {
        return path.startsWith(JaxrsResource.PREFIX);
    }

    private boolean isPluginRequest(final String path) {
        return path.startsWith(JaxrsResource.PLUGINS_PATH);
    }

    private boolean isStaticFileRequest(final String path) {
        return path.endsWith(".htm") ||
               path.endsWith(".html") ||
               path.endsWith(".js") ||
               path.endsWith(".css") ||
               path.endsWith(".gz") ||
               path.endsWith(".xml") ||
               path.endsWith(".txt") ||
               path.endsWith(".map")||
               path.endsWith(".woff")||
               path.endsWith(".ttf");
    }

    private void sendAuthError(final ServletResponse response, final String errorMessage) throws IOException {
        if (response instanceof HttpServletResponse) {
            final HttpServletResponse httpServletResponse = (HttpServletResponse) response;
            httpServletResponse.sendError(401, errorMessage);
        }
    }
}<|MERGE_RESOLUTION|>--- conflicted
+++ resolved
@@ -129,13 +129,9 @@
             final String path = httpServletRequest.getRequestURI();
             final String httpMethod = httpServletRequest.getMethod();
             if (    // Chicken - egg problem
-<<<<<<< HEAD
-                    ("/1.0/kb/tenants".equals(path) && "POST".equals(httpServletRequest.getMethod())) ||
+                    isTenantCreationRequest(path, httpMethod) ||
                     // Retrieve user permissions should not require tenant info since this is cross tenants
-                    (("/1.0/kb/security/subject".equals(path) || "/1.0/kb/security/permissions".equals(path)) && "GET".equals(httpServletRequest.getMethod())) ||
-=======
-                    isTenantCreationRequest(path, httpMethod) ||
->>>>>>> 61a0e4ba
+                    isPermissionRequest(path, httpMethod) ||
                     // Metrics servlets
                     isMetricsRequest(path, httpMethod) ||
                     // See KillBillShiroWebModule#CorsBasicHttpAuthenticationFilter
@@ -148,6 +144,10 @@
         }
 
         return shouldSkip;
+    }
+
+    private boolean isPermissionRequest(final String path, final String httpMethod) {
+        return JaxrsResource.SECURITY_PATH.startsWith(path) && "GET".equals(httpMethod);
     }
 
     private boolean isTenantCreationRequest(final String path, final String httpMethod) {
