--- conflicted
+++ resolved
@@ -28,7 +28,6 @@
 import org.killbill.billing.ErrorCode;
 import org.killbill.billing.client.KillBillClientException;
 import org.killbill.billing.client.RequestOptions;
-<<<<<<< HEAD
 import org.killbill.billing.client.model.gen.Account;
 import org.killbill.billing.client.model.gen.ComboPaymentTransaction;
 import org.killbill.billing.client.model.gen.Payment;
@@ -38,18 +37,7 @@
 import org.killbill.billing.client.model.gen.PluginProperty;
 import org.killbill.billing.client.model.gen.Tenant;
 import org.killbill.billing.client.model.gen.TenantKeyValue;
-=======
-import org.killbill.billing.client.model.Account;
-import org.killbill.billing.client.model.ComboPaymentTransaction;
-import org.killbill.billing.client.model.Payment;
-import org.killbill.billing.client.model.PaymentMethod;
-import org.killbill.billing.client.model.PaymentMethodPluginDetail;
-import org.killbill.billing.client.model.PaymentTransaction;
-import org.killbill.billing.client.model.PluginProperty;
-import org.killbill.billing.client.model.Tenant;
-import org.killbill.billing.client.model.TenantKey;
 import org.killbill.billing.notification.plugin.api.ExtBusEventType;
->>>>>>> f26bccc1
 import org.killbill.billing.payment.api.TransactionStatus;
 import org.killbill.billing.payment.api.TransactionType;
 import org.killbill.billing.tenant.api.TenantKV;
@@ -64,15 +52,10 @@
     public void testPerTenantPluginConfig() throws Exception {
         final String pluginName = "PLUGIN_FOO";
 
-<<<<<<< HEAD
+        callbackServlet.pushExpectedEvent(ExtBusEventType.TENANT_CONFIG_CHANGE);
         final String pluginConfig = getResourceBodyString("plugin.yml");
         final TenantKeyValue tenantKey0 = tenantApi.uploadPluginConfiguration(pluginName, pluginConfig, requestOptions);
-=======
-        final String pluginPath = Resources.getResource("plugin.yml").getPath();
-        callbackServlet.pushExpectedEvent(ExtBusEventType.TENANT_CONFIG_CHANGE);
-        final TenantKey tenantKey0 = killBillClient.registerPluginConfigurationForTenant(pluginName, pluginPath, createdBy, reason, comment);
         callbackServlet.assertListenerStatus();
->>>>>>> f26bccc1
         Assert.assertEquals(tenantKey0.getKey(), TenantKV.TenantKey.PLUGIN_CONFIG_.toString() + pluginName);
 
         final TenantKeyValue tenantKey1 = tenantApi.getPluginConfiguration(pluginName, requestOptions);
@@ -90,50 +73,24 @@
         final RequestOptions requestOptionsForOriginalTenant = requestOptions;
 
         // Create another tenant - it will have a different state machine
-<<<<<<< HEAD
-        final Tenant otherTenantWithDifferentStateMachine = new Tenant();
-        otherTenantWithDifferentStateMachine.setApiKey(UUID.randomUUID().toString());
-        otherTenantWithDifferentStateMachine.setApiSecret(UUID.randomUUID().toString());
-        tenantApi.createTenant(otherTenantWithDifferentStateMachine, true, requestOptions);
-        final RequestOptions requestOptionsOtherTenant = requestOptions.extend()
-                                                                       .withTenantApiKey(otherTenantWithDifferentStateMachine.getApiKey())
-                                                                       .withTenantApiSecret(otherTenantWithDifferentStateMachine.getApiSecret())
-                                                                       .build();
-
-        // Verify initial state
-        final TenantKeyValue emptyTenantKey = tenantApi.getPluginPaymentStateMachineConfig(PLUGIN_NAME, requestOptions);
-        Assert.assertEquals(emptyTenantKey.getValues().size(), 0);
-        final TenantKeyValue emptyTenantKeyOtherTenant = tenantApi.getPluginPaymentStateMachineConfig(PLUGIN_NAME, requestOptionsOtherTenant);
-        Assert.assertEquals(emptyTenantKeyOtherTenant.getValues().size(), 0);
-
-        final String stateMachineConfig = getResourceBodyString("SimplePaymentStates.xml");
-        final TenantKeyValue tenantKey0 = tenantApi.uploadPluginPaymentStateMachineConfig(PLUGIN_NAME, stateMachineConfig, requestOptionsOtherTenant);
-        Assert.assertEquals(tenantKey0.getKey(), TenantKV.TenantKey.PLUGIN_PAYMENT_STATE_MACHINE_.toString() + PLUGIN_NAME);
-
-        // Verify only the other tenant has the new state machine
-        final TenantKeyValue emptyTenantKey1 = tenantApi.getPluginPaymentStateMachineConfig(PLUGIN_NAME, requestOptions);
-        Assert.assertEquals(emptyTenantKey1.getValues().size(), 0);
-        final TenantKeyValue tenantKey1OtherTenant = tenantApi.getPluginPaymentStateMachineConfig(PLUGIN_NAME, requestOptionsOtherTenant);
-=======
         final Tenant otherTenantWithDifferentStateMachine = createTenant(UUID.randomUUID().toString(), UUID.randomUUID().toString(), true);
 
         // Verify initial state
-        final TenantKey emptyTenantKey = killBillClient.getPluginPaymentStateMachineConfigurationForTenant(PLUGIN_NAME, requestOptionsForOriginalTenant);
+        final TenantKeyValue emptyTenantKey = tenantApi.getPluginPaymentStateMachineConfig(PLUGIN_NAME, requestOptionsForOriginalTenant);
         Assert.assertEquals(emptyTenantKey.getValues().size(), 0);
-        final TenantKey emptyTenantKeyOtherTenant = killBillClient.getPluginPaymentStateMachineConfigurationForTenant(PLUGIN_NAME, requestOptions);
+        final TenantKeyValue emptyTenantKeyOtherTenant = tenantApi.getPluginPaymentStateMachineConfig(PLUGIN_NAME, requestOptions);
         Assert.assertEquals(emptyTenantKeyOtherTenant.getValues().size(), 0);
 
         callbackServlet.pushExpectedEvent(ExtBusEventType.TENANT_CONFIG_CHANGE);
-        final String stateMachineConfigPath = Resources.getResource("SimplePaymentStates.xml").getPath();
-        final TenantKey tenantKey0 = killBillClient.registerPluginPaymentStateMachineConfigurationForTenant(PLUGIN_NAME, stateMachineConfigPath, requestOptions);
+        final String stateMachineConfig = getResourceBodyString("SimplePaymentStates.xml");
+        final TenantKeyValue tenantKey0 = tenantApi.uploadPluginPaymentStateMachineConfig(PLUGIN_NAME, stateMachineConfig, requestOptions);
         callbackServlet.assertListenerStatus();
         Assert.assertEquals(tenantKey0.getKey(), TenantKV.TenantKey.PLUGIN_PAYMENT_STATE_MACHINE_.toString() + PLUGIN_NAME);
 
         // Verify only the other tenant has the new state machine
-        final TenantKey emptyTenantKey1 = killBillClient.getPluginPaymentStateMachineConfigurationForTenant(PLUGIN_NAME, requestOptionsForOriginalTenant);
+        final TenantKeyValue emptyTenantKey1 = tenantApi.getPluginPaymentStateMachineConfig(PLUGIN_NAME, requestOptionsForOriginalTenant);
         Assert.assertEquals(emptyTenantKey1.getValues().size(), 0);
-        final TenantKey tenantKey1OtherTenant = killBillClient.getPluginPaymentStateMachineConfigurationForTenant(PLUGIN_NAME, requestOptions);
->>>>>>> f26bccc1
+        final TenantKeyValue tenantKey1OtherTenant = tenantApi.getPluginPaymentStateMachineConfig(PLUGIN_NAME, requestOptions);
         Assert.assertEquals(tenantKey1OtherTenant.getKey(), TenantKV.TenantKey.PLUGIN_PAYMENT_STATE_MACHINE_.toString() + PLUGIN_NAME);
         Assert.assertEquals(tenantKey1OtherTenant.getValues().size(), 1);
 
@@ -142,26 +99,16 @@
         final Payment paymentOtherTenant = createComboPaymentTransaction(requestOptions);
 
         // Void in the first tenant (allowed by the default state machine)
-<<<<<<< HEAD
-        paymentApi.voidPayment(payment.getPaymentId(), new PaymentTransaction(), NULL_PLUGIN_NAMES, NULL_PLUGIN_PROPERTIES, requestOptions);
-        final Payment voidPayment = paymentApi.getPayment(payment.getPaymentId(), NULL_PLUGIN_PROPERTIES, requestOptions);
+        callbackServlet.pushExpectedEvent(ExtBusEventType.PAYMENT_SUCCESS);
+        paymentApi.voidPayment(payment.getPaymentId(), new PaymentTransaction(), NULL_PLUGIN_NAMES, NULL_PLUGIN_PROPERTIES, requestOptionsForOriginalTenant);
+        callbackServlet.assertListenerStatus();
+        final Payment voidPayment = paymentApi.getPayment(payment.getPaymentId(), NULL_PLUGIN_PROPERTIES, requestOptionsForOriginalTenant);
         Assert.assertEquals(voidPayment.getTransactions().get(0).getStatus(), TransactionStatus.SUCCESS);
         Assert.assertEquals(voidPayment.getTransactions().get(1).getStatus(), TransactionStatus.SUCCESS);
 
         // Void in the other tenant (disallowed)
         try {
-            paymentApi.voidPayment(paymentOtherTenant.getPaymentId(), new PaymentTransaction(), NULL_PLUGIN_NAMES, NULL_PLUGIN_PROPERTIES, requestOptionsOtherTenant);
-=======
-        callbackServlet.pushExpectedEvent(ExtBusEventType.PAYMENT_SUCCESS);
-        final Payment voidPayment = killBillClient.voidPayment(payment.getPaymentId(), payment.getPaymentExternalKey(), UUID.randomUUID().toString(), ImmutableList.<String>of(), ImmutableMap.<String, String>of(), requestOptionsForOriginalTenant);
-        callbackServlet.assertListenerStatus();
-        Assert.assertEquals(voidPayment.getTransactions().get(0).getStatus(), TransactionStatus.SUCCESS.toString());
-        Assert.assertEquals(voidPayment.getTransactions().get(1).getStatus(), TransactionStatus.SUCCESS.toString());
-
-        // Void in the other tenant (disallowed)
-        try {
-            killBillClient.voidPayment(paymentOtherTenant.getPaymentId(), paymentOtherTenant.getPaymentExternalKey(), UUID.randomUUID().toString(), ImmutableList.<String>of(), ImmutableMap.<String, String>of(), requestOptions);
->>>>>>> f26bccc1
+            paymentApi.voidPayment(paymentOtherTenant.getPaymentId(), new PaymentTransaction(), NULL_PLUGIN_NAMES, NULL_PLUGIN_PROPERTIES, requestOptions);
             Assert.fail();
         } catch (final KillBillClientException e) {
             Assert.assertEquals((int) e.getBillingException().getCode(), ErrorCode.PAYMENT_INVALID_OPERATION.getCode());
@@ -169,15 +116,10 @@
         callbackServlet.assertListenerStatus();
 
         // Remove the custom state machine
-<<<<<<< HEAD
-        tenantApi.deletePluginPaymentStateMachineConfig(PLUGIN_NAME, requestOptionsOtherTenant);
-        final TenantKeyValue tenantKey2 = tenantApi.getPluginPaymentStateMachineConfig(PLUGIN_NAME, requestOptionsOtherTenant);
-=======
         callbackServlet.pushExpectedEvent(ExtBusEventType.TENANT_CONFIG_DELETION);
-        killBillClient.unregisterPluginPaymentStateMachineConfigurationForTenant(PLUGIN_NAME, requestOptions);
+        tenantApi.deletePluginPaymentStateMachineConfig(PLUGIN_NAME, requestOptions);
+        final TenantKeyValue tenantKey2 = tenantApi.getPluginPaymentStateMachineConfig(PLUGIN_NAME, requestOptions);
         callbackServlet.assertListenerStatus();
-        final TenantKey tenantKey2 = killBillClient.getPluginPaymentStateMachineConfigurationForTenant(PLUGIN_NAME, requestOptions);
->>>>>>> f26bccc1
         Assert.assertEquals(tenantKey2.getKey(), TenantKV.TenantKey.PLUGIN_PAYMENT_STATE_MACHINE_.toString() + PLUGIN_NAME);
         Assert.assertEquals(tenantKey2.getValues().size(), 0);
 
@@ -190,14 +132,10 @@
                       public Boolean call() throws Exception {
                           // The void should now go through
                           try {
-<<<<<<< HEAD
-                              paymentApi.voidPayment(paymentOtherTenant.getPaymentId(), new PaymentTransaction(), NULL_PLUGIN_NAMES, NULL_PLUGIN_PROPERTIES, requestOptionsOtherTenant);
-                              final Payment voidPaymentOtherTenant2 = paymentApi.getPayment(paymentOtherTenant.getPaymentId(), NULL_PLUGIN_PROPERTIES, requestOptionsOtherTenant);
-=======
                               callbackServlet.pushExpectedEvent(ExtBusEventType.PAYMENT_SUCCESS);
-                              final Payment voidPaymentOtherTenant2 = killBillClient.voidPayment(paymentOtherTenant.getPaymentId(), paymentOtherTenant.getPaymentExternalKey(), UUID.randomUUID().toString(), ImmutableList.<String>of(), ImmutableMap.<String, String>of(), requestOptions);
+                              paymentApi.voidPayment(paymentOtherTenant.getPaymentId(), new PaymentTransaction(), NULL_PLUGIN_NAMES, NULL_PLUGIN_PROPERTIES, requestOptions);
+                              final Payment voidPaymentOtherTenant2 = paymentApi.getPayment(paymentOtherTenant.getPaymentId(), NULL_PLUGIN_PROPERTIES, requestOptions);
                               callbackServlet.assertListenerStatus();
->>>>>>> f26bccc1
                               voidPaymentOtherTenant2Ref.set(voidPaymentOtherTenant2);
                               return voidPaymentOtherTenant2 != null;
                           } catch (final KillBillClientException e) {
@@ -228,17 +166,11 @@
         authTransactionJson.setTransactionExternalKey(authTransactionExternalKey);
         authTransactionJson.setTransactionType(TransactionType.AUTHORIZE);
 
-<<<<<<< HEAD
+        callbackServlet.pushExpectedEvents(ExtBusEventType.ACCOUNT_CREATION, ExtBusEventType.ACCOUNT_CHANGE, ExtBusEventType.PAYMENT_SUCCESS);
         final ComboPaymentTransaction comboAuthorization = new ComboPaymentTransaction(accountJson, paymentMethodJson, authTransactionJson, ImmutableList.<PluginProperty>of(), ImmutableList.<PluginProperty>of(), null);
         final Payment payment = paymentApi.createComboPayment(comboAuthorization, NULL_PLUGIN_NAMES, requestOptions);
+        callbackServlet.assertListenerStatus();
         Assert.assertEquals(payment.getTransactions().get(0).getStatus(), TransactionStatus.SUCCESS);
-=======
-        callbackServlet.pushExpectedEvents(ExtBusEventType.ACCOUNT_CREATION, ExtBusEventType.ACCOUNT_CHANGE, ExtBusEventType.PAYMENT_SUCCESS);
-        final ComboPaymentTransaction comboAuthorization = new ComboPaymentTransaction(accountJson, paymentMethodJson, authTransactionJson, ImmutableList.<PluginProperty>of(), ImmutableList.<PluginProperty>of());
-        final Payment payment = killBillClient.createPayment(comboAuthorization, ImmutableMap.<String, String>of(), requestOptions);
-        callbackServlet.assertListenerStatus();
-        Assert.assertEquals(payment.getTransactions().get(0).getStatus(), TransactionStatus.SUCCESS.toString());
->>>>>>> f26bccc1
 
         return payment;
     }
