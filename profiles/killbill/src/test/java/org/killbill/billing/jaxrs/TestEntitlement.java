--- conflicted
+++ resolved
@@ -228,122 +228,14 @@
         assertEquals(invoices.get(0).getAmount().compareTo(BigDecimal.TEN), 0);
     }
 
-<<<<<<< HEAD
-    @Test(groups = "slow", description = "Create base and addOn subscription with bundle external key")
-    public void testBaseAndAddOnEntitlementsCreation() throws Exception {
-        final DateTime initialDate = new DateTime(2015, 11, 1, 0, 3, 42, 0);
-=======
     @Test(groups = "slow", description = "Create a base entitlement and also addOns entitlements under the same bundle")
     public void testEntitlementWithAddOns() throws Exception {
         final DateTime initialDate = new DateTime(2012, 4, 25, 0, 3, 42, 0);
->>>>>>> 44fdf925
-        clock.setDeltaFromReality(initialDate.getMillis() - clock.getUTCNow().getMillis());
-
-        final Account accountJson = createAccountWithDefaultPaymentMethod();
-
-<<<<<<< HEAD
-        final BillingPeriod term = BillingPeriod.MONTHLY;
-        final String externalKey = "bundleKey";
-
-        final Subscription baseEntitlementJson = createEntitlement(accountJson.getAccountId(), externalKey, "Shotgun",
-                                                               ProductCategory.BASE, term, true);
-
-        final Subscription addOnEntitlementJson = createEntitlement(accountJson.getAccountId(), externalKey, "Telescopic-Scope",
-                                                                   ProductCategory.ADD_ON, term, true);
-
-        // Retrieves with GET
-        Bundle objFromJson = killBillClient.getBundle(externalKey);
-        final List<Subscription> subscriptions = objFromJson.getSubscriptions();
-
-        assertEquals(subscriptions.size(), 2);
-        assertTrue(baseEntitlementJson.equals(subscriptions.get(0)));
-        assertTrue(addOnEntitlementJson.equals(subscriptions.get(1)));
-
-    }
-
-    @Test(groups = "slow", description = "Create base and addOn subscription with bundle id")
-    public void testBaseAndAddOnEntitlementsCreationWithBundleId() throws Exception {
-        final DateTime initialDate = new DateTime(2015, 11, 1, 0, 3, 42, 0);
-        clock.setDeltaFromReality(initialDate.getMillis() - clock.getUTCNow().getMillis());
-
-        final Account accountJson = createAccountWithDefaultPaymentMethod();
-
-        final BillingPeriod term = BillingPeriod.MONTHLY;
-        final String externalKey = "bundleKey";
-
-        final Subscription baseEntitlementJson = createEntitlement(accountJson.getAccountId(), externalKey, "Shotgun",
-                                                                   ProductCategory.BASE, term, true);
-
-        final Subscription input = new Subscription();
-        input.setAccountId(accountJson.getAccountId());
-        input.setBundleId(baseEntitlementJson.getBundleId());
-        input.setExternalKey("ignoreExternalkey");
-        input.setProductName("Telescopic-Scope");
-        input.setProductCategory(ProductCategory.ADD_ON);
-        input.setBillingPeriod(term);
-        input.setPriceList(PriceListSet.DEFAULT_PRICELIST_NAME);
-
-        final Subscription addOnEntitlementJson = killBillClient.createSubscription(input, DEFAULT_WAIT_COMPLETION_TIMEOUT_SEC, createdBy, reason, comment);
-
-        // Retrieves with GET
-        Bundle bundleJson = killBillClient.getBundle(externalKey);
-        final List<Subscription> subscriptions = bundleJson.getSubscriptions();
-
-        assertEquals(subscriptions.size(), 2);
-        assertTrue(baseEntitlementJson.equals(subscriptions.get(0)));
-        assertTrue(addOnEntitlementJson.equals(subscriptions.get(1)));
-
-    }
-
-    @Test(groups = "slow", description = "Try to create an ADD_ON subscription for an invalid bundle external key",
-            expectedExceptions = KillBillClientException.class, expectedExceptionsMessageRegExp = "Could not find a bundle matching key invalidKey")
-    public void testAddOnEntitlementInvalidKey() throws Exception {
-        final DateTime initialDate = new DateTime(2015, 11, 1, 0, 3, 42, 0);
-        clock.setDeltaFromReality(initialDate.getMillis() - clock.getUTCNow().getMillis());
-
-        final Account accountJson = createAccountWithDefaultPaymentMethod();
-        createEntitlement(accountJson.getAccountId(), "invalidKey", "Telescopic-Scope",
-                          ProductCategory.ADD_ON, BillingPeriod.MONTHLY, true);
-    }
-
-    @Test(groups = "slow", description = "Try to create an ADD_ON subscription for an invalid bundle external key",
-            expectedExceptions = KillBillClientException.class, expectedExceptionsMessageRegExp = "Object id=.* type=BUNDLE doesn't exist!")
-    public void testAddOnEntitlementInvalidBundleId() throws Exception {
-        final DateTime initialDate = new DateTime(2015, 11, 1, 0, 3, 42, 0);
-        clock.setDeltaFromReality(initialDate.getMillis() - clock.getUTCNow().getMillis());
-
-        final Account accountJson = createAccountWithDefaultPaymentMethod();
-
-        final Subscription input = new Subscription();
-        input.setAccountId(accountJson.getAccountId());
-        input.setBundleId(UUID.randomUUID()); // <--- invalid bundleId
-        input.setProductName("Telescopic-Scope");
-        input.setProductCategory(ProductCategory.ADD_ON);
-        input.setBillingPeriod(BillingPeriod.MONTHLY);
-        input.setPriceList(PriceListSet.DEFAULT_PRICELIST_NAME);
-
-        killBillClient.createSubscription(input, DEFAULT_WAIT_COMPLETION_TIMEOUT_SEC, createdBy, reason, comment);
-    }
-
-    @Test(groups = "slow", description = "Try to create an ADD_ON subscription without bundle info",
-            expectedExceptions = KillBillClientException.class, expectedExceptionsMessageRegExp = "SubscriptionJson bundleId or externalKey should be specified for ADD_ON")
-    public void testAddOnEntitlementNoBundle() throws Exception {
-        final DateTime initialDate = new DateTime(2015, 11, 1, 0, 3, 42, 0);
-        clock.setDeltaFromReality(initialDate.getMillis() - clock.getUTCNow().getMillis());
-
-        final Account accountJson = createAccountWithDefaultPaymentMethod();
-
-        final Subscription input = new Subscription();
-        input.setAccountId(accountJson.getAccountId());
-        input.setExternalKey(null);
-        input.setBundleId(null);
-        input.setProductName("Telescopic-Scope");
-        input.setProductCategory(ProductCategory.ADD_ON);
-        input.setBillingPeriod(BillingPeriod.MONTHLY);
-        input.setPriceList(PriceListSet.DEFAULT_PRICELIST_NAME);
-
-        killBillClient.createSubscription(input, DEFAULT_WAIT_COMPLETION_TIMEOUT_SEC, createdBy, reason, comment);
-=======
+        clock.setDeltaFromReality(initialDate.getMillis() - clock.getUTCNow().getMillis());
+
+        final Account accountJson = createAccountWithDefaultPaymentMethod();
+
+
         final Subscription base = new Subscription();
         base.setAccountId(accountJson.getAccountId());
         base.setExternalKey("base");
@@ -379,8 +271,6 @@
 
         final List<Invoice> invoices = killBillClient.getInvoicesForAccount(accountJson.getAccountId(), true, false, AuditLevel.FULL);
         assertEquals(invoices.size(), 1);
-
->>>>>>> 44fdf925
     }
 
 }