--- conflicted
+++ resolved
@@ -248,11 +248,7 @@
         input.setBillingPeriod(BillingPeriod.MONTHLY);
         input.setPriceList(PriceListSet.DEFAULT_PRICELIST_NAME);
         final List<PhasePriceOverride> overrides = new ArrayList<PhasePriceOverride>();
-<<<<<<< HEAD
-        overrides.add(new PhasePriceOverride(null, PhaseType.TRIAL.toString(), BigDecimal.TEN, null, null));
-=======
-        overrides.add(new PhasePriceOverride(null, null, PhaseType.TRIAL.toString(), BigDecimal.TEN, null));
->>>>>>> 51c26a8b
+        overrides.add(new PhasePriceOverride(null, null, PhaseType.TRIAL.toString(), BigDecimal.TEN, null, null));
         input.setPriceOverrides(overrides);
 
         final Subscription subscription = killBillClient.createSubscription(input, null, DEFAULT_WAIT_COMPLETION_TIMEOUT_SEC, requestOptions);
