/*
 * Copyright 2010-2013 Ning, Inc.
 * Copyright 2014 Groupon, Inc
 * Copyright 2014 The Billing Project, LLC
 *
 * The Billing Project licenses this file to you under the Apache License, version 2.0
 * (the "License"); you may not use this file except in compliance with the
 * License.  You may obtain a copy of the License at:
 *
 *    http://www.apache.org/licenses/LICENSE-2.0
 *
 * Unless required by applicable law or agreed to in writing, software
 * distributed under the License is distributed on an "AS IS" BASIS, WITHOUT
 * WARRANTIES OR CONDITIONS OF ANY KIND, either express or implied.  See the
 * License for the specific language governing permissions and limitations
 * under the License.
 */

package org.killbill.billing.jaxrs;

import java.math.BigDecimal;
import java.util.Comparator;
import java.util.List;
import java.util.UUID;

import org.killbill.billing.client.model.Invoices;
import org.killbill.billing.client.model.Tags;
import org.killbill.billing.client.model.gen.Account;
import org.killbill.billing.client.model.gen.Invoice;
import org.killbill.billing.client.model.gen.InvoicePayment;
import org.killbill.billing.notification.plugin.api.ExtBusEventType;
import org.killbill.billing.util.tag.ControlTagType;
import org.testng.Assert;
import org.testng.annotations.Test;

import com.google.common.collect.ImmutableList;
import com.google.common.collect.Ordering;

import static org.testng.Assert.assertEquals;

public class TestOverdue extends TestJaxrsBase {

    @Test(groups = "slow", description = "Upload and retrieve a per tenant overdue config")
    public void testMultiTenantOverdueConfig() throws Exception {
        uploadTenantOverdueConfig("overdue.xml");

        final String overdueConfig = overdueApi.getOverdueConfigXml(requestOptions);
        Assert.assertNotNull(overdueConfig);
    }

    @Test(groups = "slow", description = "Can retrieve the account overdue status")
    public void testOverdueStatus() throws Exception {
        // Create an account without a payment method
        final Account accountJson = createAccountNoPMBundleAndSubscriptionAndWaitForFirstInvoice();

        // Get the invoices
        final List<Invoice> invoices = accountApi.getInvoicesForAccount(accountJson.getAccountId(), requestOptions);
        // 2 invoices but look for the non zero dollar one
        assertEquals(invoices.size(), 2);

        // We're still clear - see the configuration
        Assert.assertTrue(accountApi.getOverdueAccount(accountJson.getAccountId(), requestOptions).isClearState());

        callbackServlet.pushExpectedEvents(ExtBusEventType.INVOICE_CREATION, ExtBusEventType.INVOICE_PAYMENT_FAILED, ExtBusEventType.BLOCKING_STATE, ExtBusEventType.OVERDUE_CHANGE);
        clock.addDays(30);
        callbackServlet.assertListenerStatus();
        Assert.assertEquals(accountApi.getOverdueAccount(accountJson.getAccountId(), requestOptions).getName(), "OD1");

        callbackServlet.pushExpectedEvents(ExtBusEventType.TAG_CREATION, ExtBusEventType.BLOCKING_STATE, ExtBusEventType.OVERDUE_CHANGE);
        clock.addDays(10);
        callbackServlet.assertListenerStatus();
        Assert.assertEquals(accountApi.getOverdueAccount(accountJson.getAccountId(), requestOptions).getName(), "OD2");

        callbackServlet.pushExpectedEvents(ExtBusEventType.BLOCKING_STATE, ExtBusEventType.OVERDUE_CHANGE);
        clock.addDays(10);
        callbackServlet.assertListenerStatus();
        Assert.assertEquals(accountApi.getOverdueAccount(accountJson.getAccountId(), requestOptions).getName(), "OD3");

        // Post external payments, paying the most recent invoice first: this is to avoid a race condition where
        // a refresh overdue notification kicks in after the first payment, which makes the account goes CLEAR and
        // triggers an AUTO_INVOICE_OFF tag removal (hence adjustment of the other invoices balance).
        final Invoices invoicesForAccount = accountApi.getInvoicesForAccount(accountJson.getAccountId(), requestOptions);
        final List<Invoice> mostRecentInvoiceFirst = Ordering.<Invoice>from(new Comparator<Invoice>() {
            @Override
            public int compare(final Invoice invoice1, final Invoice invoice2) {
                return invoice1.getInvoiceDate().compareTo(invoice2.getInvoiceDate());
            }
        }).reverse().sortedCopy(invoicesForAccount);
        for (final Invoice invoice : mostRecentInvoiceFirst) {
            if (invoice.getBalance().compareTo(BigDecimal.ZERO) > 0) {
                final InvoicePayment invoicePayment = new InvoicePayment();
                invoicePayment.setPurchasedAmount(invoice.getAmount());
                invoicePayment.setAccountId(accountJson.getAccountId());
                invoicePayment.setTargetInvoiceId(invoice.getInvoiceId());
<<<<<<< HEAD
                invoiceApi.createInstantPayment(invoice.getInvoiceId(), invoicePayment, true, NULL_PLUGIN_PROPERTIES, requestOptions);
=======
                callbackServlet.pushExpectedEvents(ExtBusEventType.INVOICE_PAYMENT_SUCCESS, ExtBusEventType.PAYMENT_SUCCESS);
                killBillClient.createInvoicePayment(invoicePayment, true, requestOptions);
                callbackServlet.assertListenerStatus();
>>>>>>> 10e440f4
            }
        }

        // Wait a bit for overdue to pick up the payment events...
        callbackServlet.pushExpectedEvents(ExtBusEventType.TAG_DELETION, ExtBusEventType.BLOCKING_STATE, ExtBusEventType.OVERDUE_CHANGE);
        callbackServlet.assertListenerStatus();

        // Verify we're in clear state
        Assert.assertTrue(accountApi.getOverdueAccount(accountJson.getAccountId(), requestOptions).isClearState());
    }

    @Test(groups = "slow", description = "Allow overdue condition by control tag defined in overdue config xml file")
    public void testControlTagOverdueConfig() throws Exception {
        uploadTenantOverdueConfig("overdueWithControlTag.xml");

        // Create an account without a payment method and assign a TEST tag
        final Account accountJson = createAccountNoPMBundleAndSubscription();
        callbackServlet.pushExpectedEvent(ExtBusEventType.TAG_CREATION);
        final Tags accountTag = accountApi.createAccountTags(accountJson.getAccountId(), ImmutableList.<UUID>of(ControlTagType.TEST.getId()), requestOptions);
        callbackServlet.assertListenerStatus();
        assertEquals(accountTag.get(0).getTagDefinitionId(), ControlTagType.TEST.getId());

        // Create an account without a TEST tag
        final Account accountJsonNoTag = createAccountNoPMBundleAndSubscription();

        // No payment will be triggered as the account doesn't have a payment method
        callbackServlet.pushExpectedEvents(ExtBusEventType.SUBSCRIPTION_PHASE, ExtBusEventType.SUBSCRIPTION_PHASE, ExtBusEventType.INVOICE_CREATION, ExtBusEventType.INVOICE_CREATION, ExtBusEventType.INVOICE_PAYMENT_FAILED, ExtBusEventType.INVOICE_PAYMENT_FAILED);
        clock.addMonths(1);
        callbackServlet.assertListenerStatus();

        // Get the invoices
        final List<Invoice> invoices = accountApi.getInvoicesForAccount(accountJson.getAccountId(), requestOptions);
        // 2 invoices but look for the non zero dollar one
        assertEquals(invoices.size(), 2);

        final List<Invoice> invoicesNoTag = accountApi.getInvoicesForAccount(accountJsonNoTag.getAccountId(), requestOptions);
        // 2 invoices but look for the non zero dollar one
        assertEquals(invoicesNoTag.size(), 2);

        // We're still clear - see the configuration
        Assert.assertTrue(accountApi.getOverdueAccount(accountJson.getAccountId(), requestOptions).isClearState());
        Assert.assertTrue(accountApi.getOverdueAccount(accountJsonNoTag.getAccountId(), requestOptions).isClearState());

        callbackServlet.pushExpectedEvents(ExtBusEventType.INVOICE_CREATION,
                                           ExtBusEventType.INVOICE_PAYMENT_FAILED,
                                           ExtBusEventType.INVOICE_CREATION,
                                           ExtBusEventType.INVOICE_PAYMENT_FAILED,
                                           ExtBusEventType.BLOCKING_STATE,
                                           ExtBusEventType.OVERDUE_CHANGE);
        clock.addDays(30);
        callbackServlet.assertListenerStatus();

        // This account is expected to move to OD1 state because it matches with controlTag defined
        Assert.assertEquals(accountApi.getOverdueAccount(accountJson.getAccountId(), requestOptions).getName(), "OD1");
        // This account is not expected to move to OD1 state because it does not match with controlTag defined
        Assert.assertTrue(accountApi.getOverdueAccount(accountJsonNoTag.getAccountId(), requestOptions).isClearState());
    }

    @Test(groups = "slow", description = "Allow overdue condition by exclusion control tag defined in overdue config xml file")
    public void testExclusionControlTagOverdueConfig() throws Exception {
        uploadTenantOverdueConfig("overdueWithExclusionControlTag.xml");

        // Create an account without a payment method and assign a TEST tag
        final Account accountJson = createAccountNoPMBundleAndSubscription();
        callbackServlet.pushExpectedEvent(ExtBusEventType.TAG_CREATION);
        final Tags accountTag = accountApi.createAccountTags(accountJson.getAccountId(), ImmutableList.<UUID>of(ControlTagType.TEST.getId()), requestOptions);
        callbackServlet.assertListenerStatus();
        assertEquals(accountTag.get(0).getTagDefinitionId(), ControlTagType.TEST.getId());

        // Create an account without a TEST tag
        final Account accountJsonNoTag = createAccountNoPMBundleAndSubscription();

        // move a month a wait for invoicing
        // No payment will be triggered as the account doesn't have a payment method
        callbackServlet.pushExpectedEvents(ExtBusEventType.SUBSCRIPTION_PHASE,
                                           ExtBusEventType.INVOICE_CREATION,
                                           ExtBusEventType.INVOICE_PAYMENT_FAILED,
                                           ExtBusEventType.SUBSCRIPTION_PHASE,
                                           ExtBusEventType.INVOICE_CREATION,
                                           ExtBusEventType.INVOICE_PAYMENT_FAILED);
        clock.addMonths(1);
        callbackServlet.assertListenerStatus();

        // Get the invoices
        final List<Invoice> invoices = accountApi.getInvoicesForAccount(accountJson.getAccountId(), requestOptions);
        // 2 invoices but look for the non zero dollar one
        assertEquals(invoices.size(), 2);

        final List<Invoice> invoicesNoTag = accountApi.getInvoicesForAccount(accountJsonNoTag.getAccountId(), requestOptions);
        // 2 invoices but look for the non zero dollar one
        assertEquals(invoicesNoTag.size(), 2);

        // We're still clear - see the configuration
        Assert.assertTrue(accountApi.getOverdueAccount(accountJson.getAccountId(), requestOptions).isClearState());
        Assert.assertTrue(accountApi.getOverdueAccount(accountJsonNoTag.getAccountId(), requestOptions).isClearState());

        callbackServlet.pushExpectedEvents(ExtBusEventType.INVOICE_CREATION,
                                           ExtBusEventType.INVOICE_CREATION,
                                           ExtBusEventType.INVOICE_PAYMENT_FAILED,
                                           ExtBusEventType.INVOICE_PAYMENT_FAILED,
                                           ExtBusEventType.BLOCKING_STATE,
                                           ExtBusEventType.OVERDUE_CHANGE);
        clock.addDays(30);
        callbackServlet.assertListenerStatus();

        // This account is not expected to move to OD1 state because it does not match with exclusion controlTag defined
        Assert.assertTrue(accountApi.getOverdueAccount(accountJson.getAccountId(), requestOptions).isClearState());
        // This account is expected to move to OD1 state because it matches with exclusion controlTag defined
        Assert.assertEquals(accountApi.getOverdueAccount(accountJsonNoTag.getAccountId(), requestOptions).getName(), "OD1");
    }
}<|MERGE_RESOLUTION|>--- conflicted
+++ resolved
@@ -92,13 +92,9 @@
                 invoicePayment.setPurchasedAmount(invoice.getAmount());
                 invoicePayment.setAccountId(accountJson.getAccountId());
                 invoicePayment.setTargetInvoiceId(invoice.getInvoiceId());
-<<<<<<< HEAD
+                callbackServlet.pushExpectedEvents(ExtBusEventType.INVOICE_PAYMENT_SUCCESS, ExtBusEventType.PAYMENT_SUCCESS);
                 invoiceApi.createInstantPayment(invoice.getInvoiceId(), invoicePayment, true, NULL_PLUGIN_PROPERTIES, requestOptions);
-=======
-                callbackServlet.pushExpectedEvents(ExtBusEventType.INVOICE_PAYMENT_SUCCESS, ExtBusEventType.PAYMENT_SUCCESS);
-                killBillClient.createInvoicePayment(invoicePayment, true, requestOptions);
                 callbackServlet.assertListenerStatus();
->>>>>>> 10e440f4
             }
         }
 
