/*
 * Copyright 2016 Groupon, Inc
 * Copyright 2016 The Billing Project, LLC
 *
 * The Billing Project licenses this file to you under the Apache License, version 2.0
 * (the "License"); you may not use this file except in compliance with the
 * License.  You may obtain a copy of the License at:
 *
 *    http://www.apache.org/licenses/LICENSE-2.0
 *
 * Unless required by applicable law or agreed to in writing, software
 * distributed under the License is distributed on an "AS IS" BASIS, WITHOUT
 * WARRANTIES OR CONDITIONS OF ANY KIND, either express or implied.  See the
 * License for the specific language governing permissions and limitations
 * under the License.
 */

package org.killbill.billing.jaxrs;

import java.math.BigDecimal;
import java.util.UUID;

import org.killbill.billing.ErrorCode;
import org.killbill.billing.catalog.api.BillingPeriod;
import org.killbill.billing.catalog.api.PriceListSet;
import org.killbill.billing.catalog.api.ProductCategory;
import org.killbill.billing.client.KillBillClientException;
import org.killbill.billing.client.model.Invoices;
import org.killbill.billing.client.model.Subscriptions;
import org.killbill.billing.client.model.gen.Account;
import org.killbill.billing.client.model.gen.Bundle;
import org.killbill.billing.client.model.gen.InvoiceItem;
import org.killbill.billing.client.model.gen.RolledUpUsage;
import org.killbill.billing.client.model.gen.Subscription;
import org.killbill.billing.client.model.gen.SubscriptionUsageRecord;
import org.killbill.billing.client.model.gen.UnitUsageRecord;
import org.killbill.billing.client.model.gen.UsageRecord;
import org.killbill.billing.invoice.api.InvoiceItemType;
import org.killbill.billing.notification.plugin.api.ExtBusEventType;
import org.killbill.billing.util.api.AuditLevel;
import org.testng.Assert;
import org.testng.annotations.Test;

import com.google.common.base.Predicate;
import com.google.common.collect.ImmutableList;
import com.google.common.collect.Iterables;

public class TestUsage extends TestJaxrsBase {

    @Test(groups = "slow", description = "Can record and retrieve usage data")
    public void testRecordUsage() throws Exception {
        final Account accountJson = createAccountWithDefaultPaymentMethod();

        final Subscription base = new Subscription();
        base.setAccountId(accountJson.getAccountId());
        base.setProductName("Pistol");
        base.setProductCategory(ProductCategory.BASE);
        base.setBillingPeriod(BillingPeriod.MONTHLY);
        base.setPriceList(PriceListSet.DEFAULT_PRICELIST_NAME);

        final Subscription addOn = new Subscription();
        addOn.setAccountId(accountJson.getAccountId());
        addOn.setProductName("Bullets");
        addOn.setProductCategory(ProductCategory.ADD_ON);
        addOn.setBillingPeriod(BillingPeriod.NO_BILLING_PERIOD);
        addOn.setPriceList(PriceListSet.DEFAULT_PRICELIST_NAME);

        callbackServlet.pushExpectedEvents(ExtBusEventType.ACCOUNT_CHANGE,
                                           ExtBusEventType.ENTITLEMENT_CREATION,
                                           ExtBusEventType.ENTITLEMENT_CREATION,
                                           ExtBusEventType.SUBSCRIPTION_CREATION,
                                           ExtBusEventType.SUBSCRIPTION_CREATION,
                                           ExtBusEventType.SUBSCRIPTION_CREATION,
                                           ExtBusEventType.SUBSCRIPTION_CREATION,
                                           ExtBusEventType.INVOICE_CREATION);
        final Subscriptions body = new Subscriptions();
        body.add(base);
        body.add(addOn);

        final Bundle bundle = subscriptionApi.createSubscriptionWithAddOns(body,
                                                                           null,
                                                                           null,
                                                                           NULL_PLUGIN_PROPERTIES,
                                                                           requestOptions);
        callbackServlet.assertListenerStatus();
        final UUID addOnSubscriptionId = Iterables.<Subscription>find(bundle.getSubscriptions(),
                                                                      new Predicate<Subscription>() {
                                                                          @Override
                                                                          public boolean apply(final Subscription input) {
                                                                              return ProductCategory.ADD_ON.equals(input.getProductCategory());
                                                                          }
                                                                      }).getSubscriptionId();

        clock.addDays(1);

        final UsageRecord usageRecord1 = new UsageRecord();
        usageRecord1.setAmount(BigDecimal.TEN);
        usageRecord1.setRecordDate(clock.getUTCToday().minusDays(1));

        final UsageRecord usageRecord2 = new UsageRecord();
        usageRecord2.setAmount(new BigDecimal("5"));
        usageRecord2.setRecordDate(clock.getUTCToday());

        final UnitUsageRecord unitUsageRecord = new UnitUsageRecord();
        unitUsageRecord.setUnitType("bullets");
        unitUsageRecord.setUsageRecords(ImmutableList.<UsageRecord>of(usageRecord1, usageRecord2));

        final SubscriptionUsageRecord usage = new SubscriptionUsageRecord();
        usage.setSubscriptionId(addOnSubscriptionId);
        usage.setUnitUsageRecords(ImmutableList.<UnitUsageRecord>of(unitUsageRecord));

        usageApi.recordUsage(usage, requestOptions);
        callbackServlet.assertListenerStatus();

        final RolledUpUsage retrievedUsage1 = usageApi.getUsage(addOnSubscriptionId, unitUsageRecord.getUnitType(), clock.getUTCToday().minusDays(1), clock.getUTCToday(), requestOptions);
        Assert.assertEquals(retrievedUsage1.getSubscriptionId(), usage.getSubscriptionId());
        Assert.assertEquals(retrievedUsage1.getRolledUpUnits().size(), 1);
        Assert.assertEquals(retrievedUsage1.getRolledUpUnits().get(0).getUnitType(), unitUsageRecord.getUnitType());
        // endDate is excluded
<<<<<<< HEAD
        Assert.assertEquals(retrievedUsage1.getRolledUpUnits().get(0).getAmount(), BigDecimal.TEN);
=======
        Assert.assertEquals(retrievedUsage1.getRolledUpUnits().get(0).getAmount().compareTo(BigDecimal.TEN), 0);
>>>>>>> 6d3e8a7e

        final RolledUpUsage retrievedUsage2 = usageApi.getUsage(addOnSubscriptionId, unitUsageRecord.getUnitType(), clock.getUTCToday().minusDays(1), clock.getUTCToday().plusDays(1), requestOptions);
        Assert.assertEquals(retrievedUsage2.getSubscriptionId(), usage.getSubscriptionId());
        Assert.assertEquals(retrievedUsage2.getRolledUpUnits().size(), 1);
        Assert.assertEquals(retrievedUsage2.getRolledUpUnits().get(0).getUnitType(), unitUsageRecord.getUnitType());
<<<<<<< HEAD
        Assert.assertEquals(retrievedUsage2.getRolledUpUnits().get(0).getAmount(), new BigDecimal("15"));
=======
        Assert.assertEquals(retrievedUsage2.getRolledUpUnits().get(0).getAmount().compareTo(new BigDecimal("15")), 0);
>>>>>>> 6d3e8a7e

        final RolledUpUsage retrievedUsage3 = usageApi.getUsage(addOnSubscriptionId, unitUsageRecord.getUnitType(), clock.getUTCToday(), clock.getUTCToday().plusDays(1), requestOptions);
        Assert.assertEquals(retrievedUsage3.getSubscriptionId(), usage.getSubscriptionId());
        Assert.assertEquals(retrievedUsage3.getRolledUpUnits().size(), 1);
        Assert.assertEquals(retrievedUsage3.getRolledUpUnits().get(0).getUnitType(), unitUsageRecord.getUnitType());
<<<<<<< HEAD
        Assert.assertEquals(retrievedUsage3.getRolledUpUnits().get(0).getAmount(), new BigDecimal("5"));
=======
        Assert.assertEquals(retrievedUsage3.getRolledUpUnits().get(0).getAmount().compareTo(new BigDecimal("5")), 0);
>>>>>>> 6d3e8a7e

        final RolledUpUsage retrievedUsage4 = usageApi.getAllUsage(addOnSubscriptionId, clock.getUTCToday(), clock.getUTCToday().plusDays(1), requestOptions);
        Assert.assertEquals(retrievedUsage4.getSubscriptionId(), usage.getSubscriptionId());
        Assert.assertEquals(retrievedUsage4.getRolledUpUnits().size(), 1);
        Assert.assertEquals(retrievedUsage4.getRolledUpUnits().get(0).getUnitType(), "bullets");
<<<<<<< HEAD
        Assert.assertEquals(retrievedUsage4.getRolledUpUnits().get(0).getAmount(), new BigDecimal("5"));
=======
        Assert.assertEquals(retrievedUsage4.getRolledUpUnits().get(0).getAmount().compareTo(new BigDecimal("5")), 0);
>>>>>>> 6d3e8a7e

        callbackServlet.pushExpectedEvents(ExtBusEventType.SUBSCRIPTION_PHASE,
                                           ExtBusEventType.INVOICE_CREATION,
                                           ExtBusEventType.INVOICE_PAYMENT_SUCCESS,
                                           ExtBusEventType.PAYMENT_SUCCESS);
        clock.addMonths(1);
        callbackServlet.assertListenerStatus();

        final Invoices invoices = accountApi.getInvoicesForAccount(accountJson.getAccountId(), null, null, false, false, false, null, AuditLevel.MINIMAL, requestOptions);
        Assert.assertEquals(invoices.size(), 2);
        // Verify system assigned one tracking ID and this is correctly returned
        Assert.assertEquals(invoices.get(1).getTrackingIds().size(), 1);

        final InvoiceItem usageItem = Iterables.tryFind(invoices.get(1).getItems(), new Predicate<InvoiceItem>() {
            @Override
            public boolean apply(final InvoiceItem input) {
                return input.getItemType() == InvoiceItemType.USAGE;
            }
        }).orNull();
        Assert.assertNotNull(usageItem);

        Assert.assertEquals(usageItem.getPrettyPlanName(), "Bullet Monthly Plan");
        Assert.assertEquals(usageItem.getPrettyPhaseName(), "Bullet Monthly Plan Evergreen");
        Assert.assertEquals(usageItem.getPrettyUsageName(), "Bullet Usage In Arrear");
    }

    @Test(groups = "slow", description = "Test tracking ID already exists")
    public void testRecordUsageTrackingIdExists() throws Exception {

        final Account accountJson = createAccountWithDefaultPaymentMethod();

        final Subscription base = new Subscription();
        base.setAccountId(accountJson.getAccountId());
        base.setProductName("Pistol");
        base.setProductCategory(ProductCategory.BASE);
        base.setBillingPeriod(BillingPeriod.MONTHLY);
        base.setPriceList(PriceListSet.DEFAULT_PRICELIST_NAME);

        final Subscription addOn = new Subscription();
        addOn.setAccountId(accountJson.getAccountId());
        addOn.setProductName("Bullets");
        addOn.setProductCategory(ProductCategory.ADD_ON);
        addOn.setBillingPeriod(BillingPeriod.NO_BILLING_PERIOD);
        addOn.setPriceList(PriceListSet.DEFAULT_PRICELIST_NAME);

        final Subscriptions body = new Subscriptions();
        body.add(base);
        body.add(addOn);

        final Bundle bundle = subscriptionApi.createSubscriptionWithAddOns(body,
                                                                           null,
                                                                           null,
                                                                           NULL_PLUGIN_PROPERTIES, requestOptions);
        final UUID addOnSubscriptionId = Iterables.<Subscription>find(bundle.getSubscriptions(),
                                                                      new Predicate<Subscription>() {
                                                                          @Override
                                                                          public boolean apply(final Subscription input) {
                                                                              return ProductCategory.ADD_ON.equals(input.getProductCategory());
                                                                          }
                                                                      }).getSubscriptionId();

        final UsageRecord usageRecord1 = new UsageRecord();
        usageRecord1.setAmount(BigDecimal.TEN);
        usageRecord1.setRecordDate(clock.getUTCToday().minusDays(1));

        final UnitUsageRecord unitUsageRecord = new UnitUsageRecord();
        unitUsageRecord.setUnitType("bullets");
        unitUsageRecord.setUsageRecords(ImmutableList.<UsageRecord>of(usageRecord1));

        final SubscriptionUsageRecord usage = new SubscriptionUsageRecord();
        usage.setSubscriptionId(addOnSubscriptionId);

        final String trackingId = UUID.randomUUID().toString();
        usage.setTrackingId(trackingId);
        usage.setUnitUsageRecords(ImmutableList.<UnitUsageRecord>of(unitUsageRecord));

        usageApi.recordUsage(usage, requestOptions);

        try {
            usageApi.recordUsage(usage, requestOptions);
            Assert.fail();
        } catch (final KillBillClientException e) {
            Assert.assertEquals(e.getBillingException().getCode(), (Integer) ErrorCode.USAGE_RECORD_TRACKING_ID_ALREADY_EXISTS.getCode());
        }

    }
}<|MERGE_RESOLUTION|>--- conflicted
+++ resolved
@@ -117,41 +117,25 @@
         Assert.assertEquals(retrievedUsage1.getRolledUpUnits().size(), 1);
         Assert.assertEquals(retrievedUsage1.getRolledUpUnits().get(0).getUnitType(), unitUsageRecord.getUnitType());
         // endDate is excluded
-<<<<<<< HEAD
-        Assert.assertEquals(retrievedUsage1.getRolledUpUnits().get(0).getAmount(), BigDecimal.TEN);
-=======
         Assert.assertEquals(retrievedUsage1.getRolledUpUnits().get(0).getAmount().compareTo(BigDecimal.TEN), 0);
->>>>>>> 6d3e8a7e
 
         final RolledUpUsage retrievedUsage2 = usageApi.getUsage(addOnSubscriptionId, unitUsageRecord.getUnitType(), clock.getUTCToday().minusDays(1), clock.getUTCToday().plusDays(1), requestOptions);
         Assert.assertEquals(retrievedUsage2.getSubscriptionId(), usage.getSubscriptionId());
         Assert.assertEquals(retrievedUsage2.getRolledUpUnits().size(), 1);
         Assert.assertEquals(retrievedUsage2.getRolledUpUnits().get(0).getUnitType(), unitUsageRecord.getUnitType());
-<<<<<<< HEAD
-        Assert.assertEquals(retrievedUsage2.getRolledUpUnits().get(0).getAmount(), new BigDecimal("15"));
-=======
         Assert.assertEquals(retrievedUsage2.getRolledUpUnits().get(0).getAmount().compareTo(new BigDecimal("15")), 0);
->>>>>>> 6d3e8a7e
 
         final RolledUpUsage retrievedUsage3 = usageApi.getUsage(addOnSubscriptionId, unitUsageRecord.getUnitType(), clock.getUTCToday(), clock.getUTCToday().plusDays(1), requestOptions);
         Assert.assertEquals(retrievedUsage3.getSubscriptionId(), usage.getSubscriptionId());
         Assert.assertEquals(retrievedUsage3.getRolledUpUnits().size(), 1);
         Assert.assertEquals(retrievedUsage3.getRolledUpUnits().get(0).getUnitType(), unitUsageRecord.getUnitType());
-<<<<<<< HEAD
-        Assert.assertEquals(retrievedUsage3.getRolledUpUnits().get(0).getAmount(), new BigDecimal("5"));
-=======
         Assert.assertEquals(retrievedUsage3.getRolledUpUnits().get(0).getAmount().compareTo(new BigDecimal("5")), 0);
->>>>>>> 6d3e8a7e
 
         final RolledUpUsage retrievedUsage4 = usageApi.getAllUsage(addOnSubscriptionId, clock.getUTCToday(), clock.getUTCToday().plusDays(1), requestOptions);
         Assert.assertEquals(retrievedUsage4.getSubscriptionId(), usage.getSubscriptionId());
         Assert.assertEquals(retrievedUsage4.getRolledUpUnits().size(), 1);
         Assert.assertEquals(retrievedUsage4.getRolledUpUnits().get(0).getUnitType(), "bullets");
-<<<<<<< HEAD
-        Assert.assertEquals(retrievedUsage4.getRolledUpUnits().get(0).getAmount(), new BigDecimal("5"));
-=======
         Assert.assertEquals(retrievedUsage4.getRolledUpUnits().get(0).getAmount().compareTo(new BigDecimal("5")), 0);
->>>>>>> 6d3e8a7e
 
         callbackServlet.pushExpectedEvents(ExtBusEventType.SUBSCRIPTION_PHASE,
                                            ExtBusEventType.INVOICE_CREATION,
