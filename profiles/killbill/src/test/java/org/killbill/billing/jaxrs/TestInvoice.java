--- conflicted
+++ resolved
@@ -598,101 +598,6 @@
         assertEquals(killBillClient.getInvoicesForAccount(accountJson.getAccountId(), requestOptions).size(), 3);
     }
 
-<<<<<<< HEAD
-    @Test(groups = "slow", description = "Can create an external charge on an existing invoice")
-    public void testExternalChargeOnExistingInvoice() throws Exception {
-        final Account accountJson = createAccountNoPMBundleAndSubscriptionAndWaitForFirstInvoice();
-
-        // Get the invoices
-        final List<Invoice> invoices = killBillClient.getInvoicesForAccount(accountJson.getAccountId(), true, false, requestOptions);
-        // 2 invoices but look for the non zero dollar one
-        assertEquals(invoices.size(), 2);
-        final UUID invoiceId = invoices.get(1).getInvoiceId();
-        final BigDecimal originalInvoiceAmount = invoices.get(1).getAmount();
-        final int originalNumberOfItemsForInvoice = invoices.get(1).getItems().size();
-
-        // Post an external charge
-        final BigDecimal chargeAmount = BigDecimal.TEN;
-        final InvoiceItem externalCharge = new InvoiceItem();
-        externalCharge.setAccountId(accountJson.getAccountId());
-        externalCharge.setAmount(chargeAmount);
-        externalCharge.setCurrency(accountJson.getCurrency());
-        externalCharge.setInvoiceId(invoiceId);
-        final List<InvoiceItem> createdExternalCharges = killBillClient.createExternalCharges(ImmutableList.of(externalCharge), clock.getUTCToday(), false, true, requestOptions);
-        assertEquals(createdExternalCharges.size(), 1);
-        final Invoice invoiceWithItems = killBillClient.getInvoice(createdExternalCharges.get(0).getInvoiceId(), true, false, requestOptions);
-        assertEquals(invoiceWithItems.getItems().size(), originalNumberOfItemsForInvoice + 1);
-        assertNull(invoiceWithItems.getItems().get(originalNumberOfItemsForInvoice).getBundleId());
-
-        // Verify the new invoice balance
-        final Invoice adjustedInvoice = killBillClient.getInvoice(invoiceId, requestOptions);
-        final BigDecimal adjustedInvoiceBalance = originalInvoiceAmount.add(chargeAmount.setScale(2, RoundingMode.HALF_UP));
-        assertEquals(adjustedInvoice.getBalance().compareTo(adjustedInvoiceBalance), 0);
-    }
-
-    @Test(groups = "slow", description = "Can create an external charge on an existing invoice and trigger a payment")
-    public void testExternalChargeOnExistingInvoiceWithAutomaticPayment() throws Exception {
-        final Account accountJson = createAccountWithPMBundleAndSubscriptionAndWaitForFirstInvoice();
-
-        // Get the invoices
-        final List<Invoice> invoices = killBillClient.getInvoicesForAccount(accountJson.getAccountId(), true, false, requestOptions);
-        // 2 invoices but look for the non zero dollar one
-        assertEquals(invoices.size(), 2);
-        final UUID invoiceId = invoices.get(1).getInvoiceId();
-        final int originalNumberOfItemsForInvoice = invoices.get(1).getItems().size();
-
-        // Post an external charge
-        final BigDecimal chargeAmount = BigDecimal.TEN;
-        final InvoiceItem externalCharge = new InvoiceItem();
-        externalCharge.setAccountId(accountJson.getAccountId());
-        externalCharge.setAmount(chargeAmount);
-        externalCharge.setCurrency(accountJson.getCurrency());
-        externalCharge.setInvoiceId(invoiceId);
-        final List<InvoiceItem> createdExternalCharges = killBillClient.createExternalCharges(ImmutableList.of(externalCharge), clock.getUTCToday(), true, true, requestOptions);
-        assertEquals(createdExternalCharges.size(), 1);
-        final Invoice invoiceWithItems = killBillClient.getInvoice(createdExternalCharges.get(0).getInvoiceId(), true,false, requestOptions);
-        assertEquals(invoiceWithItems.getItems().size(), originalNumberOfItemsForInvoice + 1);
-        assertNull(invoiceWithItems.getItems().get(originalNumberOfItemsForInvoice).getBundleId());
-
-        // Verify the new invoice balance
-        final Invoice adjustedInvoice = killBillClient.getInvoice(invoiceId, requestOptions);
-        assertEquals(adjustedInvoice.getBalance().compareTo(BigDecimal.ZERO), 0);
-    }
-
-    @Test(groups = "slow", description = "Can create an external charge for a bundle on an existing invoice")
-    public void testExternalChargeForBundleOnExistingInvoice() throws Exception {
-        final Account accountJson = createAccountNoPMBundleAndSubscriptionAndWaitForFirstInvoice();
-
-        // Get the invoices
-        final List<Invoice> invoices = killBillClient.getInvoicesForAccount(accountJson.getAccountId(), true, false, requestOptions);
-        // 2 invoices but look for the non zero dollar one
-        assertEquals(invoices.size(), 2);
-        final UUID invoiceId = invoices.get(1).getInvoiceId();
-        final BigDecimal originalInvoiceAmount = invoices.get(1).getAmount();
-        final int originalNumberOfItemsForInvoice = invoices.get(1).getItems().size();
-
-        // Post an external charge
-        final BigDecimal chargeAmount = BigDecimal.TEN;
-        final UUID bundleId = UUID.randomUUID();
-        final InvoiceItem externalCharge = new InvoiceItem();
-        externalCharge.setAccountId(accountJson.getAccountId());
-        externalCharge.setAmount(chargeAmount);
-        externalCharge.setCurrency(accountJson.getCurrency());
-        externalCharge.setInvoiceId(invoiceId);
-        externalCharge.setBundleId(bundleId);
-        final List<InvoiceItem> createdExternalCharges = killBillClient.createExternalCharges(ImmutableList.<InvoiceItem>of(externalCharge), clock.getUTCToday(), false, true, requestOptions);
-        final Invoice invoiceWithItems = killBillClient.getInvoice(createdExternalCharges.get(0).getInvoiceId(), true,false, requestOptions);
-        assertEquals(invoiceWithItems.getItems().size(), originalNumberOfItemsForInvoice + 1);
-        assertEquals(invoiceWithItems.getItems().get(originalNumberOfItemsForInvoice).getBundleId(), bundleId);
-
-        // Verify the new invoice balance
-        final Invoice adjustedInvoice = killBillClient.getInvoice(invoiceId, requestOptions);
-        final BigDecimal adjustedInvoiceBalance = originalInvoiceAmount.add(chargeAmount.setScale(2, RoundingMode.HALF_UP));
-        assertEquals(adjustedInvoice.getBalance().compareTo(adjustedInvoiceBalance), 0);
-    }
-=======
->>>>>>> 322dae9a
-
     @Test(groups = "slow", description = "Can paginate and search through all invoices")
     public void testInvoicesPagination() throws Exception {
         createAccountWithPMBundleAndSubscriptionAndWaitForFirstInvoice();
