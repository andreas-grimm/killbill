/*
 * Copyright 2010-2013 Ning, Inc.
 * Copyright 2014-2020 Groupon, Inc
 * Copyright 2014-2020 The Billing Project, LLC
 *
 * The Billing Project licenses this file to you under the Apache License, version 2.0
 * (the "License"); you may not use this file except in compliance with the
 * License.  You may obtain a copy of the License at:
 *
 *    http://www.apache.org/licenses/LICENSE-2.0
 *
 * Unless required by applicable law or agreed to in writing, software
 * distributed under the License is distributed on an "AS IS" BASIS, WITHOUT
 * WARRANTIES OR CONDITIONS OF ANY KIND, either express or implied.  See the
 * License for the specific language governing permissions and limitations
 * under the License.
 */

package org.killbill.billing.jaxrs;

import java.math.BigDecimal;
import java.util.List;
import java.util.UUID;

import org.joda.time.DateTime;
import org.joda.time.DateTimeZone;
import org.joda.time.LocalDate;
import org.joda.time.format.ISODateTimeFormat;
import org.killbill.billing.catalog.api.BillingPeriod;
import org.killbill.billing.catalog.api.ProductCategory;
import org.killbill.billing.client.JaxrsResource;
import org.killbill.billing.client.KillBillClientException;
import org.killbill.billing.client.model.InvoiceItems;
import org.killbill.billing.client.model.InvoicePayments;
import org.killbill.billing.client.model.Invoices;
<<<<<<< HEAD
=======
import org.killbill.billing.client.model.Payments;
import org.killbill.billing.client.model.Tags;
>>>>>>> fd59f51a
import org.killbill.billing.client.model.gen.Account;
import org.killbill.billing.client.model.gen.AuditLog;
import org.killbill.billing.client.model.gen.Invoice;
import org.killbill.billing.client.model.gen.InvoiceDryRun;
import org.killbill.billing.client.model.gen.InvoiceItem;
import org.killbill.billing.client.model.gen.InvoicePayment;
import org.killbill.billing.client.model.gen.PaymentMethod;
import org.killbill.billing.entitlement.api.SubscriptionEventType;
import org.killbill.billing.invoice.api.DryRunType;
import org.killbill.billing.invoice.api.InvoiceItemType;
import org.killbill.billing.invoice.api.InvoiceStatus;
import org.killbill.billing.notification.plugin.api.ExtBusEventType;
import org.killbill.billing.payment.provider.ExternalPaymentProviderPlugin;
import org.killbill.billing.util.api.AuditLevel;
import org.killbill.billing.util.tag.ControlTagType;
import org.testng.Assert;
import org.testng.annotations.Test;

import com.google.common.base.Predicate;
import com.google.common.collect.HashMultimap;
import com.google.common.collect.ImmutableList;
import com.google.common.collect.Iterables;
import com.google.common.collect.Multimap;

import static org.testng.Assert.assertEquals;
import static org.testng.Assert.assertNull;
import static org.testng.Assert.assertTrue;

public class TestInvoice extends TestJaxrsBase {

    @Test(groups = "slow", description = "Can search and retrieve invoices with and without items")
        public void testInvoiceOk() throws Exception {
        final DateTime initialDate = new DateTime(2012, 4, 25, 0, 3, 42, 0);
        clock.setDeltaFromReality(initialDate.getMillis() - clock.getUTCNow().getMillis());

        final Account accountJson = createAccountWithPMBundleAndSubscriptionAndWaitForFirstInvoice();

        final Invoices invoices = accountApi.getInvoicesForAccount(accountJson.getAccountId(), null, null, false, false, false, AuditLevel.FULL, requestOptions);
        assertEquals(invoices.size(), 2);
        for (final Invoice invoiceJson : invoices) {
            Assert.assertEquals(invoiceJson.getAuditLogs().size(), 1);
            final AuditLog auditLogJson = invoiceJson.getAuditLogs().get(0);
            Assert.assertEquals(auditLogJson.getChangeType(), "INSERT");
            Assert.assertEquals(auditLogJson.getChangedBy(), "SubscriptionBaseTransition");
            Assert.assertFalse(auditLogJson.getChangeDate().isBefore(initialDate));
            Assert.assertNotNull(auditLogJson.getUserToken());
            Assert.assertNull(auditLogJson.getReasonCode());
            Assert.assertNull(auditLogJson.getComments());
        }

        final Invoice invoiceJson = invoices.get(0);
        assertEquals(invoiceJson.getItems().size(), 1);
        final InvoiceItem invoiceItem = invoiceJson.getItems().get(0);
        assertEquals(invoiceItem.getProductName(), "Shotgun");

        assertEquals(invoiceItem.getPrettyProductName(), "Shotgun");
        assertEquals(invoiceItem.getPlanName(), "shotgun-monthly");
        assertEquals(invoiceItem.getPrettyPlanName(), "Shotgun Monthly");
        assertEquals(invoiceItem.getPhaseName(), "shotgun-monthly-trial");
        assertEquals(invoiceItem.getPrettyPhaseName(), "shotgun-monthly-trial");

        // Check item is correctly returned with catalog effective date
        assertEquals(invoiceItem.getCatalogEffectiveDate().compareTo(ISODateTimeFormat.dateTimeParser().parseDateTime("2011-01-01T00:00:00+00:00")), 0);


        assertEquals(invoiceApi.getInvoice(invoiceJson.getInvoiceId(), Boolean.TRUE, AuditLevel.NONE, requestOptions).getItems().size(), invoiceJson.getItems().size());
        assertEquals(invoiceApi.getInvoiceByNumber(Integer.valueOf(invoiceJson.getInvoiceNumber()), Boolean.FALSE, AuditLevel.NONE, requestOptions).getItems().size(), invoiceJson.getItems().size());
        assertEquals(invoiceApi.getInvoiceByItemId(invoiceItem.getInvoiceItemId(), false, AuditLevel.NONE, requestOptions).getItems().size(), invoiceJson.getItems().size());

        // Check we can retrieve an individual invoice
        final Invoice firstInvoice = invoiceApi.getInvoice(invoiceJson.getInvoiceId(), false, AuditLevel.FULL, requestOptions);
        assertEquals(firstInvoice, invoiceJson);

        // Check we can retrieve the invoice by number
        final Invoice firstInvoiceByNumberJson = invoiceApi.getInvoiceByNumber(Integer.valueOf(invoiceJson.getInvoiceNumber()), false, AuditLevel.FULL, requestOptions);
        assertEquals(firstInvoiceByNumberJson, invoiceJson);

        // Check we can retrieve the HTML version
        final String htmlInvoice = invoiceApi.getInvoiceAsHTML(invoiceJson.getInvoiceId(), requestOptions);
        assertEquals(htmlInvoice, "<html>\n" +
                                  "    <head>\n" +
                                  "        <style type=\"text/css\">\n" +
                                  "            th {align=left; width=225px; border-bottom: solid 2px black;}\n" +
                                  "        </style>\n" +
                                  "    </head>\n" +
                                  "    <body>\n" +
                                  "        <h1>invoiceTitle</h1>\n" +
                                  "        <table>\n" +
                                  "            <tr>\n" +
                                  "                <td rowspan=3 width=350px>Insert image here</td>\n" +
                                  "                <td width=100px/>\n" +
                                  "                <td width=225px/>\n" +
                                  "                <td width=225px/>\n" +
                                  "            </tr>\n" +
                                  "            <tr>\n" +
                                  "                <td />\n" +
                                  "                <td align=right>invoiceDate</td>\n" +
                                  "                <td>25 avr. 2012</td>\n" +
                                  "            </tr>\n" +
                                  "            <tr>\n" +
                                  "                <td />\n" +
                                  "                <td align=right>invoiceNumber</td>\n" +
                                  "                <td>" + invoiceJson.getInvoiceNumber() + "</td>\n" +
                                  "            </tr>\n" +
                                  "            <tr>\n" +
                                  "                <td>companyName</td>\n" +
                                  "                <td></td>\n" +
                                  "                <td align=right>accountOwnerName</td>\n" +
                                  "                <td>" + accountJson.getName() + "</td>\n" +
                                  "            </tr>\n" +
                                  "            <tr>\n" +
                                  "                <td>companyAddress</td>\n" +
                                  "                <td />\n" +
                                  "                <td />\n" +
                                  "                <td>" + accountJson.getEmail() + "</td>\n" +
                                  "            </tr>\n" +
                                  "            <tr>\n" +
                                  "                <td>companyCityProvincePostalCode</td>\n" +
                                  "                <td />\n" +
                                  "                <td />\n" +
                                  "                <td>" + accountJson.getPhone() + "</td>\n" +
                                  "            </tr>\n" +
                                  "            <tr>\n" +
                                  "                <td>companyCountry</td>\n" +
                                  "                <td />\n" +
                                  "                <td />\n" +
                                  "                <td />\n" +
                                  "            </tr>\n" +
                                  "            <tr>\n" +
                                  "                <td><companyUrl</td>\n" +
                                  "                <td />\n" +
                                  "                <td />\n" +
                                  "                <td />\n" +
                                  "            </tr>\n" +
                                  "        </table>\n" +
                                  "        <br />\n" +
                                  "        <br />\n" +
                                  "        <br />\n" +
                                  "        <table>\n" +
                                  "            <tr>\n" +
                                  "                <th>invoiceItemBundleName</td>\n" +
                                  "                <th>invoiceItemDescription</td>\n" +
                                  "                <th>invoiceItemServicePeriod</td>\n" +
                                  "                <th>invoiceItemAmount</td>\n" +
                                  "            </tr>\n" +
                                  "            \n" +
                                  "            <tr>\n" +
                                  "                <td>shotgun-monthly-trial</td>\n" +
                                  "                <td>Monthly shotgun plan</td>\n" +
                                  "                <td>25 avr. 2012</td>\n" +
                                  "                <td>USD 0.00</td>\n" +
                                  "            </tr>\n" +
                                  "            \n" +
                                  "            <tr>\n" +
                                  "                <td colspan=4 />\n" +
                                  "            </tr>\n" +
                                  "            <tr>\n" +
                                  "                <td colspan=2 />\n" +
                                  "                <td align=right><strong>invoiceAmount</strong></td>\n" +
                                  "                <td align=right><strong>0.00</strong></td>\n" +
                                  "            </tr>\n" +
                                  "            <tr>\n" +
                                  "                <td colspan=2 />\n" +
                                  "                <td align=right><strong>invoiceAmountPaid</strong></td>\n" +
                                  "                <td align=right><strong>0.00</strong></td>\n" +
                                  "            </tr>\n" +
                                  "            <tr>\n" +
                                  "                <td colspan=2 />\n" +
                                  "                <td align=right><strong>invoiceBalance</strong></td>\n" +
                                  "                <td align=right><strong>0.00</strong></td>\n" +
                                  "            </tr>\n" +
                                  "        </table>\n" +
                                  "    </body>\n" +
                                  "</html>\n" +
                                  "\n");

        // Then create a dryRun for next upcoming invoice
        final InvoiceDryRun dryRunArg = new InvoiceDryRun().setDryRunType(DryRunType.UPCOMING_INVOICE);

        final Invoice dryRunInvoice = invoiceApi.generateDryRunInvoice(dryRunArg, accountJson.getAccountId(), null, requestOptions);
        assertEquals(dryRunInvoice.getBalance(), new BigDecimal("249.95"));
        assertEquals(dryRunInvoice.getTargetDate(), new LocalDate(2012, 6, 25));
        assertEquals(dryRunInvoice.getItems().size(), 1);
        assertEquals(dryRunInvoice.getItems().get(0).getStartDate(), new LocalDate(2012, 6, 25));
        assertEquals(dryRunInvoice.getItems().get(0).getEndDate(), new LocalDate(2012, 7, 25));
        assertEquals(dryRunInvoice.getItems().get(0).getAmount(), new BigDecimal("249.95"));

        final LocalDate futureDate = dryRunInvoice.getTargetDate();
        // The one more time with no DryRun
        invoiceApi.createFutureInvoice(accountJson.getAccountId(), futureDate, requestOptions);

        // Check again # invoices, should be 3 this time
        final List<Invoice> newInvoiceList = accountApi.getInvoicesForAccount(accountJson.getAccountId(), null, null, requestOptions);
        assertEquals(newInvoiceList.size(), 3);
    }

    @Test(groups = "slow", description = "Can create a subscription in dryRun mode and get an invoice back")
    public void testDryRunSubscriptionCreate() throws Exception {
        final DateTime initialDate = new DateTime(2012, 4, 25, 0, 3, 42, 0);
        clock.setDeltaFromReality(initialDate.getMillis() - clock.getUTCNow().getMillis());

        // "Assault-Rifle", BillingPeriod.ANNUAL, "rescue", BillingActionPolicy.IMMEDIATE,
        final Account accountJson = createAccountWithDefaultPaymentMethod();
        final InvoiceDryRun dryRunArg = new InvoiceDryRun(DryRunType.SUBSCRIPTION_ACTION, SubscriptionEventType.START_BILLING,
                                                          null, "Assault-Rifle", ProductCategory.BASE, BillingPeriod.ANNUAL, null, null, null, null, null, null);

        final Invoice dryRunInvoice = invoiceApi.generateDryRunInvoice(dryRunArg, accountJson.getAccountId(), new LocalDate(initialDate, DateTimeZone.forID(accountJson.getTimeZone())), requestOptions);
        assertEquals(dryRunInvoice.getItems().size(), 1);

    }

    @Test(groups = "slow", description = "Can retrieve invoice payments")
    public void testInvoicePayments() throws Exception {
        clock.setTime(new DateTime(2012, 4, 25, 0, 3, 42, 0));

        final Account accountJson = createAccountWithPMBundleAndSubscriptionAndWaitForFirstInvoice();

        final List<Invoice> invoices = accountApi.getInvoicesForAccount(accountJson.getAccountId(), null, null, requestOptions);
        assertEquals(invoices.size(), 2);

        final Invoice invoiceWithPositiveAmount = Iterables.tryFind(invoices, new Predicate<Invoice>() {
            @Override
            public boolean apply(final Invoice input) {
                return input.getAmount().compareTo(BigDecimal.ZERO) > 0;
            }
        }).orNull();
        Assert.assertNotNull(invoiceWithPositiveAmount);

        final InvoicePayments objFromJson = invoiceApi.getPaymentsForInvoice(invoiceWithPositiveAmount.getInvoiceId(), requestOptions);
        assertEquals(objFromJson.size(), 1);
        assertEquals(invoiceWithPositiveAmount.getAmount().compareTo(objFromJson.get(0).getPurchasedAmount()), 0);
    }

    @Test(groups = "slow", description = "Can pay invoices")
    public void testPayAllInvoices() throws Exception {
        clock.setTime(new DateTime(2012, 4, 25, 0, 3, 42, 0));

        // No payment method
        final Account accountJson = createAccountNoPMBundleAndSubscriptionAndWaitForFirstInvoice();

        // Check there was no payment made
        assertEquals(accountApi.getPaymentsForAccount(accountJson.getAccountId(), null, requestOptions).size(), 0);

        // Get the invoices
        final List<Invoice> invoices = accountApi.getInvoicesForAccount(accountJson.getAccountId(), null, null, requestOptions);
        assertEquals(invoices.size(), 2);
        final Invoice invoiceToPay = invoices.get(1);
        assertEquals(invoiceToPay.getBalance().compareTo(BigDecimal.ZERO), 1);

        // Pay all invoices
        accountApi.payAllInvoices(accountJson.getAccountId(), null, true, null, null, NULL_PLUGIN_PROPERTIES, requestOptions);
        for (final Invoice invoice : accountApi.getInvoicesForAccount(accountJson.getAccountId(), null, null, requestOptions)) {
            assertEquals(invoice.getBalance().compareTo(BigDecimal.ZERO), 0);
        }
        assertEquals(accountApi.getPaymentsForAccount(accountJson.getAccountId(), null, requestOptions).size(), 1);
    }

    @Test(groups = "slow", description = "Can create an insta-payment")
    public void testInvoiceCreatePayment() throws Exception {
        clock.setTime(new DateTime(2012, 4, 25, 0, 3, 42, 0));

        // STEPH MISSING SET ACCOUNT AUTO_PAY_OFF
        final Account accountJson = createAccountWithPMBundleAndSubscriptionAndWaitForFirstInvoice();

        // Get the invoices
        final List<Invoice> invoices = accountApi.getInvoicesForAccount(accountJson.getAccountId(), null, null, requestOptions);
        assertEquals(invoices.size(), 2);

        for (final Invoice cur : invoices) {
            if (cur.getBalance().compareTo(BigDecimal.ZERO) <= 0) {
                continue;
            }

            // CREATE PAYMENT
            final InvoicePayment invoicePayment = new InvoicePayment();
            invoicePayment.setPurchasedAmount(cur.getBalance());
            invoicePayment.setAccountId(accountJson.getAccountId());
            invoicePayment.setTargetInvoiceId(cur.getInvoiceId());
            final InvoicePayment objFromJson = invoiceApi.createInstantPayment(cur.getInvoiceId(), invoicePayment, true, null, requestOptions);
            assertEquals(cur.getBalance().compareTo(objFromJson.getPurchasedAmount()), 0);
        }
    }

    @Test(groups = "slow", description = "Can create an external payment")
    public void testExternalPayment() throws Exception {
        final Account accountJson = createAccountNoPMBundleAndSubscriptionAndWaitForFirstInvoice();

        // Verify we didn't get any invoicePayment
        final List<InvoicePayment> noPaymentsFromJson = accountApi.getInvoicePayments(accountJson.getAccountId(), null, requestOptions);
        assertEquals(noPaymentsFromJson.size(), 0);

        // Get the invoices
        final List<Invoice> invoices = accountApi.getInvoicesForAccount(accountJson.getAccountId(), null, null, requestOptions);
        // 2 invoices but look for the non zero dollar one
        assertEquals(invoices.size(), 2);
        final UUID invoiceId = invoices.get(1).getInvoiceId();

        // Post an external invoicePayment
        final InvoicePayment invoicePayment = new InvoicePayment();
        invoicePayment.setPurchasedAmount(BigDecimal.TEN);
        invoicePayment.setAccountId(accountJson.getAccountId());
        invoicePayment.setTargetInvoiceId(invoiceId);
        invoiceApi.createInstantPayment(invoiceId, invoicePayment, true, null, requestOptions);

        // Verify we indeed got the invoicePayment
        final List<InvoicePayment> paymentsFromJson = accountApi.getInvoicePayments(accountJson.getAccountId(), null, requestOptions);
        assertEquals(paymentsFromJson.size(), 1);
        assertEquals(paymentsFromJson.get(0).getPurchasedAmount().compareTo(BigDecimal.TEN), 0);
        assertEquals(paymentsFromJson.get(0).getTargetInvoiceId(), invoiceId);

        // Check the PaymentMethod from paymentMethodId returned in the Payment object
        final UUID paymentMethodId = paymentsFromJson.get(0).getPaymentMethodId();
        final PaymentMethod paymentMethodJson = paymentMethodApi.getPaymentMethod(paymentMethodId, null, requestOptions);
        assertEquals(paymentMethodJson.getPaymentMethodId(), paymentMethodId);
        assertEquals(paymentMethodJson.getAccountId(), accountJson.getAccountId());
        assertEquals(paymentMethodJson.getPluginName(), ExternalPaymentProviderPlugin.PLUGIN_NAME);
        assertNull(paymentMethodJson.getPluginInfo());
    }

    @Test(groups = "slow", description = "Can fully adjust an invoice item")
    public void testFullInvoiceItemAdjustment() throws Exception {
        final Account accountJson = createAccountNoPMBundleAndSubscriptionAndWaitForFirstInvoice();

        // Get the invoices
        final List<Invoice> invoices = accountApi.getInvoicesForAccount(accountJson.getAccountId(), null, null, false, false, false, AuditLevel.NONE, requestOptions);
        // 2 invoices but look for the non zero dollar one
        assertEquals(invoices.size(), 2);
        final Invoice invoice = invoices.get(1);
        // Verify the invoice we picked is non zero
        assertEquals(invoice.getAmount().compareTo(BigDecimal.ZERO), 1);
        final InvoiceItem invoiceItem = invoice.getItems().get(0);
        // Verify the item we picked is non zero
        assertEquals(invoiceItem.getAmount().compareTo(BigDecimal.ZERO), 1);

        // Adjust the full amount
        final InvoiceItem adjustmentInvoiceItem = new InvoiceItem();
        adjustmentInvoiceItem.setAccountId(accountJson.getAccountId());
        adjustmentInvoiceItem.setInvoiceId(invoice.getInvoiceId());
        adjustmentInvoiceItem.setInvoiceItemId(invoiceItem.getInvoiceItemId());
        final String itemDetails = "{\n" +
                                   "  \"user\": \"admin\",\n" +
                                   "  \"reason\": \"SLA not met\"\n" +
                                   "}";
        adjustmentInvoiceItem.setItemDetails(itemDetails);
        invoiceApi.adjustInvoiceItem(invoice.getInvoiceId(), adjustmentInvoiceItem, null, NULL_PLUGIN_PROPERTIES, requestOptions);

        // Verify the new invoice balance is zero
        final Invoice adjustedInvoice = invoiceApi.getInvoice(invoice.getInvoiceId(), false, AuditLevel.FULL, requestOptions);
        assertEquals(adjustedInvoice.getAmount().compareTo(BigDecimal.ZERO), 0);

        final InvoiceItem createdAdjustment = Iterables.find(adjustedInvoice.getItems(), new Predicate<InvoiceItem>() {
            @Override
            public boolean apply(final InvoiceItem input) {
                return InvoiceItemType.ITEM_ADJ.equals(input.getItemType());
            }
        });
        assertEquals(createdAdjustment.getItemDetails(), itemDetails);

        // Verify invoice audit logs
        Assert.assertEquals(adjustedInvoice.getAuditLogs().size(), 1);
        final AuditLog invoiceAuditLogJson = adjustedInvoice.getAuditLogs().get(0);
        Assert.assertEquals(invoiceAuditLogJson.getChangeType(), "INSERT");
        Assert.assertEquals(invoiceAuditLogJson.getChangedBy(), "SubscriptionBaseTransition");
        Assert.assertNotNull(invoiceAuditLogJson.getChangeDate());
        Assert.assertNotNull(invoiceAuditLogJson.getUserToken());
        Assert.assertNull(invoiceAuditLogJson.getReasonCode());
        Assert.assertNull(invoiceAuditLogJson.getComments());

        Assert.assertEquals(adjustedInvoice.getItems().size(), 2);

        // Verify invoice items audit logs

        // The first item is the original item
        Assert.assertEquals(adjustedInvoice.getItems().get(0).getAuditLogs().size(), 1);
        final AuditLog itemAuditLogJson = adjustedInvoice.getItems().get(0).getAuditLogs().get(0);
        Assert.assertEquals(itemAuditLogJson.getChangeType(), "INSERT");
        Assert.assertEquals(itemAuditLogJson.getChangedBy(), "SubscriptionBaseTransition");
        Assert.assertNotNull(itemAuditLogJson.getChangeDate());
        Assert.assertNotNull(itemAuditLogJson.getUserToken());
        Assert.assertNull(itemAuditLogJson.getReasonCode());
        Assert.assertNull(itemAuditLogJson.getComments());

        // The second one is the adjustment
        Assert.assertEquals(adjustedInvoice.getItems().get(1).getAuditLogs().size(), 1);
        final AuditLog adjustedItemAuditLogJson = adjustedInvoice.getItems().get(1).getAuditLogs().get(0);
        Assert.assertEquals(adjustedItemAuditLogJson.getChangeType(), "INSERT");
        Assert.assertEquals(adjustedItemAuditLogJson.getChangedBy(), createdBy);
        Assert.assertEquals(adjustedItemAuditLogJson.getReasonCode(), reason);
        Assert.assertEquals(adjustedItemAuditLogJson.getComments(), comment);
        Assert.assertNotNull(adjustedItemAuditLogJson.getChangeDate());
        Assert.assertNotNull(adjustedItemAuditLogJson.getUserToken());
    }

    @Test(groups = "slow", description = "Can partially adjust an invoice item")
    public void testPartialInvoiceItemAdjustment() throws Exception {
        final Account accountJson = createAccountNoPMBundleAndSubscriptionAndWaitForFirstInvoice();

        // Get the invoices
        final List<Invoice> invoices = accountApi.getInvoicesForAccount(accountJson.getAccountId(), null, null, false, false, false, AuditLevel.NONE, requestOptions);
        // 2 invoices but look for the non zero dollar one
        assertEquals(invoices.size(), 2);
        final Invoice invoice = invoices.get(1);
        // Verify the invoice we picked is non zero
        assertEquals(invoice.getAmount().compareTo(BigDecimal.ZERO), 1);
        final InvoiceItem invoiceItem = invoice.getItems().get(0);
        // Verify the item we picked is non zero
        assertEquals(invoiceItem.getAmount().compareTo(BigDecimal.ZERO), 1);

        // Adjust partially the item
        final BigDecimal adjustedAmount = invoiceItem.getAmount().divide(BigDecimal.TEN, BigDecimal.ROUND_HALF_UP);
        final InvoiceItem adjustmentInvoiceItem = new InvoiceItem();
        adjustmentInvoiceItem.setAccountId(accountJson.getAccountId());
        adjustmentInvoiceItem.setInvoiceId(invoice.getInvoiceId());
        adjustmentInvoiceItem.setInvoiceItemId(invoiceItem.getInvoiceItemId());
        adjustmentInvoiceItem.setAmount(adjustedAmount);
        adjustmentInvoiceItem.setCurrency(invoice.getCurrency());
        invoiceApi.adjustInvoiceItem(invoice.getInvoiceId(), adjustmentInvoiceItem, null, NULL_PLUGIN_PROPERTIES, requestOptions);

        // Verify the new invoice balance
        final Invoice adjustedInvoice = invoiceApi.getInvoice(invoice.getInvoiceId(), requestOptions);
        final BigDecimal adjustedInvoiceBalance = invoice.getBalance().add(adjustedAmount.negate()).setScale(2, BigDecimal.ROUND_HALF_UP);
        assertEquals(adjustedInvoice.getBalance().compareTo(adjustedInvoiceBalance), 0, String.format("Adjusted invoice balance is %s, should be %s", adjustedInvoice.getBalance(), adjustedInvoiceBalance));
    }

    @Test(groups = "slow", description = "Can create an external charge")
    public void testExternalChargeOnNewInvoice() throws Exception {
        final Account accountJson = createAccountNoPMBundleAndSubscriptionAndWaitForFirstInvoice();

        // Get the invoices
        final Invoices originalInvoices = accountApi.getInvoicesForAccount(accountJson.getAccountId(), null, null, false, false, false, AuditLevel.NONE, requestOptions);
        assertEquals(originalInvoices.size(), 2);

        final UUID firstInvoiceItemId = originalInvoices.get(0).getItems().get(0).getInvoiceItemId();

        // Post an external charge
        final BigDecimal chargeAmount = BigDecimal.TEN;
        final InvoiceItem externalCharge = new InvoiceItem();
        externalCharge.setAccountId(accountJson.getAccountId());
        externalCharge.setAmount(chargeAmount);
        externalCharge.setCurrency(accountJson.getCurrency());
        externalCharge.setPlanName("SomePlan");
        externalCharge.setProductName("SomeProduct");
        externalCharge.setDescription(UUID.randomUUID().toString());
        externalCharge.setItemDetails("Item Details");
        externalCharge.setLinkedInvoiceItemId(firstInvoiceItemId);

        final LocalDate startDate = clock.getUTCToday();
        externalCharge.setStartDate(startDate);
        final LocalDate endDate = startDate.plusDays(10);
        externalCharge.setEndDate(endDate);

        final InvoiceItems itemsForCharge = new InvoiceItems();
        itemsForCharge.add(externalCharge);

        final List<InvoiceItem> createdExternalCharges = invoiceApi.createExternalCharges(accountJson.getAccountId(), itemsForCharge, clock.getUTCToday(), true, NULL_PLUGIN_PROPERTIES, requestOptions);
        assertEquals(createdExternalCharges.size(), 1);
        final Invoice invoiceWithItems = invoiceApi.getInvoice(createdExternalCharges.get(0).getInvoiceId(), false, AuditLevel.NONE, requestOptions);
        assertEquals(invoiceWithItems.getBalance().compareTo(chargeAmount), 0);
        assertEquals(invoiceWithItems.getItems().size(), 1);
        assertEquals(invoiceWithItems.getItems().get(0).getDescription(), externalCharge.getDescription());
        assertNull(invoiceWithItems.getItems().get(0).getBundleId());
        assertEquals(invoiceWithItems.getItems().get(0).getStartDate().compareTo(startDate), 0);
        assertEquals(invoiceWithItems.getItems().get(0).getEndDate().compareTo(endDate), 0);
        assertEquals(invoiceWithItems.getItems().get(0).getItemDetails(), "Item Details");
        assertEquals(invoiceWithItems.getItems().get(0).getLinkedInvoiceItemId(), firstInvoiceItemId);
        assertEquals(invoiceWithItems.getItems().get(0).getPlanName().compareTo("SomePlan"), 0);
        assertEquals(invoiceWithItems.getItems().get(0).getProductName().compareTo("SomeProduct"), 0);

        // Verify the total number of invoices
        assertEquals(accountApi.getInvoicesForAccount(accountJson.getAccountId(), null, null, requestOptions).size(), 3);
    }

    @Test(groups = "slow", description = "Can create multiple external charges")
    public void testExternalCharges() throws Exception {
        final Account accountJson = createAccountNoPMBundleAndSubscriptionAndWaitForFirstInvoice();

        // Get the invoices
        assertEquals(accountApi.getInvoicesForAccount(accountJson.getAccountId(), null, null, false, false, false, AuditLevel.NONE, requestOptions).size(), 2);

        // Post an external charge
        final BigDecimal chargeAmount = BigDecimal.TEN;

        final InvoiceItems externalCharges = new InvoiceItems();

        // Does not pass currency to test on purpose that we will default to account currency
        final InvoiceItem externalCharge1 = new InvoiceItem();
        externalCharge1.setAccountId(accountJson.getAccountId());
        externalCharge1.setAmount(chargeAmount);
        externalCharge1.setDescription(UUID.randomUUID().toString());
        externalCharges.add(externalCharge1);

        final InvoiceItem externalCharge2 = new InvoiceItem();
        externalCharge2.setAccountId(accountJson.getAccountId());
        externalCharge2.setAmount(chargeAmount);
        externalCharge2.setCurrency(accountJson.getCurrency());
        externalCharge2.setDescription(UUID.randomUUID().toString());
        externalCharges.add(externalCharge2);

        final List<InvoiceItem> createdExternalCharges = invoiceApi.createExternalCharges(accountJson.getAccountId(), externalCharges, clock.getUTCToday(), true, NULL_PLUGIN_PROPERTIES, requestOptions);
        assertEquals(createdExternalCharges.size(), 2);
        assertEquals(createdExternalCharges.get(0).getCurrency(), accountJson.getCurrency());
        assertEquals(createdExternalCharges.get(1).getCurrency(), accountJson.getCurrency());

        // Verify the total number of invoices
        assertEquals(accountApi.getInvoicesForAccount(accountJson.getAccountId(), null, null, requestOptions).size(), 3);
    }

    @Test(groups = "slow", description = "Can create multiple external charges with same invoice and external keys"/* , invocationCount = 10*/)
    public void testExternalChargesWithSameInvoice() throws Exception {
        final Account accountJson = createAccountWithPMBundleAndSubscriptionAndWaitForFirstInvoice();

        // Get the invoices
        assertEquals(accountApi.getInvoicesForAccount(accountJson.getAccountId(), null, null, false, false, false, AuditLevel.NONE, requestOptions).size(), 2);

        // Post an external charge
        final BigDecimal chargeAmount = BigDecimal.TEN;

        final InvoiceItems externalCharges = new InvoiceItems();

        // Does not pass currency to test on purpose that we will default to account currency
        final InvoiceItem externalCharge1 = new InvoiceItem();
        externalCharge1.setAccountId(accountJson.getAccountId());
        externalCharge1.setAmount(chargeAmount);
        externalCharge1.setDescription(UUID.randomUUID().toString());
        externalCharges.add(externalCharge1);

        final InvoiceItem externalCharge2 = new InvoiceItem();
        externalCharge2.setAccountId(accountJson.getAccountId());
        externalCharge2.setAmount(chargeAmount);
        externalCharge2.setCurrency(accountJson.getCurrency());
        externalCharge2.setDescription(UUID.randomUUID().toString());
        externalCharges.add(externalCharge2);

        final List<InvoiceItem> createdExternalCharges = invoiceApi.createExternalCharges(accountJson.getAccountId(), externalCharges, clock.getUTCToday(), true, NULL_PLUGIN_PROPERTIES, requestOptions);
        assertEquals(createdExternalCharges.size(), 2);
        assertEquals(createdExternalCharges.get(0).getCurrency(), accountJson.getCurrency());
        assertEquals(createdExternalCharges.get(1).getCurrency(), accountJson.getCurrency());
    }

    @Test(groups = "slow", description = "Can create an external charge for a bundle")
    public void testExternalChargeForBundleOnNewInvoice() throws Exception {
        final Account accountJson = createAccountNoPMBundleAndSubscriptionAndWaitForFirstInvoice();

        // Get the invoices
        assertEquals(accountApi.getInvoicesForAccount(accountJson.getAccountId(), null, null, false, false, false, AuditLevel.NONE, requestOptions).size(), 2);

        // Post an external charge
        final BigDecimal chargeAmount = BigDecimal.TEN;
        final UUID bundleId = UUID.randomUUID();
        final InvoiceItem externalCharge = new InvoiceItem();
        externalCharge.setAccountId(accountJson.getAccountId());
        externalCharge.setAmount(chargeAmount);
        externalCharge.setCurrency(accountJson.getCurrency());
        externalCharge.setBundleId(bundleId);
        final InvoiceItems input = new InvoiceItems();
        input.add(externalCharge);
        final List<InvoiceItem> createdExternalCharges = invoiceApi.createExternalCharges(accountJson.getAccountId(), input, clock.getUTCToday(), true, NULL_PLUGIN_PROPERTIES, requestOptions);
        assertEquals(createdExternalCharges.size(), 1);
        final Invoice invoiceWithItems = invoiceApi.getInvoice(createdExternalCharges.get(0).getInvoiceId(), null, AuditLevel.NONE, requestOptions);
        assertEquals(invoiceWithItems.getBalance().compareTo(chargeAmount), 0);
        assertEquals(invoiceWithItems.getItems().size(), 1);
        assertEquals(invoiceWithItems.getItems().get(0).getBundleId(), bundleId);

        // Verify the total number of invoices
        assertEquals(accountApi.getInvoicesForAccount(accountJson.getAccountId(), null, null, requestOptions).size(), 3);
    }

    @Test(groups = "slow", description = "Can create tax items for a bundle")
    public void testAddTaxItemsOnNewInvoice() throws Exception {
        final Account accountJson = createAccountNoPMBundleAndSubscriptionAndWaitForFirstInvoice();

        // Get the invoices
        assertEquals(accountApi.getInvoicesForAccount(accountJson.getAccountId(), null, null, false, false, false, AuditLevel.NONE, requestOptions).size(), 2);

        // Post an external charge
        final BigDecimal taxAmount = BigDecimal.TEN;
        final UUID bundleId = UUID.randomUUID();
        final InvoiceItem taxItem = new InvoiceItem();
        taxItem.setAccountId(accountJson.getAccountId());
        taxItem.setAmount(taxAmount);
        taxItem.setCurrency(accountJson.getCurrency());
        taxItem.setBundleId(bundleId);
        final InvoiceItems input = new InvoiceItems();
        input.add(taxItem);
        final List<InvoiceItem> createdTaxItems = invoiceApi.createTaxItems(accountJson.getAccountId(), input, true, clock.getUTCToday(), NULL_PLUGIN_PROPERTIES, requestOptions);
        assertEquals(createdTaxItems.size(), 1);
        final Invoice invoiceWithItems = invoiceApi.getInvoice(createdTaxItems.get(0).getInvoiceId(), null, AuditLevel.NONE, requestOptions);
        assertEquals(invoiceWithItems.getBalance().compareTo(taxAmount), 0);
        assertEquals(invoiceWithItems.getItems().size(), 1);
        assertEquals(invoiceWithItems.getItems().get(0).getBundleId(), bundleId);
        assertEquals(invoiceWithItems.getItems().get(0).getItemType(), InvoiceItemType.TAX);

        // Verify the total number of invoices
        assertEquals(accountApi.getInvoicesForAccount(accountJson.getAccountId(), null, null, requestOptions).size(), 3);
    }

    @Test(groups = "slow", description = "Can paginate and search through all invoices")
    public void testInvoicesPagination() throws Exception {
        createAccountWithPMBundleAndSubscriptionAndWaitForFirstInvoice();

        for (int i = 0; i < 3; i++) {
            callbackServlet.pushExpectedEvents(ExtBusEventType.INVOICE_CREATION, ExtBusEventType.INVOICE_PAYMENT_SUCCESS, ExtBusEventType.PAYMENT_SUCCESS);
            clock.addMonths(1);
            callbackServlet.assertListenerStatus();
        }

        final Invoices allInvoices = invoiceApi.getInvoices(requestOptions);
        Assert.assertEquals(allInvoices.size(), 5);

        for (final Invoice invoice : allInvoices) {
            Assert.assertEquals(invoiceApi.searchInvoices(invoice.getInvoiceId().toString(), requestOptions).size(), 1);
            Assert.assertEquals(invoiceApi.searchInvoices(invoice.getAccountId().toString(), requestOptions).size(), 5);
            Assert.assertEquals(invoiceApi.searchInvoices(invoice.getInvoiceNumber().toString(), requestOptions).size(), 1);
            Assert.assertEquals(invoiceApi.searchInvoices(invoice.getCurrency().toString(), requestOptions).size(), 5);
        }

        Invoices page = invoiceApi.getInvoices(0L, 1L, AuditLevel.NONE, requestOptions);
        for (int i = 0; i < 5; i++) {
            Assert.assertNotNull(page);
            Assert.assertEquals(page.size(), 1);
            Assert.assertEquals(page.get(0), allInvoices.get(i));
            page = page.getNext();
        }
        Assert.assertNull(page);
    }

    @Test(groups = "slow", description = "Can add a credit to a new invoice")
    public void testCreateCreditInvoiceAndMoveStatus() throws Exception {

        final Account account = createAccountWithDefaultPaymentMethod();

        final BigDecimal creditAmount = BigDecimal.TEN;
        final InvoiceItem credit = new InvoiceItem();
        credit.setAccountId(account.getAccountId());
        credit.setInvoiceId(null);
        credit.setAmount(creditAmount);

        InvoiceItems credits = new InvoiceItems();
        credits.add(credit);
        final List<InvoiceItem> creditJsons = creditApi.createCredits(credits, false, NULL_PLUGIN_PROPERTIES, requestOptions);
        Assert.assertEquals(creditJsons.size(), 1);

        Invoice invoice = invoiceApi.getInvoice(creditJsons.get(0).getInvoiceId(), requestOptions);
        Assert.assertEquals(invoice.getStatus(), InvoiceStatus.DRAFT);

        invoiceApi.commitInvoice(invoice.getInvoiceId(), requestOptions);

        invoice = invoiceApi.getInvoice(creditJsons.get(0).getInvoiceId(), requestOptions);
        Assert.assertEquals(invoice.getStatus(), InvoiceStatus.COMMITTED);
    }

    @Test(groups = "slow", description = "Can create a migration invoice")
    public void testInvoiceMigration() throws Exception {
        final Account accountJson = createAccountNoPMBundleAndSubscriptionAndWaitForFirstInvoice();

        // Get the invoices
        final List<Invoice> invoices = accountApi.getInvoicesForAccount(accountJson.getAccountId(), null, null, true, false, false, AuditLevel.NONE, requestOptions);
        assertEquals(invoices.size(), 2);

        // Migrate an invoice with one external charge
        final BigDecimal chargeAmount = BigDecimal.TEN;
        final InvoiceItem externalCharge = new InvoiceItem();
        externalCharge.setStartDate(new LocalDate());
        externalCharge.setAccountId(accountJson.getAccountId());
        externalCharge.setAmount(chargeAmount);
        externalCharge.setItemType(InvoiceItemType.EXTERNAL_CHARGE);
        externalCharge.setCurrency(accountJson.getCurrency());
        final InvoiceItems inputInvoice = new InvoiceItems();
        inputInvoice.add(externalCharge);
        final Account accountWithBalance = accountApi.getAccount(accountJson.getAccountId(), true, true, AuditLevel.NONE, requestOptions);

        final Multimap<String, String> queryFollowParams = HashMultimap.<String, String>create(requestOptions.getQueryParamsForFollow());
        queryFollowParams.put(JaxrsResource.QUERY_INVOICE_WITH_ITEMS, "true");

        final Invoice migrationInvoice = invoiceApi.createMigrationInvoice(accountJson.getAccountId(), inputInvoice, null, requestOptions.extend().withQueryParamsForFollow(queryFollowParams).build());
        assertEquals(migrationInvoice.getBalance(), BigDecimal.ZERO);
        assertEquals(migrationInvoice.getItems().size(), 1);
        assertEquals(migrationInvoice.getItems().get(0).getAmount().compareTo(chargeAmount), 0);
        assertEquals(migrationInvoice.getItems().get(0).getCurrency(), accountJson.getCurrency());

        final List<Invoice> invoicesWithMigration = accountApi.getInvoicesForAccount(accountJson.getAccountId(), null, null, true, false, false, AuditLevel.NONE, requestOptions);
        assertEquals(invoicesWithMigration.size(), 3);

        final Account accountWithBalanceAfterMigration = accountApi.getAccount(accountJson.getAccountId(), true, true, AuditLevel.NONE, requestOptions);
        assertEquals(accountWithBalanceAfterMigration.getAccountBalance().compareTo(accountWithBalance.getAccountBalance()), 0);
    }

    @Test(groups = "slow", description = "Can transfer credit to parent account")
    public void testInvoiceTransferCreditToParentAccount() throws Exception {
        final Account parentAccount = createAccount();
        final Account childAccount = createAccount(parentAccount.getAccountId());

        final BigDecimal creditAmount = BigDecimal.TEN;
        final InvoiceItem credit = new InvoiceItem();
        credit.setAccountId(childAccount.getAccountId());
        credit.setInvoiceId(null);
        credit.setAmount(creditAmount);

        // insert credit to child account
        InvoiceItems credits = new InvoiceItems();
        credits.add(credit);
        final List<InvoiceItem> creditJsons = creditApi.createCredits(credits, true, NULL_PLUGIN_PROPERTIES, requestOptions);
        Assert.assertEquals(creditJsons.size(), 1);

        Invoices childInvoices = accountApi.getInvoicesForAccount(childAccount.getAccountId(), null, null, false, false, false, AuditLevel.NONE, requestOptions);
        Assert.assertEquals(childInvoices.size(), 1);
        Assert.assertEquals(childInvoices.get(0).getCreditAdj().compareTo(BigDecimal.TEN), 0);

        Invoices parentInvoices = accountApi.getInvoicesForAccount(parentAccount.getAccountId(), null, null, false, false, false, AuditLevel.NONE, requestOptions);
        Assert.assertEquals(parentInvoices.size(), 0);

        // transfer credit to parent account
        accountApi.transferChildCreditToParent(childAccount.getAccountId(), requestOptions);

        childInvoices = accountApi.getInvoicesForAccount(childAccount.getAccountId(), null, null, false, false, false, AuditLevel.NONE, requestOptions);
        Assert.assertEquals(childInvoices.size(), 2);
        Assert.assertEquals(childInvoices.get(1).getCreditAdj().compareTo(BigDecimal.TEN.negate()), 0);

        parentInvoices = accountApi.getInvoicesForAccount(parentAccount.getAccountId(), null, null, false, false, false, AuditLevel.NONE, requestOptions);
        Assert.assertEquals(parentInvoices.size(), 1);
        Assert.assertEquals(parentInvoices.get(0).getCreditAdj().compareTo(BigDecimal.TEN), 0);
    }

    @Test(groups = "slow", description = "Fail to transfer credit from an account without parent account",
            expectedExceptions = KillBillClientException.class, expectedExceptionsMessageRegExp = ".* does not have a Parent Account associated")
    public void testInvoiceTransferCreditAccountNoParent() throws Exception {
        final Account account = createAccount();

        // transfer credit to parent account
        accountApi.transferChildCreditToParent(account.getAccountId(), requestOptions);

    }

    @Test(groups = "slow", description = "Fail to transfer credit from an account without parent account",
            expectedExceptions = KillBillClientException.class, expectedExceptionsMessageRegExp = ".* does not have credit")
    public void testInvoiceTransferCreditAccountNoCredit() throws Exception {
        final Account parentAccount = createAccount();
        final Account childAccount = createAccount(parentAccount.getAccountId());

        // transfer credit to parent account
        accountApi.transferChildCreditToParent(childAccount.getAccountId(), requestOptions);

    }

    @Test(groups = "slow", description = "Can search and retrieve parent and children invoices with and without children items")
    public void testParentInvoiceWithChildItems() throws Exception {
        final DateTime initialDate = new DateTime(2012, 4, 25, 0, 3, 42, 0);
        clock.setDeltaFromReality(initialDate.getMillis() - clock.getUTCNow().getMillis());

        final Account parentAccount = createAccount();
        final Account childAccount1 = createAccount(parentAccount.getAccountId());
        final Account childAccount2 = createAccount(parentAccount.getAccountId());
        final Account childAccount3 = createAccount(parentAccount.getAccountId());

        // Add a bundle, subscription and move the clock to get the first invoice
        createSubscription(childAccount1.getAccountId(), UUID.randomUUID().toString(), "Shotgun",
                           ProductCategory.BASE, BillingPeriod.MONTHLY);
        createSubscription(childAccount2.getAccountId(), UUID.randomUUID().toString(), "Pistol",
                           ProductCategory.BASE, BillingPeriod.MONTHLY);
        createSubscription(childAccount3.getAccountId(), UUID.randomUUID().toString(), "Shotgun",
                           ProductCategory.BASE, BillingPeriod.MONTHLY);

        callbackServlet.pushExpectedEvents(ExtBusEventType.SUBSCRIPTION_PHASE,
                                           ExtBusEventType.SUBSCRIPTION_PHASE,
                                           ExtBusEventType.SUBSCRIPTION_PHASE,
                                           ExtBusEventType.INVOICE_CREATION,
                                           ExtBusEventType.INVOICE_CREATION,
                                           ExtBusEventType.INVOICE_CREATION,
                                           ExtBusEventType.INVOICE_CREATION);
        clock.addDays(32);
        callbackServlet.assertListenerStatus();

        final List<Invoice> child1Invoices = accountApi.getInvoicesForAccount(childAccount1.getAccountId(), null, null, false, false, false, AuditLevel.NONE, requestOptions);
        final List<Invoice> child2Invoices = accountApi.getInvoicesForAccount(childAccount2.getAccountId(), null, null, false, false, false, AuditLevel.NONE, requestOptions);
        final List<Invoice> child3Invoices = accountApi.getInvoicesForAccount(childAccount3.getAccountId(), null, null, false, false, false, AuditLevel.NONE, requestOptions);

        assertEquals(child1Invoices.size(), 2);
        final Invoice child1RecurringInvoice = child1Invoices.get(1);
        final InvoiceItem child1RecurringInvoiceItem = child1RecurringInvoice.getItems().get(0);
        final InvoiceItem child2RecurringInvoiceItem = child2Invoices.get(1).getItems().get(0);
        final InvoiceItem child3RecurringInvoiceItem = child3Invoices.get(1).getItems().get(0);

        final List<Invoice> parentInvoices = accountApi.getInvoicesForAccount(parentAccount.getAccountId(), null, null, false, false, false, AuditLevel.NONE, requestOptions);
        assertEquals(parentInvoices.size(), 2);

        // check parent invoice with child invoice items and no adjustments
        // parameters: withItems = true, withChildrenItems = true
        Invoice parentInvoiceWithChildItems = invoiceApi.getInvoice(parentInvoices.get(1).getInvoiceId(), true, AuditLevel.NONE, requestOptions);
        assertEquals(parentInvoiceWithChildItems.getItems().size(), 3);
        assertEquals(parentInvoiceWithChildItems.getItems().get(0).getChildItems().size(), 1);
        assertEquals(parentInvoiceWithChildItems.getItems().get(1).getChildItems().size(), 1);
        assertEquals(parentInvoiceWithChildItems.getItems().get(2).getChildItems().size(), 1);

        // add an item adjustment
        final InvoiceItem adjustmentInvoiceItem = new InvoiceItem();
        adjustmentInvoiceItem.setAccountId(childAccount1.getAccountId());
        adjustmentInvoiceItem.setInvoiceId(child1RecurringInvoice.getInvoiceId());
        adjustmentInvoiceItem.setInvoiceItemId(child1RecurringInvoiceItem.getInvoiceItemId());
        adjustmentInvoiceItem.setAmount(BigDecimal.TEN);
        adjustmentInvoiceItem.setCurrency(child1RecurringInvoiceItem.getCurrency());
        final Invoice invoiceAdjustment = invoiceApi.adjustInvoiceItem(child1RecurringInvoice.getInvoiceId(), adjustmentInvoiceItem, null, NULL_PLUGIN_PROPERTIES, requestOptions);
        final InvoiceItem child1AdjInvoiceItem = invoiceApi.getInvoice(invoiceAdjustment.getInvoiceId(), true, AuditLevel.NONE, requestOptions).getItems().get(1);

        // check parent invoice with child invoice items and adjustments
        // parameters: withItems = true, withChildrenItems = true
        parentInvoiceWithChildItems = invoiceApi.getInvoice(parentInvoices.get(1).getInvoiceId(), true, AuditLevel.NONE, requestOptions);
        assertEquals(parentInvoiceWithChildItems.getItems().size(), 3);
        assertEquals(parentInvoiceWithChildItems.getItems().get(0).getChildItems().size(), 2);
        assertEquals(parentInvoiceWithChildItems.getItems().get(1).getChildItems().size(), 1);
        assertEquals(parentInvoiceWithChildItems.getItems().get(2).getChildItems().size(), 1);

        final InvoiceItem child1InvoiceItemFromParent = parentInvoiceWithChildItems.getItems().get(0).getChildItems().get(0);
        final InvoiceItem child1AdjInvoiceItemFromParent = parentInvoiceWithChildItems.getItems().get(0).getChildItems().get(1);
        final InvoiceItem child2InvoiceItemFromParent = parentInvoiceWithChildItems.getItems().get(1).getChildItems().get(0);
        final InvoiceItem child3InvoiceItemFromParent = parentInvoiceWithChildItems.getItems().get(2).getChildItems().get(0);

        // check children items for each PARENT_SUMMARY item
        assertTrue(child1InvoiceItemFromParent.equals(child1RecurringInvoiceItem));
        assertTrue(child1AdjInvoiceItemFromParent.equals(child1AdjInvoiceItem));
        assertTrue(child2InvoiceItemFromParent.equals(child2RecurringInvoiceItem));
        assertTrue(child3InvoiceItemFromParent.equals(child3RecurringInvoiceItem));

        // check parent invoice without child invoice items
        parentInvoiceWithChildItems = invoiceApi.getInvoice(parentInvoices.get(1).getInvoiceId(), false, AuditLevel.NONE, requestOptions);
        assertEquals(parentInvoiceWithChildItems.getItems().size(), 3);
        assertNull(parentInvoiceWithChildItems.getItems().get(0).getChildItems());
        assertNull(parentInvoiceWithChildItems.getItems().get(1).getChildItems());
        assertNull(parentInvoiceWithChildItems.getItems().get(2).getChildItems());

        // check parent invoice without items but with child invoice items and adjustment. Should return items anyway.
        // parameters: withItems = false, withChildrenItems = true
        parentInvoiceWithChildItems = invoiceApi.getInvoice(parentInvoices.get(1).getInvoiceId(), true, AuditLevel.NONE, requestOptions);
        assertEquals(parentInvoiceWithChildItems.getItems().size(), 3);
        assertEquals(parentInvoiceWithChildItems.getItems().get(0).getChildItems().size(), 2);
        assertEquals(parentInvoiceWithChildItems.getItems().get(1).getChildItems().size(), 1);
        assertEquals(parentInvoiceWithChildItems.getItems().get(2).getChildItems().size(), 1);
    }

    @Test(groups = "slow", description = "Can get tags")
    public void testGetTags() throws Exception {
        final Account accountJson = createAccountNoPMBundleAndSubscriptionAndWaitForFirstInvoice();

        // Get the invoices
        final Invoices originalInvoices = accountApi.getInvoicesForAccount(accountJson.getAccountId(), null, true, false, false, false, AuditLevel.NONE, requestOptions);
        assertEquals(originalInvoices.size(), 2);
        final UUID invoiceId = originalInvoices.get(0).getInvoiceId();

        invoiceApi.createInvoiceTags(invoiceId, ImmutableList.<UUID>of(ControlTagType.WRITTEN_OFF.getId()), requestOptions);

        final Tags tagsWithAudit = invoiceApi.getInvoiceTags(invoiceId, false, AuditLevel.FULL, requestOptions);
        Assert.assertEquals(tagsWithAudit.size(), 1);
        Assert.assertEquals(tagsWithAudit.get(0).getAuditLogs().size(), 1);

        final Tags tagsNoAudit = invoiceApi.getInvoiceTags(invoiceId, false, AuditLevel.NONE, requestOptions);
        Assert.assertEquals(tagsNoAudit.size(), 1);
        Assert.assertEquals(tagsNoAudit.get(0).getTagId(), tagsWithAudit.get(0).getTagId());
        Assert.assertEquals(tagsNoAudit.get(0).getAuditLogs().size(), 0);
    }
}<|MERGE_RESOLUTION|>--- conflicted
+++ resolved
@@ -33,11 +33,8 @@
 import org.killbill.billing.client.model.InvoiceItems;
 import org.killbill.billing.client.model.InvoicePayments;
 import org.killbill.billing.client.model.Invoices;
-<<<<<<< HEAD
-=======
 import org.killbill.billing.client.model.Payments;
 import org.killbill.billing.client.model.Tags;
->>>>>>> fd59f51a
 import org.killbill.billing.client.model.gen.Account;
 import org.killbill.billing.client.model.gen.AuditLog;
 import org.killbill.billing.client.model.gen.Invoice;
@@ -881,7 +878,7 @@
         final Account accountJson = createAccountNoPMBundleAndSubscriptionAndWaitForFirstInvoice();
 
         // Get the invoices
-        final Invoices originalInvoices = accountApi.getInvoicesForAccount(accountJson.getAccountId(), null, true, false, false, false, AuditLevel.NONE, requestOptions);
+        final Invoices originalInvoices = accountApi.getInvoicesForAccount(accountJson.getAccountId(), null, null, false, false, false, AuditLevel.NONE, requestOptions);
         assertEquals(originalInvoices.size(), 2);
         final UUID invoiceId = originalInvoices.get(0).getInvoiceId();
 
