/*
 * Copyright 2010-2013 Ning, Inc.
 * Copyright 2014-2018 Groupon, Inc
 * Copyright 2014-2018 The Billing Project, LLC
 *
 * The Billing Project licenses this file to you under the Apache License, version 2.0
 * (the "License"); you may not use this file except in compliance with the
 * License.  You may obtain a copy of the License at:
 *
 *    http://www.apache.org/licenses/LICENSE-2.0
 *
 * Unless required by applicable law or agreed to in writing, software
 * distributed under the License is distributed on an "AS IS" BASIS, WITHOUT
 * WARRANTIES OR CONDITIONS OF ANY KIND, either express or implied.  See the
 * License for the specific language governing permissions and limitations
 * under the License.
 */

package org.killbill.billing.jaxrs;

import java.io.File;
import java.io.IOException;
import java.math.BigDecimal;
import java.nio.charset.Charset;
import java.sql.Date;
import java.util.HashSet;
import java.util.List;
import java.util.Set;
import java.util.UUID;

import org.joda.time.DateTime;
import org.joda.time.LocalDate;
import org.killbill.billing.catalog.api.BillingPeriod;
import org.killbill.billing.catalog.api.Currency;
import org.killbill.billing.catalog.api.ProductCategory;
import org.killbill.billing.catalog.api.TimeUnit;
import org.killbill.billing.client.KillBillClientException;
<<<<<<< HEAD
import org.killbill.billing.client.RequestOptions;
import org.killbill.billing.client.model.Catalogs;
import org.killbill.billing.client.model.gen.Catalog;
import org.killbill.billing.client.model.gen.Plan;
import org.killbill.billing.client.model.gen.PlanDetail;
import org.killbill.billing.client.model.gen.Product;
import org.killbill.billing.client.model.gen.SimplePlan;
import org.killbill.billing.client.model.gen.Tenant;
import org.killbill.billing.client.model.gen.Usage;
=======
import org.killbill.billing.client.model.Catalog;
import org.killbill.billing.client.model.Plan;
import org.killbill.billing.client.model.PlanDetail;
import org.killbill.billing.client.model.Product;
import org.killbill.billing.client.model.SimplePlan;
import org.killbill.billing.client.model.Usage;
>>>>>>> f26bccc1
import org.testng.Assert;
import org.testng.annotations.Test;

import com.google.common.collect.ImmutableList;
<<<<<<< HEAD
import com.google.common.io.Files;
=======
>>>>>>> f26bccc1
import com.google.common.io.Resources;

public class TestCatalog extends TestJaxrsBase {


    @Test(groups = "slow", description = "Upload and retrieve a per tenant catalog")
    public void testMultiTenantCatalog() throws Exception {
        String catalog = uploadTenantCatalog("SpyCarBasic.xml", true);
        Assert.assertNotNull(catalog);
        //
        // We can't deserialize the VersionedCatalog using our JAXB models because it contains several
        // Standalone catalog and ids (JAXB name) are not unique across the various catalogs so deserialization would fail
        //
    }

    @Test(groups = "slow")
    public void testUploadAndFetchUsageCatlog() throws Exception {
        String catalog = uploadTenantCatalog("UsageExperimental.xml", true);
        Assert.assertNotNull(catalog);
    }

    @Test(groups = "slow")
    public void testUploadWithErrors() throws Exception {
        uploadTenantCatalog("SpyCarBasic.xml", false);

        // Retry to upload same version
        try {
            uploadTenantCatalog("SpyCarBasic.xml", false);
            Assert.fail("Uploading same version should fail");
        } catch (KillBillClientException e) {
            Assert.assertTrue(e.getMessage().startsWith("Invalid catalog for tenant : "));
        }

        // Try to upload another version with an invalid name (different than orignal name)
        try {
            uploadTenantCatalog("SpyCarBasicInvalidName.xml", false);
            Assert.fail("Uploading same version should fail");
        } catch (KillBillClientException e) {
            Assert.assertTrue(e.getMessage().startsWith("Invalid catalog for tenant : "));
        }

        String catalog = catalogApi.getCatalogXml(null, requestOptions);
        Assert.assertNotNull(catalog);
    }

    @Test(groups = "slow", description = "Can retrieve a json version of the catalog")
    public void testCatalog() throws Exception {
        final Set<String> allBasePlans = new HashSet<String>();

        final Catalogs catalogsJson = catalogApi.getCatalogJson(null, requestOptions);

        Assert.assertEquals(catalogsJson.get(0).getName(), "Firearms");
        Assert.assertEquals(catalogsJson.get(0).getEffectiveDate().toLocalDate(), new LocalDate("2011-01-01"));
        Assert.assertEquals(catalogsJson.get(0).getCurrencies().size(), 3);
        Assert.assertEquals(catalogsJson.get(0).getProducts().size(), 13);
        Assert.assertEquals(catalogsJson.get(0).getPriceLists().size(), 7);

        for (final Product productJson : catalogsJson.get(0).getProducts()) {
            if (!"BASE".equals(productJson.getType())) {
                Assert.assertEquals(productJson.getIncluded().size(), 0);
                Assert.assertEquals(productJson.getAvailable().size(), 0);
                continue;
            }

            // Save all plans for later (see below)
            for (final Plan planJson : productJson.getPlans()) {
                allBasePlans.add(planJson.getName());
            }

            // Verify Usage info in json
            if (productJson.getName().equals("Bullets")) {
                Assert.assertEquals(productJson.getPlans().get(0).getName(), "bullets-usage-in-arrear");
                Assert.assertEquals(productJson.getPlans().get(0).getPhases().get(0).getType(), "EVERGREEN");
                List<Usage> usages = productJson.getPlans().get(0).getPhases().get(0).getUsages();
                Assert.assertEquals(usages.get(0).getBillingPeriod(), "MONTHLY");
                Assert.assertEquals(usages.get(0).getTiers().get(0).getBlocks().get(0).getUnit(), "bullets");
                Assert.assertEquals(usages.get(0).getTiers().get(0).getBlocks().get(0).getSize(), "100.0");
                Assert.assertEquals(usages.get(0).getTiers().get(0).getBlocks().get(0).getPrices().get(0).getCurrency(), "USD");
                Assert.assertEquals(usages.get(0).getTiers().get(0).getBlocks().get(0).getPrices().get(0).getValue(), 2.95);
            }

            // Retrieve available products (addons) for that base product
            final List<PlanDetail> availableAddons = catalogApi.getAvailableAddons(productJson.getName(), null, requestOptions);
            final Set<String> availableAddonsNames = new HashSet<String>();
            for (final PlanDetail planDetailJson : availableAddons) {
                availableAddonsNames.add(planDetailJson.getProduct());
            }
            Assert.assertEquals(availableAddonsNames, new HashSet<String>(productJson.getAvailable()));
        }

        // Verify base plans endpoint
        final List<PlanDetail> basePlans = catalogApi.getAvailableBasePlans(requestOptions);
        final Set<String> foundBasePlans = new HashSet<String>();
        for (final PlanDetail planDetailJson : basePlans) {
            foundBasePlans.add(planDetailJson.getPlan());
        }
        Assert.assertEquals(foundBasePlans, allBasePlans);
    }

    @Test(groups = "slow", description = "Try to retrieve catalog with an effective date in the past")
    public void testCatalogWithEffectiveDateInThePast() throws Exception {
        final List<Catalog> catalogsJson = catalogApi.getCatalogJson(DateTime.parse("2008-01-01"), requestOptions);
        // We expect to see our catalogTest.xml (date in the past returns the first version. See #760
        Assert.assertEquals(catalogsJson.size(), 1);
    }

    @Test(groups = "slow", description = "Can create a simple Plan into a per-tenant catalog")
    public void testAddSimplePlan() throws Exception {

        catalogApi.addSimplePlan(new SimplePlan("foo-monthly", "Foo", ProductCategory.BASE, Currency.USD, BigDecimal.TEN, BillingPeriod.MONTHLY, 0, TimeUnit.UNLIMITED, ImmutableList.<String>of()), requestOptions);
        List<Catalog> catalogsJson = catalogApi.getCatalogJson(null, requestOptions);
        Assert.assertEquals(catalogsJson.size(), 1);
        Assert.assertEquals(catalogsJson.get(0).getProducts().size(), 1);
        Assert.assertEquals(catalogsJson.get(0).getProducts().get(0).getName(), "Foo");
        Assert.assertEquals(catalogsJson.get(0).getPriceLists().size(), 1);
        Assert.assertEquals(catalogsJson.get(0).getPriceLists().get(0).getName(), "DEFAULT");
        Assert.assertEquals(catalogsJson.get(0).getPriceLists().get(0).getPlans().size(), 1);
        Assert.assertEquals(catalogsJson.get(0).getPriceLists().get(0).getPlans().get(0), "foo-monthly");

        catalogApi.addSimplePlan(new SimplePlan("foo-annual", "Foo", ProductCategory.BASE, Currency.USD, new BigDecimal("100.00"), BillingPeriod.ANNUAL, 0, TimeUnit.UNLIMITED, ImmutableList.<String>of()), requestOptions);

        catalogsJson = catalogApi.getCatalogJson(null, requestOptions);
        Assert.assertEquals(catalogsJson.size(), 1);
        Assert.assertEquals(catalogsJson.get(0).getProducts().size(), 1);
        Assert.assertEquals(catalogsJson.get(0).getProducts().get(0).getName(), "Foo");
        Assert.assertEquals(catalogsJson.get(0).getPriceLists().size(), 1);
        Assert.assertEquals(catalogsJson.get(0).getPriceLists().get(0).getName(), "DEFAULT");
        Assert.assertEquals(catalogsJson.get(0).getPriceLists().get(0).getPlans().size(), 2);

    }

    @Test(groups = "slow", description = "Upload and retrieve a per plugin payment state machine config")
    public void testAddSimplePlanWithoutKBDefault() throws Exception {
        // Create another tenant initialized with no default catalog,...
        createTenant(UUID.randomUUID().toString(), UUID.randomUUID().toString(), false);

<<<<<<< HEAD
        tenantApi.createTenant(otherTenantNoKBDefault, false, requestOptions);

        final RequestOptions requestOptionsOtherTenant = requestOptions.extend()
                                                                       .withTenantApiKey(otherTenantNoKBDefault.getApiKey())
                                                                       .withTenantApiSecret(otherTenantNoKBDefault.getApiSecret())
                                                                       .build();
        // Verify the template catalog is not returned
        List<Catalog> catalogsJson = catalogApi.getCatalogJson(null, requestOptionsOtherTenant);
        Assert.assertEquals(catalogsJson.size(), 0);

        catalogApi.addSimplePlan(new SimplePlan("foo-monthly", "Foo", ProductCategory.BASE, Currency.USD, BigDecimal.TEN, BillingPeriod.MONTHLY, 0, TimeUnit.UNLIMITED, ImmutableList.<String>of()), requestOptionsOtherTenant);
        catalogsJson = catalogApi.getCatalogJson(null, requestOptionsOtherTenant);
        Assert.assertEquals(catalogsJson.size(), 1);
        Assert.assertEquals(catalogsJson.get(0).getProducts().size(), 1);
        Assert.assertEquals(catalogsJson.get(0).getProducts().get(0).getName(), "Foo");
        Assert.assertEquals(catalogsJson.get(0).getPriceLists().size(), 1);
=======
        // Verify the template catalog is not returned
        List<Catalog> catalogsJson = killBillClient.getJSONCatalog(requestOptions);
        Assert.assertEquals(catalogsJson.size(), 0);

        killBillClient.addSimplePan(new SimplePlan("foo-monthly", "Foo", ProductCategory.BASE, Currency.USD, BigDecimal.TEN, BillingPeriod.MONTHLY, 0, TimeUnit.UNLIMITED, ImmutableList.<String>of()), requestOptions);
        catalogsJson = killBillClient.getJSONCatalog(requestOptions);
        Assert.assertEquals(catalogsJson.size(),1);
        Assert.assertEquals(catalogsJson.get(0).getProducts().size(),1);
        Assert.assertEquals(catalogsJson.get(0).getProducts().get(0).getName(),"Foo");
        Assert.assertEquals(catalogsJson.get(0).getPriceLists().size(),1);
>>>>>>> f26bccc1
        Assert.assertEquals(catalogsJson.get(0).getPriceLists().get(0).getName(), "DEFAULT");
        Assert.assertEquals(catalogsJson.get(0).getPriceLists().get(0).getPlans().size(), 1);
        Assert.assertEquals(catalogsJson.get(0).getPriceLists().get(0).getPlans().get(0), "foo-monthly");

        catalogApi.addSimplePlan(new SimplePlan("foo-annual", "Foo", ProductCategory.BASE, Currency.USD, new BigDecimal("100.00"), BillingPeriod.ANNUAL, 0, TimeUnit.UNLIMITED, ImmutableList.<String>of()), requestOptionsOtherTenant);

<<<<<<< HEAD
        catalogsJson = catalogApi.getCatalogJson(null, requestOptionsOtherTenant);
        Assert.assertEquals(catalogsJson.size(), 1);
        Assert.assertEquals(catalogsJson.get(0).getProducts().size(), 1);
        Assert.assertEquals(catalogsJson.get(0).getProducts().get(0).getName(), "Foo");
        Assert.assertEquals(catalogsJson.get(0).getPriceLists().size(), 1);
=======
        killBillClient.addSimplePan(new SimplePlan("foo-annual", "Foo", ProductCategory.BASE, Currency.USD, new BigDecimal("100.00"), BillingPeriod.ANNUAL, 0, TimeUnit.UNLIMITED, ImmutableList.<String>of()), requestOptions);

        catalogsJson = killBillClient.getJSONCatalog(requestOptions);
        Assert.assertEquals(catalogsJson.size(),1);
        Assert.assertEquals(catalogsJson.get(0).getProducts().size(),1);
        Assert.assertEquals(catalogsJson.get(0).getProducts().get(0).getName(),"Foo");
        Assert.assertEquals(catalogsJson.get(0).getPriceLists().size(),1);
>>>>>>> f26bccc1
        Assert.assertEquals(catalogsJson.get(0).getPriceLists().get(0).getName(), "DEFAULT");
        Assert.assertEquals(catalogsJson.get(0).getPriceLists().get(0).getPlans().size(), 2);
    }

    @Test(groups = "slow")
    public void testCatalogDeletionInTestMode() throws Exception {

        catalogApi.addSimplePlan(new SimplePlan("something-monthly", "Something", ProductCategory.BASE, Currency.USD, BigDecimal.TEN, BillingPeriod.MONTHLY, 0, TimeUnit.UNLIMITED, ImmutableList.<String>of()), requestOptions);
        List<Catalog> catalogsJson = catalogApi.getCatalogJson(null, requestOptions);
        Assert.assertEquals(catalogsJson.size(), 1);

        catalogApi.deleteCatalog(requestOptions);

        // Verify that we see no catalog -- and in particular not the KB default catalog
        catalogsJson = catalogApi.getCatalogJson(null, requestOptions);
        Assert.assertEquals(catalogsJson.size(), 0);

    }

    @Test(groups = "slow")
    public  void testGetCatalogVersions() throws Exception {
        uploadTenantCatalog("SpyCarBasic.xml", false);
        List<DateTime> versions = catalogApi.getCatalogVersions(requestOptions);
        Assert.assertEquals(1, versions.size());
        Assert.assertEquals(versions.get(0).compareTo(DateTime.parse("2013-02-08T00:00:00+00:00")), 0);
    }
}<|MERGE_RESOLUTION|>--- conflicted
+++ resolved
@@ -18,16 +18,13 @@
 
 package org.killbill.billing.jaxrs;
 
-import java.io.File;
-import java.io.IOException;
 import java.math.BigDecimal;
-import java.nio.charset.Charset;
-import java.sql.Date;
 import java.util.HashSet;
 import java.util.List;
 import java.util.Set;
 import java.util.UUID;
 
+import org.joda.time.DateTime;
 import org.joda.time.DateTime;
 import org.joda.time.LocalDate;
 import org.killbill.billing.catalog.api.BillingPeriod;
@@ -35,33 +32,17 @@
 import org.killbill.billing.catalog.api.ProductCategory;
 import org.killbill.billing.catalog.api.TimeUnit;
 import org.killbill.billing.client.KillBillClientException;
-<<<<<<< HEAD
-import org.killbill.billing.client.RequestOptions;
 import org.killbill.billing.client.model.Catalogs;
 import org.killbill.billing.client.model.gen.Catalog;
 import org.killbill.billing.client.model.gen.Plan;
 import org.killbill.billing.client.model.gen.PlanDetail;
 import org.killbill.billing.client.model.gen.Product;
 import org.killbill.billing.client.model.gen.SimplePlan;
-import org.killbill.billing.client.model.gen.Tenant;
 import org.killbill.billing.client.model.gen.Usage;
-=======
-import org.killbill.billing.client.model.Catalog;
-import org.killbill.billing.client.model.Plan;
-import org.killbill.billing.client.model.PlanDetail;
-import org.killbill.billing.client.model.Product;
-import org.killbill.billing.client.model.SimplePlan;
-import org.killbill.billing.client.model.Usage;
->>>>>>> f26bccc1
 import org.testng.Assert;
 import org.testng.annotations.Test;
 
 import com.google.common.collect.ImmutableList;
-<<<<<<< HEAD
-import com.google.common.io.Files;
-=======
->>>>>>> f26bccc1
-import com.google.common.io.Resources;
 
 public class TestCatalog extends TestJaxrsBase {
 
@@ -197,56 +178,27 @@
         // Create another tenant initialized with no default catalog,...
         createTenant(UUID.randomUUID().toString(), UUID.randomUUID().toString(), false);
 
-<<<<<<< HEAD
-        tenantApi.createTenant(otherTenantNoKBDefault, false, requestOptions);
-
-        final RequestOptions requestOptionsOtherTenant = requestOptions.extend()
-                                                                       .withTenantApiKey(otherTenantNoKBDefault.getApiKey())
-                                                                       .withTenantApiSecret(otherTenantNoKBDefault.getApiSecret())
-                                                                       .build();
         // Verify the template catalog is not returned
-        List<Catalog> catalogsJson = catalogApi.getCatalogJson(null, requestOptionsOtherTenant);
+        List<Catalog> catalogsJson = catalogApi.getCatalogJson(null, requestOptions);
         Assert.assertEquals(catalogsJson.size(), 0);
 
-        catalogApi.addSimplePlan(new SimplePlan("foo-monthly", "Foo", ProductCategory.BASE, Currency.USD, BigDecimal.TEN, BillingPeriod.MONTHLY, 0, TimeUnit.UNLIMITED, ImmutableList.<String>of()), requestOptionsOtherTenant);
-        catalogsJson = catalogApi.getCatalogJson(null, requestOptionsOtherTenant);
-        Assert.assertEquals(catalogsJson.size(), 1);
-        Assert.assertEquals(catalogsJson.get(0).getProducts().size(), 1);
-        Assert.assertEquals(catalogsJson.get(0).getProducts().get(0).getName(), "Foo");
-        Assert.assertEquals(catalogsJson.get(0).getPriceLists().size(), 1);
-=======
-        // Verify the template catalog is not returned
-        List<Catalog> catalogsJson = killBillClient.getJSONCatalog(requestOptions);
-        Assert.assertEquals(catalogsJson.size(), 0);
-
-        killBillClient.addSimplePan(new SimplePlan("foo-monthly", "Foo", ProductCategory.BASE, Currency.USD, BigDecimal.TEN, BillingPeriod.MONTHLY, 0, TimeUnit.UNLIMITED, ImmutableList.<String>of()), requestOptions);
-        catalogsJson = killBillClient.getJSONCatalog(requestOptions);
-        Assert.assertEquals(catalogsJson.size(),1);
-        Assert.assertEquals(catalogsJson.get(0).getProducts().size(),1);
-        Assert.assertEquals(catalogsJson.get(0).getProducts().get(0).getName(),"Foo");
-        Assert.assertEquals(catalogsJson.get(0).getPriceLists().size(),1);
->>>>>>> f26bccc1
+        catalogApi.addSimplePlan(new SimplePlan("foo-monthly", "Foo", ProductCategory.BASE, Currency.USD, BigDecimal.TEN, BillingPeriod.MONTHLY, 0, TimeUnit.UNLIMITED, ImmutableList.<String>of()), requestOptions);
+        catalogsJson = catalogApi.getCatalogJson(null, requestOptions);
+        Assert.assertEquals(catalogsJson.size(), 1);
+        Assert.assertEquals(catalogsJson.get(0).getProducts().size(), 1);
+        Assert.assertEquals(catalogsJson.get(0).getProducts().get(0).getName(), "Foo");
+        Assert.assertEquals(catalogsJson.get(0).getPriceLists().size(), 1);
         Assert.assertEquals(catalogsJson.get(0).getPriceLists().get(0).getName(), "DEFAULT");
         Assert.assertEquals(catalogsJson.get(0).getPriceLists().get(0).getPlans().size(), 1);
         Assert.assertEquals(catalogsJson.get(0).getPriceLists().get(0).getPlans().get(0), "foo-monthly");
 
-        catalogApi.addSimplePlan(new SimplePlan("foo-annual", "Foo", ProductCategory.BASE, Currency.USD, new BigDecimal("100.00"), BillingPeriod.ANNUAL, 0, TimeUnit.UNLIMITED, ImmutableList.<String>of()), requestOptionsOtherTenant);
-
-<<<<<<< HEAD
-        catalogsJson = catalogApi.getCatalogJson(null, requestOptionsOtherTenant);
-        Assert.assertEquals(catalogsJson.size(), 1);
-        Assert.assertEquals(catalogsJson.get(0).getProducts().size(), 1);
-        Assert.assertEquals(catalogsJson.get(0).getProducts().get(0).getName(), "Foo");
-        Assert.assertEquals(catalogsJson.get(0).getPriceLists().size(), 1);
-=======
-        killBillClient.addSimplePan(new SimplePlan("foo-annual", "Foo", ProductCategory.BASE, Currency.USD, new BigDecimal("100.00"), BillingPeriod.ANNUAL, 0, TimeUnit.UNLIMITED, ImmutableList.<String>of()), requestOptions);
-
-        catalogsJson = killBillClient.getJSONCatalog(requestOptions);
-        Assert.assertEquals(catalogsJson.size(),1);
-        Assert.assertEquals(catalogsJson.get(0).getProducts().size(),1);
-        Assert.assertEquals(catalogsJson.get(0).getProducts().get(0).getName(),"Foo");
-        Assert.assertEquals(catalogsJson.get(0).getPriceLists().size(),1);
->>>>>>> f26bccc1
+        catalogApi.addSimplePlan(new SimplePlan("foo-annual", "Foo", ProductCategory.BASE, Currency.USD, new BigDecimal("100.00"), BillingPeriod.ANNUAL, 0, TimeUnit.UNLIMITED, ImmutableList.<String>of()), requestOptions);
+
+        catalogsJson = catalogApi.getCatalogJson(null, requestOptions);
+        Assert.assertEquals(catalogsJson.size(), 1);
+        Assert.assertEquals(catalogsJson.get(0).getProducts().size(), 1);
+        Assert.assertEquals(catalogsJson.get(0).getProducts().get(0).getName(), "Foo");
+        Assert.assertEquals(catalogsJson.get(0).getPriceLists().size(), 1);
         Assert.assertEquals(catalogsJson.get(0).getPriceLists().get(0).getName(), "DEFAULT");
         Assert.assertEquals(catalogsJson.get(0).getPriceLists().get(0).getPlans().size(), 2);
     }
