/*
 * Copyright 2010-2011 Ning, Inc.
 *
 * Ning licenses this file to you under the Apache License, version 2.0
 * (the "License"); you may not use this file except in compliance with the
 * License.  You may obtain a copy of the License at:
 *
 *    http://www.apache.org/licenses/LICENSE-2.0
 *
 * Unless required by applicable law or agreed to in writing, software
 * distributed under the License is distributed on an "AS IS" BASIS, WITHOUT
 * WARRANTIES OR CONDITIONS OF ANY KIND, either express or implied.  See the
 * License for the specific language governing permissions and limitations
 * under the License.
 */

package com.ning.billing.catalog;

import java.math.BigDecimal;
import java.net.URI;
import java.util.Date;

import javax.xml.bind.annotation.XmlAccessType;
import javax.xml.bind.annotation.XmlAccessorType;
import javax.xml.bind.annotation.XmlElement;

import com.ning.billing.catalog.api.Currency;
import com.ning.billing.catalog.api.IInternationalPrice;
import com.ning.billing.catalog.api.IPrice;
import com.ning.billing.util.config.ValidatingConfig;
import com.ning.billing.util.config.ValidationErrors;

@XmlAccessorType(XmlAccessType.NONE)
public class InternationalPrice extends ValidatingConfig<Catalog> implements IInternationalPrice {

	//TODO MDW Validation - effectiveDateForExistingSubscriptons > catalog effectiveDate 
	@XmlElement(required=false)
	private Date effectiveDateForExistingSubscriptons;
	
	//TODO: Must have a price point for every configured currency
	//TODO: No prices is a zero cost plan
	@XmlElement(name="price")
	private Price[] prices;

	/* (non-Javadoc)
	 * @see com.ning.billing.catalog.IInternationalPrice#getPrices()
	 */
	@Override
	public IPrice[] getPrices() {
		return prices;
	}

	/* (non-Javadoc)
	 * @see com.ning.billing.catalog.IInternationalPrice#getEffectiveDateForExistingSubscriptons()
	 */
	@Override
	public Date getEffectiveDateForExistingSubscriptons() {
		return effectiveDateForExistingSubscriptons;
	}

	/* (non-Javadoc)
	 * @see com.ning.billing.catalog.IInternationalPrice#getPrice(com.ning.billing.catalog.api.Currency)
	 */
	@Override
	public BigDecimal getPrice(Currency currency) {
		// Note if there are no prices specified we default to 0 for any currency
		for(IPrice p : prices) {
			if(p.getCurrency() == currency) {
				return p.getValue();
			}
		}
		return new BigDecimal(0);
	}
<<<<<<< HEAD
=======


	protected void setEffectiveDateForExistingSubscriptons(
			Date effectiveDateForExistingSubscriptons) {
		this.effectiveDateForExistingSubscriptons = effectiveDateForExistingSubscriptons;
	}

	protected InternationalPrice setPrices(Price[] prices) {
		this.prices = prices;
		return this;
	}
	
	@Override
	public ValidationErrors validate(Catalog catalog, ValidationErrors errors)  {
		if(prices.length == 0) return errors;
		Currency[] supportedCurrencies = catalog.getSupportedCurrencies();
		for (IPrice p : prices) {
			Currency currency = p.getCurrency();
			if(!currencyIsSupported(currency, supportedCurrencies)) {
				errors.add("Unsupported currency: " + currency, catalog.getCatalogURI(), this.getClass(), "");
			}
		}
		return errors;
	}
>>>>>>> e335559b
	
	private boolean currencyIsSupported(Currency currency, Currency[] supportedCurrencies) {
		for (Currency c : supportedCurrencies) {
			if(c == currency) {
				return true;
			}
		}
		return false;
	}
	


	@Override
	public void initialize(Catalog root, URI uri) {
		if(prices == null) {
			Currency[] currencies = root.getSupportedCurrencies();
			prices = new Price[currencies.length];
			for(int i = 0; i < currencies.length; i++) {
				prices[i] = new Price();
				prices[i].setCurrency(currencies[i]);
				prices[i].setValue(new BigDecimal(0));
			}
		}
		super.initialize(root, uri);
	}
	
	@Override
	public ValidationErrors validate(Catalog catalog, ValidationErrors errors)  {
		if(prices.length == 0) return errors;
		Currency[] supportedCurrencies = catalog.getSupportedCurrencies();
		for (IPrice p : prices) {
			Currency currency = p.getCurrency();
			if(!currencyIsSupported(currency, supportedCurrencies)) {
				errors.add("Unsupported currency: " + currency, catalog.getCatalogURI(), this.getClass(), "");
			}
		}
		return errors;
	}
	
	



}<|MERGE_RESOLUTION|>--- conflicted
+++ resolved
@@ -33,6 +33,8 @@
 @XmlAccessorType(XmlAccessType.NONE)
 public class InternationalPrice extends ValidatingConfig<Catalog> implements IInternationalPrice {
 
+	private static Price[] zeroPrice;
+
 	//TODO MDW Validation - effectiveDateForExistingSubscriptons > catalog effectiveDate 
 	@XmlElement(required=false)
 	private Date effectiveDateForExistingSubscriptons;
@@ -41,6 +43,7 @@
 	//TODO: No prices is a zero cost plan
 	@XmlElement(name="price")
 	private Price[] prices;
+
 
 	/* (non-Javadoc)
 	 * @see com.ning.billing.catalog.IInternationalPrice#getPrices()
@@ -71,8 +74,6 @@
 		}
 		return new BigDecimal(0);
 	}
-<<<<<<< HEAD
-=======
 
 
 	protected void setEffectiveDateForExistingSubscriptons(
@@ -85,45 +86,29 @@
 		return this;
 	}
 	
-	@Override
-	public ValidationErrors validate(Catalog catalog, ValidationErrors errors)  {
-		if(prices.length == 0) return errors;
-		Currency[] supportedCurrencies = catalog.getSupportedCurrencies();
-		for (IPrice p : prices) {
-			Currency currency = p.getCurrency();
-			if(!currencyIsSupported(currency, supportedCurrencies)) {
-				errors.add("Unsupported currency: " + currency, catalog.getCatalogURI(), this.getClass(), "");
-			}
-		}
-		return errors;
-	}
->>>>>>> e335559b
-	
-	private boolean currencyIsSupported(Currency currency, Currency[] supportedCurrencies) {
-		for (Currency c : supportedCurrencies) {
-			if(c == currency) {
-				return true;
-			}
-		}
-		return false;
-	}
-	
 
 
 	@Override
 	public void initialize(Catalog root, URI uri) {
 		if(prices == null) {
+			prices = getZeroPrice(root);
+		}
+		super.initialize(root, uri);
+	}
+	
+	private synchronized Price[] getZeroPrice(Catalog root) {
+		if(zeroPrice == null) {
 			Currency[] currencies = root.getSupportedCurrencies();
-			prices = new Price[currencies.length];
+			zeroPrice = new Price[currencies.length];
 			for(int i = 0; i < currencies.length; i++) {
 				prices[i] = new Price();
 				prices[i].setCurrency(currencies[i]);
 				prices[i].setValue(new BigDecimal(0));
 			}
 		}
-		super.initialize(root, uri);
+		return zeroPrice;
 	}
-	
+
 	@Override
 	public ValidationErrors validate(Catalog catalog, ValidationErrors errors)  {
 		if(prices.length == 0) return errors;
@@ -137,6 +122,14 @@
 		return errors;
 	}
 	
+	private boolean currencyIsSupported(Currency currency, Currency[] supportedCurrencies) {
+		for (Currency c : supportedCurrencies) {
+			if(c == currency) {
+				return true;
+			}
+		}
+		return false;
+	}
 	
 
 
