/*
 * Copyright 2014 Groupon, Inc
 * Copyright 2014 The Billing Project, LLC
 *
 * The Billing Project licenses this file to you under the Apache License, version 2.0
 * (the "License"); you may not use this file except in compliance with the
 * License.  You may obtain a copy of the License at:
 *
 *    http://www.apache.org/licenses/LICENSE-2.0
 *
 * Unless required by applicable law or agreed to in writing, software
 * distributed under the License is distributed on an "AS IS" BASIS, WITHOUT
 * WARRANTIES OR CONDITIONS OF ANY KIND, either express or implied.  See the
 * License for the specific language governing permissions and limitations
 * under the License.
 */

package org.killbill.billing.usage.api.user;

import java.math.BigDecimal;

import org.killbill.billing.usage.api.RolledUpUnit;

public class DefaultRolledUpUnit implements RolledUpUnit {

    private final String unitType;
    private final BigDecimal amount;

    public DefaultRolledUpUnit(final String unitType, final BigDecimal amount) {
        this.unitType = unitType;
        this.amount = amount;
    }

    @Override
    public String getUnitType() {
        return unitType;
    }

    @Override
<<<<<<< HEAD
    public Long getAmount() {
        return amount.longValue();
=======
    public BigDecimal getAmount() {
        return amount;
>>>>>>> e7fee6e3
    }
}<|MERGE_RESOLUTION|>--- conflicted
+++ resolved
@@ -37,12 +37,7 @@
     }
 
     @Override
-<<<<<<< HEAD
-    public Long getAmount() {
-        return amount.longValue();
-=======
     public BigDecimal getAmount() {
         return amount;
->>>>>>> e7fee6e3
     }
 }