/*
 * Copyright 2010-2011 Ning, Inc.
 *
 * Ning licenses this file to you under the Apache License, version 2.0
 * (the "License"); you may not use this file except in compliance with the
 * License.  You may obtain a copy of the License at:
 *
 *    http://www.apache.org/licenses/LICENSE-2.0
 *
 * Unless required by applicable law or agreed to in writing, software
 * distributed under the License is distributed on an "AS IS" BASIS, WITHOUT
 * WARRANTIES OR CONDITIONS OF ANY KIND, either express or implied.  See the
 * License for the specific language governing permissions and limitations
 * under the License.
 */

package com.ning.billing.util.notificationq;

import java.util.UUID;

import com.ning.billing.util.entity.EntityBase;
import org.joda.time.DateTime;

public class DefaultNotification extends EntityBase implements Notification {
    private final long ordering;
    private final String owner;
    private final String createdOwner;
    private final String queueName;
    private final DateTime nextAvailableDate;
    private final PersistentQueueEntryLifecycleState lifecycleState;
    private final String notificationKey;
    private final DateTime effectiveDate;


<<<<<<< HEAD
    public DefaultNotification(long ordering, UUID id, String createdOwner, String owner, String queueName, DateTime nextAvailableDate,
            NotificationLifecycleState lifecycleState,
=======
    public DefaultNotification(long id, UUID uuid, String createdOwner, String owner, String queueName, DateTime nextAvailableDate,
            PersistentQueueEntryLifecycleState lifecycleState,
>>>>>>> bbbc5eb4
            String notificationKey, DateTime effectiveDate) {
        super(id);
        this.ordering = ordering;
        this.owner = owner;
        this.createdOwner = createdOwner;
        this.queueName = queueName;
        this.nextAvailableDate = nextAvailableDate;
        this.lifecycleState = lifecycleState;
        this.notificationKey = notificationKey;
        this.effectiveDate = effectiveDate;
    }

    public DefaultNotification(String queueName, String createdOwner, String notificationKey, DateTime effectiveDate) {
        this(-1L, UUID.randomUUID(), createdOwner, null, queueName, null, PersistentQueueEntryLifecycleState.AVAILABLE, notificationKey, effectiveDate);
    }
    @Override
    public Long getOrdering() {
        return ordering;
    }

    @Override
    public String getOwner() {
        return owner;
    }

    @Override
    public DateTime getNextAvailableDate() {
        return nextAvailableDate;
    }

    @Override
    public PersistentQueueEntryLifecycleState getProcessingState() {
        return lifecycleState;
    }

    @Override
    public boolean isAvailableForProcessing(DateTime now) {
        switch(lifecycleState) {
        case AVAILABLE:
            break;
        case IN_PROCESSING:
            // Somebody already got the event, not available yet
            if (nextAvailableDate.isAfter(now)) {
                return false;
            }
            break;
        case PROCESSED:
            return false;
        default:
            throw new RuntimeException(String.format("Unkwnon IEvent processing state %s", lifecycleState));
        }
        return effectiveDate.isBefore(now);
    }

    @Override
    public String getNotificationKey() {
        return notificationKey;
    }

    @Override
    public DateTime getEffectiveDate() {
        return effectiveDate;
    }

	@Override
	public String getQueueName() {
		return queueName;
	}

    @Override
    public String getCreatedOwner() {
        return createdOwner;
    }
}<|MERGE_RESOLUTION|>--- conflicted
+++ resolved
@@ -32,13 +32,8 @@
     private final DateTime effectiveDate;
 
 
-<<<<<<< HEAD
     public DefaultNotification(long ordering, UUID id, String createdOwner, String owner, String queueName, DateTime nextAvailableDate,
-            NotificationLifecycleState lifecycleState,
-=======
-    public DefaultNotification(long id, UUID uuid, String createdOwner, String owner, String queueName, DateTime nextAvailableDate,
             PersistentQueueEntryLifecycleState lifecycleState,
->>>>>>> bbbc5eb4
             String notificationKey, DateTime effectiveDate) {
         super(id);
         this.ordering = ordering;
