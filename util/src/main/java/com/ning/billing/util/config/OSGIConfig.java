--- conflicted
+++ resolved
@@ -63,9 +63,6 @@
              // Note: bundles should mark javax.servlet:servlet-api as provided
              "javax.servlet;version=3.0," +
              "javax.servlet.http;version=3.0," +
-<<<<<<< HEAD
-             "org.osgi.service.log;version=1.3")
-=======
              "org.osgi.service.log;version=1.3," +
              // Let the world know the System bundle exposes (via org.osgi.compendium) the requirement (osgi.wiring.package=org.osgi.service.http)
              "org.osgi.service.http," +
@@ -75,16 +72,11 @@
              "org.osgi.service.event;version=1.2.0," +
              // Let the world know the System bundle exposes the requirement (&(osgi.wiring.package=org.slf4j)(version>=1.7.0)(!(version>=2.0.0)))
              "org.slf4j;version=1.7.2")
->>>>>>> f287377a
     public String getSystemBundleExportPackages();
 
     // TODO FIXME OSGI
     @Config("killbill.osgi.jruby.bundle.path")
-<<<<<<< HEAD
-    @Default("file:/var/tmp/killbill-osgi-bundles-jruby-0.1.52-SNAPSHOT-jar-with-dependencies.jar")
-=======
     @Default("file:/var/tmp/killbill-osgi-bundles-jruby.jar")
->>>>>>> f287377a
     public String getJrubyBundlePath();
 
 }