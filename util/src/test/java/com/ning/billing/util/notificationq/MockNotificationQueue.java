/*
 * Copyright 2010-2011 Ning, Inc.
 *
 * Ning licenses this file to you under the Apache License, version 2.0
 * (the "License"); you may not use this file except in compliance with the
 * License.  You may obtain a copy of the License at:
 *
 *    http://www.apache.org/licenses/LICENSE-2.0
 *
 * Unless required by applicable law or agreed to in writing, software
 * distributed under the License is distributed on an "AS IS" BASIS, WITHOUT
 * WARRANTIES OR CONDITIONS OF ANY KIND, either express or implied.  See the
 * License for the specific language governing permissions and limitations
 * under the License.
 */

package com.ning.billing.util.notificationq;

import java.util.ArrayList;
import java.util.Comparator;
import java.util.Iterator;
import java.util.List;
import java.util.TreeSet;

import org.joda.time.DateTime;
import org.skife.jdbi.v2.sqlobject.mixins.Transmogrifier;

import com.ning.billing.util.clock.Clock;
import com.ning.billing.util.notificationq.NotificationLifecycle.NotificationLifecycleState;
import com.ning.billing.util.notificationq.NotificationQueueService.NotificationQueueHandler;

public class MockNotificationQueue extends NotificationQueueBase implements NotificationQueue {


    private final TreeSet<Notification> notifications;

    public MockNotificationQueue(final Clock clock,  final String svcName, final String queueName, final NotificationQueueHandler handler, final NotificationConfig config) {
        super(clock, svcName, queueName, handler, config);
        notifications = new TreeSet<Notification>(new Comparator<Notification>() {
            @Override
            public int compare(Notification o1, Notification o2) {
                if (o1.getEffectiveDate().equals(o2.getEffectiveDate())) {
                    return o1.getNotificationKey().compareTo(o2.getNotificationKey());
                } else {
                    return o1.getEffectiveDate().compareTo(o2.getEffectiveDate());
                }
            }
        });
    }

    @Override
    public void recordFutureNotificationFromTransaction(
            Transmogrifier transactionalDao, DateTime futureNotificationTime,
            NotificationKey notificationKey) {
        Notification notification = new DefaultNotification("MockQueue", notificationKey.toString(), futureNotificationTime);
        synchronized(notifications) {
            notifications.add(notification);
        }
    }

    @Override
    protected boolean doProcessEvents(int sequenceId) {

        boolean result = false;

        List<Notification> processedNotifications = new ArrayList<Notification>();
        List<Notification> oldNotifications = new ArrayList<Notification>();

        List<Notification> readyNotifications = new ArrayList<Notification>();
        synchronized(notifications) {
            Iterator<Notification> it = notifications.iterator();
            while (it.hasNext()) {
                Notification cur = it.next();
                if (cur.isAvailableForProcessing(clock.getUTCNow())) {
                    readyNotifications.add(cur);
                }
            }

            result = readyNotifications.size() > 0;
            for (Notification cur : readyNotifications) {
<<<<<<< HEAD
                handler.handleReadyNotification(cur.getNotificationKey(), cur.getEffectiveDate());
=======

                handler.handleReadyNotification(cur.getNotificationKey());
>>>>>>> e80b4259
                DefaultNotification processedNotification = new DefaultNotification(-1L, cur.getUUID(), hostname, "MockQueue", clock.getUTCNow().plus(config.getDaoClaimTimeMs()), NotificationLifecycleState.PROCESSED, cur.getNotificationKey(), cur.getEffectiveDate());
                oldNotifications.add(cur);
                processedNotifications.add(processedNotification);

            }
            if (oldNotifications.size() > 0) {
                notifications.removeAll(oldNotifications);
            }
            if (processedNotifications.size() > 0) {
                notifications.addAll(processedNotifications);
            }
        }
        return result;
    }
}<|MERGE_RESOLUTION|>--- conflicted
+++ resolved
@@ -78,12 +78,7 @@
 
             result = readyNotifications.size() > 0;
             for (Notification cur : readyNotifications) {
-<<<<<<< HEAD
                 handler.handleReadyNotification(cur.getNotificationKey(), cur.getEffectiveDate());
-=======
-
-                handler.handleReadyNotification(cur.getNotificationKey());
->>>>>>> e80b4259
                 DefaultNotification processedNotification = new DefaultNotification(-1L, cur.getUUID(), hostname, "MockQueue", clock.getUTCNow().plus(config.getDaoClaimTimeMs()), NotificationLifecycleState.PROCESSED, cur.getNotificationKey(), cur.getEffectiveDate());
                 oldNotifications.add(cur);
                 processedNotifications.add(processedNotification);
