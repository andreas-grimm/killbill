--- conflicted
+++ resolved
@@ -113,11 +113,7 @@
                                                                          "from kombucha t\n" +
                                                                          "where t.tenant_record_id = :tenantRecordId\n" +
                                                                          ";");
-<<<<<<< HEAD
-        Assert.assertEquals(kombucha.getInstanceOf("get", ImmutableMap.<String, String>of("orderBy", "recordId", "offset", "3", "rowCount", "12")).toString(), "select\n" +
-=======
         Assert.assertEquals(kombucha.getInstanceOf("get", ImmutableMap.<String, String>of("orderBy", "recordId", "offset", "3", "rowCount", "12")).toString(), "select SQL_CALC_FOUND_ROWS\n" +
->>>>>>> 66515290
                                                                                                                                                                "  t.record_id\n" +
                                                                                                                                                                ", t.id\n" +
                                                                                                                                                                ", t.tea\n" +
