--- conflicted
+++ resolved
@@ -29,10 +29,5 @@
     /**
      * @return an ordered list of billing event for the given accounts
      */
-<<<<<<< HEAD
-    public BillingEventSet getBillingEventsForAccountAndUpdateAccountBCD(UUID accountId, DryRunArguments dryRunArguments, InternalCallContext context) throws CatalogApiException, AccountApiException;
-
-=======
     public BillingEventSet getBillingEventsForAccountAndUpdateAccountBCD(UUID accountId, DryRunArguments dryRunArguments, InternalCallContext context) throws CatalogApiException, AccountApiException, SubscriptionBaseApiException;
->>>>>>> 2c68e7d4
 }