/*
 * Copyright 2010-2011 Ning, Inc.
 *
 * Ning licenses this file to you under the Apache License, version 2.0
 * (the "License"); you may not use this file except in compliance with the
 * License.  You may obtain a copy of the License at:
 *
 *    http://www.apache.org/licenses/LICENSE-2.0
 *
 * Unless required by applicable law or agreed to in writing, software
 * distributed under the License is distributed on an "AS IS" BASIS, WITHOUT
 * WARRANTIES OR CONDITIONS OF ANY KIND, either express or implied.  See the
 * License for the specific language governing permissions and limitations
 * under the License.
 */

package com.ning.billing.account.api;

<<<<<<< HEAD
import org.joda.time.DateTime;

import com.ning.billing.catalog.api.overdue.Overdueable;
import com.ning.billing.util.customfield.CustomizableEntity;
import com.ning.billing.util.entity.UpdatableEntity;
import com.ning.billing.util.tag.Taggable;

public interface Account extends AccountData, CustomizableEntity, UpdatableEntity, Taggable, Overdueable {
    public DateTime getCreatedDate();

    public DateTime getUpdatedDate();

    public MutableAccountData toMutableAccountData();
=======
import com.ning.billing.util.entity.UpdatableEntity;

import com.ning.billing.util.customfield.Customizable;
import com.ning.billing.util.tag.Taggable;
>>>>>>> f7bf18e4

public interface Account extends AccountData, Customizable, UpdatableEntity, Taggable {
    public static String ObjectType = "account";
    
    public MutableAccountData toMutableAccountData();    
}<|MERGE_RESOLUTION|>--- conflicted
+++ resolved
@@ -16,28 +16,12 @@
 
 package com.ning.billing.account.api;
 
-<<<<<<< HEAD
-import org.joda.time.DateTime;
-
 import com.ning.billing.catalog.api.overdue.Overdueable;
-import com.ning.billing.util.customfield.CustomizableEntity;
+import com.ning.billing.util.customfield.Customizable;
 import com.ning.billing.util.entity.UpdatableEntity;
 import com.ning.billing.util.tag.Taggable;
 
-public interface Account extends AccountData, CustomizableEntity, UpdatableEntity, Taggable, Overdueable {
-    public DateTime getCreatedDate();
-
-    public DateTime getUpdatedDate();
-
-    public MutableAccountData toMutableAccountData();
-=======
-import com.ning.billing.util.entity.UpdatableEntity;
-
-import com.ning.billing.util.customfield.Customizable;
-import com.ning.billing.util.tag.Taggable;
->>>>>>> f7bf18e4
-
-public interface Account extends AccountData, Customizable, UpdatableEntity, Taggable {
+public interface Account extends AccountData, Customizable, UpdatableEntity, Taggable, Overdueable{ 
     public static String ObjectType = "account";
     
     public MutableAccountData toMutableAccountData();    
