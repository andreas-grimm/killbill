/*
 * Copyright 2010-2011 Ning, Inc.
 *
 * Ning licenses this file to you under the Apache License, version 2.0
 * (the "License"); you may not use this file except in compliance with the
 * License.  You may obtain a copy of the License at:
 *
 *    http://www.apache.org/licenses/LICENSE-2.0
 *
 * Unless required by applicable law or agreed to in writing, software
 * distributed under the License is distributed on an "AS IS" BASIS, WITHOUT
 * WARRANTIES OR CONDITIONS OF ANY KIND, either express or implied.  See the
 * License for the specific language governing permissions and limitations
 * under the License.
 */

package com.ning.billing.account.api;

import java.math.BigDecimal;

import org.joda.time.DateTime;

import com.ning.billing.util.customfield.CustomizableEntity;
import com.ning.billing.util.tag.Taggable;

public interface Account extends AccountData, CustomizableEntity, Taggable {
<<<<<<< HEAD
=======
    public BigDecimal getBalance();

    public DateTime getCreatedDate();

    public DateTime getUpdatedDate();

>>>>>>> a48ce79c
}<|MERGE_RESOLUTION|>--- conflicted
+++ resolved
@@ -16,21 +16,15 @@
 
 package com.ning.billing.account.api;
 
-import java.math.BigDecimal;
-
 import org.joda.time.DateTime;
 
 import com.ning.billing.util.customfield.CustomizableEntity;
 import com.ning.billing.util.tag.Taggable;
 
 public interface Account extends AccountData, CustomizableEntity, Taggable {
-<<<<<<< HEAD
-=======
-    public BigDecimal getBalance();
 
     public DateTime getCreatedDate();
 
     public DateTime getUpdatedDate();
 
->>>>>>> a48ce79c
 }