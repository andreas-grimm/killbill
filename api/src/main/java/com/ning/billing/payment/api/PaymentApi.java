/*
 * Copyright 2010-2011 Ning, Inc.
 *
 * Ning licenses this file to you under the Apache License, version 2.0
 * (the "License"); you may not use this file except in compliance with the
 * License.  You may obtain a copy of the License at:
 *
 *    http://www.apache.org/licenses/LICENSE-2.0
 *
 * Unless required by applicable law or agreed to in writing, software
 * distributed under the License is distributed on an "AS IS" BASIS, WITHOUT
 * WARRANTIES OR CONDITIONS OF ANY KIND, either express or implied.  See the
 * License for the specific language governing permissions and limitations
 * under the License.
 */

package com.ning.billing.payment.api;

import java.util.List;
import java.util.UUID;

import javax.annotation.Nullable;

import com.ning.billing.account.api.Account;
import com.ning.billing.util.callcontext.CallContext;

public interface PaymentApi {

    public void updatePaymentGateway(final String accountKey, final CallContext context)
        throws PaymentApiException;

    public PaymentMethodInfo getPaymentMethod(final String accountKey, final String paymentMethodId)
        throws PaymentApiException;

    public List<PaymentMethodInfo> getPaymentMethods(final String accountKey)
        throws PaymentApiException;

    public String addPaymentMethod(final String accountKey, final PaymentMethodInfo paymentMethod, final CallContext context)
        throws PaymentApiException;

    public PaymentMethodInfo updatePaymentMethod(final String accountKey, final PaymentMethodInfo paymentMethodInfo, final CallContext context)
        throws PaymentApiException;

    public void deletePaymentMethod(final String accountKey, final String paymentMethodId, final CallContext context)
        throws PaymentApiException;

    public List<PaymentInfoEvent> createPayment(final String accountKey, final List<String> invoiceIds, final CallContext context)
        throws PaymentApiException;
    
    public List<PaymentInfoEvent> createPayment(final Account account, final List<String> invoiceIds, final CallContext context)
        throws PaymentApiException;
    
    public PaymentInfoEvent createPaymentForPaymentAttempt(final UUID paymentAttemptId, final CallContext context)
        throws PaymentApiException;

    public List<PaymentInfoEvent> createRefund(final Account account, final List<String> invoiceIds, final CallContext context)
        throws PaymentApiException;

    public PaymentProviderAccount getPaymentProviderAccount(final String accountKey)
        throws PaymentApiException;

    public String createPaymentProviderAccount(final Account account, final CallContext context)
        throws PaymentApiException;

    public void updatePaymentProviderAccountContact(String accountKey, CallContext context)
        throws PaymentApiException;

    public PaymentAttempt getPaymentAttemptForPaymentId(final String id)
        throws PaymentApiException;

<<<<<<< HEAD
    List<PaymentInfoEvent> getPaymentInfoList(List<String> invoiceIds);
    PaymentInfoEvent getLastPaymentInfo(List<String> invoiceIds);
=======
    public List<PaymentInfoEvent> getPaymentInfo(final List<String> invoiceIds)
        throws PaymentApiException;
>>>>>>> 60922566

    public List<PaymentAttempt> getPaymentAttemptsForInvoiceId(final String invoiceId)
        throws PaymentApiException;

    public PaymentInfoEvent getPaymentInfoForPaymentAttemptId(final String paymentAttemptId)
        throws PaymentApiException;
}<|MERGE_RESOLUTION|>--- conflicted
+++ resolved
@@ -65,16 +65,14 @@
     public void updatePaymentProviderAccountContact(String accountKey, CallContext context)
         throws PaymentApiException;
 
-    public PaymentAttempt getPaymentAttemptForPaymentId(final String id)
+    public PaymentAttempt getPaymentAttemptForPaymentId(final UUID id)
         throws PaymentApiException;
 
-<<<<<<< HEAD
-    List<PaymentInfoEvent> getPaymentInfoList(List<String> invoiceIds);
-    PaymentInfoEvent getLastPaymentInfo(List<String> invoiceIds);
-=======
-    public List<PaymentInfoEvent> getPaymentInfo(final List<String> invoiceIds)
+    public List<PaymentInfoEvent> getPaymentInfoList(final List<String> invoiceIds)
         throws PaymentApiException;
->>>>>>> 60922566
+
+    public PaymentInfoEvent getLastPaymentInfo(final List<String> invoiceIds)
+        throws PaymentApiException;
 
     public List<PaymentAttempt> getPaymentAttemptsForInvoiceId(final String invoiceId)
         throws PaymentApiException;
