/*
 * Copyright 2010-2013 Ning, Inc.
 * Copyright 2014-2018 Groupon, Inc
 * Copyright 2014-2018 The Billing Project, LLC
 *
 * The Billing Project licenses this file to you under the Apache License, version 2.0
 * (the "License"); you may not use this file except in compliance with the
 * License.  You may obtain a copy of the License at:
 *
 *    http://www.apache.org/licenses/LICENSE-2.0
 *
 * Unless required by applicable law or agreed to in writing, software
 * distributed under the License is distributed on an "AS IS" BASIS, WITHOUT
 * WARRANTIES OR CONDITIONS OF ANY KIND, either express or implied.  See the
 * License for the specific language governing permissions and limitations
 * under the License.
 */

package org.killbill.billing.jaxrs.json;

import java.math.BigDecimal;
import java.util.List;
import java.util.UUID;

import org.joda.time.LocalDate;
import org.killbill.billing.catalog.api.Currency;
import org.killbill.billing.jaxrs.JaxrsTestSuiteNoDB;
import org.testng.Assert;
import org.testng.annotations.Test;

import static org.killbill.billing.jaxrs.JaxrsTestUtils.createAuditLogsJson;

public class TestCreditJson extends JaxrsTestSuiteNoDB {

    @Test(groups = "fast")
    public void testJson() throws Exception {
        final BigDecimal creditAmount = BigDecimal.TEN;
        final Currency currency = Currency.AED;
        final UUID invoiceId = UUID.randomUUID();
        final String invoiceNumber = UUID.randomUUID().toString();
        final LocalDate effectiveDate = clock.getUTCToday();
        final UUID accountId = UUID.randomUUID();
        final List<AuditLogJson> auditLogs = createAuditLogsJson(clock.getUTCNow());
<<<<<<< HEAD
        final CreditJson creditJson = new CreditJson(creditAmount, currency, invoiceId, invoiceNumber, effectiveDate,
                                                     accountId, null, auditLogs);
=======
        final CreditJson creditJson = new CreditJson(creditAmount, currency.name(), invoiceId, invoiceNumber, effectiveDate,
                                                     accountId, null, null, auditLogs);
>>>>>>> 6a450889
        Assert.assertEquals(creditJson.getEffectiveDate(), effectiveDate);
        Assert.assertEquals(creditJson.getCreditAmount(), creditAmount);
        Assert.assertEquals(creditJson.getInvoiceId(), invoiceId);
        Assert.assertEquals(creditJson.getInvoiceNumber(), invoiceNumber);
        Assert.assertEquals(creditJson.getAccountId(), accountId);

        final String asJson = mapper.writeValueAsString(creditJson);
        final CreditJson fromJson = mapper.readValue(asJson, CreditJson.class);
        Assert.assertEquals(fromJson, creditJson);
    }
}<|MERGE_RESOLUTION|>--- conflicted
+++ resolved
@@ -41,13 +41,8 @@
         final LocalDate effectiveDate = clock.getUTCToday();
         final UUID accountId = UUID.randomUUID();
         final List<AuditLogJson> auditLogs = createAuditLogsJson(clock.getUTCNow());
-<<<<<<< HEAD
         final CreditJson creditJson = new CreditJson(creditAmount, currency, invoiceId, invoiceNumber, effectiveDate,
-                                                     accountId, null, auditLogs);
-=======
-        final CreditJson creditJson = new CreditJson(creditAmount, currency.name(), invoiceId, invoiceNumber, effectiveDate,
                                                      accountId, null, null, auditLogs);
->>>>>>> 6a450889
         Assert.assertEquals(creditJson.getEffectiveDate(), effectiveDate);
         Assert.assertEquals(creditJson.getCreditAmount(), creditAmount);
         Assert.assertEquals(creditJson.getInvoiceId(), invoiceId);
