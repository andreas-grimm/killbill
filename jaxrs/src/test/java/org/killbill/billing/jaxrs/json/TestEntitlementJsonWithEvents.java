--- conflicted
+++ resolved
@@ -65,11 +65,7 @@
                                                                          PhaseType.DISCOUNT.toString(),
                                                                          auditLogs);
 
-<<<<<<< HEAD
-        final PhasePriceOverrideJson priceOverride = new PhasePriceOverrideJson("bar", null, BigDecimal.TEN, BigDecimal.ONE,null);
-=======
-        final PhasePriceOverrideJson priceOverride = new PhasePriceOverrideJson("foo", "bar", null, BigDecimal.TEN, BigDecimal.ONE);
->>>>>>> 51c26a8b
+        final PhasePriceOverrideJson priceOverride = new PhasePriceOverrideJson("foo", "bar", null, BigDecimal.TEN, BigDecimal.ONE,null);
 
         final SubscriptionJson entitlementJsonWithEvents = new SubscriptionJson(accountId,
                                                                                 bundleId,
