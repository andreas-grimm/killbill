--- conflicted
+++ resolved
@@ -130,12 +130,8 @@
         verifyNonNullOrEmpty(json.getPaymentId(), "PaymentTransactionJson paymentId needs to be set",
                              json.getStatus(), "PaymentTransactionJson status needs to be set");
 
-<<<<<<< HEAD
+        final PaymentOptions paymentOptions = createControlPluginApiPaymentOptions(paymentControlPluginNames);
         final CallContext callContext = context.createCallContextNoAccountId(createdBy, reason, comment, request);
-=======
-        final PaymentOptions paymentOptions = createControlPluginApiPaymentOptions(paymentControlPluginNames);
-        final CallContext callContext = context.createContext(createdBy, reason, comment, request);
->>>>>>> 00b43bee
 
         final UUID paymentId = UUID.fromString(json.getPaymentId());
         final Payment payment = paymentApi.getPayment(paymentId, false, false, ImmutableList.<PluginProperty>of(), callContext);
