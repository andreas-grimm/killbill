/*
 * Copyright 2010-2013 Ning, Inc.
 *
 * Ning licenses this file to you under the Apache License, version 2.0
 * (the "License"); you may not use this file except in compliance with the
 * License.  You may obtain a copy of the License at:
 *
 *    http://www.apache.org/licenses/LICENSE-2.0
 *
 * Unless required by applicable law or agreed to in writing, software
 * distributed under the License is distributed on an "AS IS" BASIS, WITHOUT
 * WARRANTIES OR CONDITIONS OF ANY KIND, either express or implied.  See the
 * License for the specific language governing permissions and limitations
 * under the License.
 */

package org.killbill.billing.jaxrs.resources;

import java.util.List;
import java.util.UUID;

import javax.annotation.Nullable;
import javax.servlet.http.HttpServletRequest;
import javax.ws.rs.Consumes;
import javax.ws.rs.DELETE;
import javax.ws.rs.GET;
import javax.ws.rs.HeaderParam;
import javax.ws.rs.POST;
import javax.ws.rs.Path;
import javax.ws.rs.PathParam;
import javax.ws.rs.Produces;
import javax.ws.rs.QueryParam;
import javax.ws.rs.core.Response;
import javax.ws.rs.core.Response.Status;
import javax.ws.rs.core.UriInfo;

import org.killbill.billing.ObjectType;
import org.killbill.billing.account.api.AccountUserApi;
import org.killbill.billing.jaxrs.json.TenantJson;
import org.killbill.billing.jaxrs.json.TenantKeyJson;
import org.killbill.billing.jaxrs.util.Context;
import org.killbill.billing.jaxrs.util.JaxrsUriBuilder;
import org.killbill.billing.payment.api.PaymentApi;
import org.killbill.billing.tenant.api.Tenant;
import org.killbill.billing.tenant.api.TenantApiException;
import org.killbill.billing.tenant.api.TenantData;
import org.killbill.billing.tenant.api.TenantKV.TenantKey;
import org.killbill.billing.tenant.api.TenantUserApi;
import org.killbill.billing.util.api.AuditUserApi;
import org.killbill.billing.util.api.CustomFieldUserApi;
import org.killbill.billing.util.api.TagUserApi;
import org.killbill.billing.util.callcontext.CallContext;
import org.killbill.billing.util.callcontext.TenantContext;
import org.killbill.clock.Clock;
import org.killbill.commons.metrics.TimedResource;

import com.google.inject.Inject;
import com.google.inject.Singleton;
import com.wordnik.swagger.annotations.Api;
import com.wordnik.swagger.annotations.ApiOperation;
import com.wordnik.swagger.annotations.ApiResponse;
import com.wordnik.swagger.annotations.ApiResponses;

import static javax.ws.rs.core.MediaType.APPLICATION_JSON;
import static javax.ws.rs.core.MediaType.TEXT_PLAIN;

@Singleton
@Path(JaxrsResource.TENANTS_PATH)
@Api(value = JaxrsResource.TENANTS_PATH, description = "Operations on tenants")
public class TenantResource extends JaxRsResourceBase {

    private final TenantUserApi tenantApi;

    @Inject
    public TenantResource(final TenantUserApi tenantApi,
                          final JaxrsUriBuilder uriBuilder,
                          final TagUserApi tagUserApi,
                          final CustomFieldUserApi customFieldUserApi,
                          final AuditUserApi auditUserApi,
                          final AccountUserApi accountUserApi,
                          final PaymentApi paymentApi,
                          final Clock clock,
                          final Context context) {
        super(uriBuilder, tagUserApi, customFieldUserApi, auditUserApi, accountUserApi, paymentApi, null, clock, context);
        this.tenantApi = tenantApi;
    }

    @TimedResource
    @GET
    @Path("/{tenantId:" + UUID_PATTERN + "}")
    @Produces(APPLICATION_JSON)
    @ApiOperation(value = "Retrieve a tenant by id", response = TenantJson.class)
    @ApiResponses(value = {@ApiResponse(code = 400, message = "Invalid tenantId supplied"),
                           @ApiResponse(code = 404, message = "Tenant not found")})
    public Response getTenant(@PathParam("tenantId") final String tenantId) throws TenantApiException {
        final Tenant tenant = tenantApi.getTenantById(UUID.fromString(tenantId));
        return Response.status(Status.OK).entity(new TenantJson(tenant)).build();
    }

    @TimedResource
    @GET
    @Produces(APPLICATION_JSON)
    @ApiOperation(value = "Retrieve a tenant by its API key", response = TenantJson.class)
    @ApiResponses(value = {@ApiResponse(code = 404, message = "Tenant not found")})
    public Response getTenantByApiKey(@QueryParam(QUERY_API_KEY) final String externalKey) throws TenantApiException {
        final Tenant tenant = tenantApi.getTenantByApiKey(externalKey);
        return Response.status(Status.OK).entity(new TenantJson(tenant)).build();
    }

    @TimedResource
    @POST
    @Consumes(APPLICATION_JSON)
    @Produces(APPLICATION_JSON)
    @ApiOperation(value = "Create a tenant")
    @ApiResponses(value = {@ApiResponse(code = 500, message = "Tenant already exists")})
    public Response createTenant(final TenantJson json,
                                 @HeaderParam(HDR_CREATED_BY) final String createdBy,
                                 @HeaderParam(HDR_REASON) final String reason,
                                 @HeaderParam(HDR_COMMENT) final String comment,
                                 @javax.ws.rs.core.Context final HttpServletRequest request,
                                 @javax.ws.rs.core.Context final UriInfo uriInfo) throws TenantApiException {
        verifyNonNullOrEmpty(json, "TenantJson body should be specified");
        verifyNonNullOrEmpty(json.getApiKey(), "TenantJson apiKey needs to be set",
                             json.getApiSecret(), "TenantJson apiSecret needs to be set");

        final TenantData data = json.toTenantData();
        final Tenant tenant = tenantApi.createTenant(data, context.createContext(createdBy, reason, comment, request));
        return uriBuilder.buildResponse(uriInfo, TenantResource.class, "getTenant", tenant.getId());
    }

    @TimedResource
    @POST
    @Path("/" + REGISTER_NOTIFICATION_CALLBACK)
    @Consumes(APPLICATION_JSON)
    @Produces(APPLICATION_JSON)
    @ApiOperation(value = "Create a push notification")
    @ApiResponses(value = {@ApiResponse(code = 400, message = "Invalid tenantId supplied")})
    public Response registerPushNotificationCallback(@QueryParam(QUERY_NOTIFICATION_CALLBACK) final String notificationCallback,
                                                     @HeaderParam(HDR_CREATED_BY) final String createdBy,
                                                     @HeaderParam(HDR_REASON) final String reason,
                                                     @HeaderParam(HDR_COMMENT) final String comment,
                                                     @javax.ws.rs.core.Context final HttpServletRequest request,
                                                     @javax.ws.rs.core.Context final UriInfo uriInfo) throws TenantApiException {
        return insertTenantKey(TenantKey.PUSH_NOTIFICATION_CB,  null,  notificationCallback, uriInfo,"getPushNotificationCallbacks", createdBy, reason, comment, request);
    }

    @TimedResource
    @GET
    @Path("/" + REGISTER_NOTIFICATION_CALLBACK)
    @Produces(APPLICATION_JSON)
    @ApiOperation(value = "Retrieve a push notification", response = TenantKeyJson.class)
    @ApiResponses(value = {@ApiResponse(code = 400, message = "Invalid tenantId supplied")})
    public Response getPushNotificationCallbacks(@javax.ws.rs.core.Context final HttpServletRequest request) throws TenantApiException {
        return getTenantKey(TenantKey.PUSH_NOTIFICATION_CB, null, request);
    }

    @TimedResource
    @DELETE
    @Path("/" + REGISTER_NOTIFICATION_CALLBACK)
    @ApiOperation(value = "Delete a push notification")
    @ApiResponses(value = {@ApiResponse(code = 400, message = "Invalid tenantId supplied")})
    public Response deletePushNotificationCallbacks(@HeaderParam(HDR_CREATED_BY) final String createdBy,
                                                    @HeaderParam(HDR_REASON) final String reason,
                                                    @HeaderParam(HDR_COMMENT) final String comment,
                                                    @javax.ws.rs.core.Context final HttpServletRequest request) throws TenantApiException {
        return deleteTenantKey(TenantKey.PUSH_NOTIFICATION_CB, null, createdBy, reason, comment, request);
    }

    @TimedResource
    @POST
    @Path("/" + UPLOAD_PLUGIN_CONFIG + "/{pluginName:" + ANYTHING_PATTERN + "}")
    @Consumes(TEXT_PLAIN)
    @Produces(APPLICATION_JSON)
    @ApiOperation(value = "Add a per tenant configuration for a plugin")
    @ApiResponses(value = {@ApiResponse(code = 400, message = "Invalid tenantId supplied")})
    public Response uploadPluginConfiguration(final String pluginConfig,
                                              @PathParam("pluginName") final String pluginName,
                                              @HeaderParam(HDR_CREATED_BY) final String createdBy,
                                              @HeaderParam(HDR_REASON) final String reason,
                                              @HeaderParam(HDR_COMMENT) final String comment,
                                              @javax.ws.rs.core.Context final HttpServletRequest request,
                                              @javax.ws.rs.core.Context final UriInfo uriInfo) throws TenantApiException {
        return insertTenantKey(TenantKey.PLUGIN_CONFIG_, pluginName, pluginConfig, uriInfo, "getPluginConfiguration", createdBy, reason, comment, request);
    }



    @TimedResource
    @GET
    @Path("/" + UPLOAD_PLUGIN_CONFIG + "/{pluginName:" + ANYTHING_PATTERN + "}")
    @Produces(APPLICATION_JSON)
    @ApiOperation(value = "Retrieve a per tenant configuration for a plugin", response = TenantKeyJson.class)
    @ApiResponses(value = {@ApiResponse(code = 400, message = "Invalid tenantId supplied")})
    public Response getPluginConfiguration(@PathParam("pluginName") final String pluginName,
                                           @javax.ws.rs.core.Context final HttpServletRequest request) throws TenantApiException {
        return getTenantKey(TenantKey.PLUGIN_CONFIG_, pluginName, request);
    }

    @TimedResource
    @DELETE
    @Path("/" + UPLOAD_PLUGIN_CONFIG + "/{pluginName:" + ANYTHING_PATTERN + "}")
    @ApiOperation(value = "Delete a per tenant configuration for a plugin")
    @ApiResponses(value = {@ApiResponse(code = 400, message = "Invalid tenantId supplied")})
    public Response deletePluginConfiguration(@PathParam("pluginName") final String pluginName,
                                              @HeaderParam(HDR_CREATED_BY) final String createdBy,
                                              @HeaderParam(HDR_REASON) final String reason,
                                              @HeaderParam(HDR_COMMENT) final String comment,
                                              @javax.ws.rs.core.Context final HttpServletRequest request) throws TenantApiException {
        return deleteTenantKey(TenantKey.PLUGIN_CONFIG_, pluginName, createdBy, reason, comment, request);
    }

    @TimedResource
    @POST
<<<<<<< HEAD
    @Path("/" + UPLOAD_PER_TENANT_CONFIG)
    @Consumes(TEXT_PLAIN)
    @Produces(APPLICATION_JSON)
    @ApiOperation(value = "Add a per tenant configuration (system properties)")
    @ApiResponses(value = {@ApiResponse(code = 400, message = "Invalid tenantId supplied")})
    public Response uploadPerTenantConfiguration(final String perTenantConfig,
                                                 @HeaderParam(HDR_CREATED_BY) final String createdBy,
                                                 @HeaderParam(HDR_REASON) final String reason,
                                                 @HeaderParam(HDR_COMMENT) final String comment,
                                                 @javax.ws.rs.core.Context final HttpServletRequest request,
                                                 @javax.ws.rs.core.Context final UriInfo uriInfo) throws TenantApiException {
        return insertTenantKey(TenantKey.PER_TENANT_CONFIG, null, perTenantConfig, uriInfo, "getPerTenantConfiguration", createdBy, reason, comment, request);
    }


    @TimedResource
    @GET
    @Path("/" + UPLOAD_PER_TENANT_CONFIG)
    @Produces(APPLICATION_JSON)
    @ApiOperation(value = "Retrieve a per tenant configuration (system properties)", response = TenantKeyJson.class)
    @ApiResponses(value = {@ApiResponse(code = 400, message = "Invalid tenantId supplied")})
    public Response getPerTenantConfiguration(@javax.ws.rs.core.Context final HttpServletRequest request) throws TenantApiException {
        return getTenantKey(TenantKey.PER_TENANT_CONFIG, null, request);
=======
    @Path("/" + UPLOAD_PLUGIN_PAYMENT_STATE_MACHINE_CONFIG + "/{pluginName:" + ANYTHING_PATTERN + "}")
    @Consumes(TEXT_PLAIN)
    @Produces(APPLICATION_JSON)
    @ApiOperation(value = "Add a per tenant payment state machine for a plugin")
    @ApiResponses(value = {@ApiResponse(code = 400, message = "Invalid tenantId supplied")})
    public Response uploadPluginPaymentStateMachineConfig(final String paymentStateMachineConfig,
                                                          @PathParam("pluginName") final String pluginName,
                                                          @HeaderParam(HDR_CREATED_BY) final String createdBy,
                                                          @HeaderParam(HDR_REASON) final String reason,
                                                          @HeaderParam(HDR_COMMENT) final String comment,
                                                          @javax.ws.rs.core.Context final HttpServletRequest request,
                                                          @javax.ws.rs.core.Context final UriInfo uriInfo) throws TenantApiException {
        return insertTenantKey(TenantKey.PLUGIN_PAYMENT_STATE_MACHINE_, pluginName, paymentStateMachineConfig, uriInfo, "getPluginPaymentStateMachineConfig", createdBy, reason, comment, request);
    }

    @TimedResource
    @GET
    @Path("/" + UPLOAD_PLUGIN_PAYMENT_STATE_MACHINE_CONFIG + "/{pluginName:" + ANYTHING_PATTERN + "}")
    @Produces(APPLICATION_JSON)
    @ApiOperation(value = "Retrieve a per tenant payment state machine for a plugin", response = TenantKeyJson.class)
    @ApiResponses(value = {@ApiResponse(code = 400, message = "Invalid tenantId supplied")})
    public Response getPluginPaymentStateMachineConfig(@PathParam("pluginName") final String pluginName,
                                                       @javax.ws.rs.core.Context final HttpServletRequest request) throws TenantApiException {
        return getTenantKey(TenantKey.PLUGIN_PAYMENT_STATE_MACHINE_, pluginName, request);
>>>>>>> af96f6d6
    }

    @TimedResource
    @DELETE
<<<<<<< HEAD
    @Path("/" + UPLOAD_PER_TENANT_CONFIG)
    @ApiOperation(value = "Delete a per tenant configuration (system properties)")
    @ApiResponses(value = {@ApiResponse(code = 400, message = "Invalid tenantId supplied")})
    public Response deletePerTenantConfiguration(@HeaderParam(HDR_CREATED_BY) final String createdBy,
                                              @HeaderParam(HDR_REASON) final String reason,
                                              @HeaderParam(HDR_COMMENT) final String comment,
                                              @javax.ws.rs.core.Context final HttpServletRequest request) throws TenantApiException {
        return deleteTenantKey(TenantKey.PER_TENANT_CONFIG, null, createdBy, reason, comment, request);
    }

=======
    @Path("/" + UPLOAD_PLUGIN_PAYMENT_STATE_MACHINE_CONFIG + "/{pluginName:" + ANYTHING_PATTERN + "}")
    @ApiOperation(value = "Delete a per tenant payment state machine for a plugin")
    @ApiResponses(value = {@ApiResponse(code = 400, message = "Invalid tenantId supplied")})
    public Response deletePluginPaymentStateMachineConfig(@PathParam("pluginName") final String pluginName,
                                                          @HeaderParam(HDR_CREATED_BY) final String createdBy,
                                                          @HeaderParam(HDR_REASON) final String reason,
                                                          @HeaderParam(HDR_COMMENT) final String comment,
                                                          @javax.ws.rs.core.Context final HttpServletRequest request) throws TenantApiException {
        return deleteTenantKey(TenantKey.PLUGIN_PAYMENT_STATE_MACHINE_, pluginName, createdBy, reason, comment, request);
    }
>>>>>>> af96f6d6

    @TimedResource
    @POST
    @Path("/" + USER_KEY_VALUE + "/{keyName:" + ANYTHING_PATTERN + "}")
    @Consumes(TEXT_PLAIN)
    @Produces(APPLICATION_JSON)
    @ApiOperation(value = "Add a per tenant user key/value")
    @ApiResponses(value = {@ApiResponse(code = 400, message = "Invalid tenantId supplied")})
    public Response insertUserKeyValue(@PathParam("keyName") final String key,
                               final String value,
                               @HeaderParam(HDR_CREATED_BY) final String createdBy,
                               @HeaderParam(HDR_REASON) final String reason,
                               @HeaderParam(HDR_COMMENT) final String comment,
                               @javax.ws.rs.core.Context final HttpServletRequest request,
                               @javax.ws.rs.core.Context  final UriInfo uriInfo) throws TenantApiException {
        final CallContext callContext = context.createContext(createdBy, reason, comment, request);
        tenantApi.addTenantKeyValue(key, value, callContext);
        return uriBuilder.buildResponse(uriInfo, TenantResource.class, "getUserKeyValue", key);
    }

    @TimedResource
    @GET
    @Path("/" + USER_KEY_VALUE + "/{keyName:" + ANYTHING_PATTERN + "}")
    @Produces(APPLICATION_JSON)
    @ApiOperation(value = "Retrieve a per tenant user key/value", response = TenantKeyJson.class)
    @ApiResponses(value = {@ApiResponse(code = 400, message = "Invalid tenantId supplied")})
    public Response getUserKeyValue(@PathParam("keyName") final String key,
                                           @javax.ws.rs.core.Context final HttpServletRequest request) throws TenantApiException {
        final TenantContext tenantContext = context.createContext(request);
        final List<String> values = tenantApi.getTenantValuesForKey(key, tenantContext);
        final TenantKeyJson result = new TenantKeyJson(key, values);
        return Response.status(Status.OK).entity(result).build();
    }


    @TimedResource
    @DELETE
    @Path("/" + USER_KEY_VALUE + "/{keyName:" + ANYTHING_PATTERN + "}")
    @ApiOperation(value = "Delete  a per tenant user key/value")
    @ApiResponses(value = {@ApiResponse(code = 400, message = "Invalid tenantId supplied")})
    public Response deleteUserKeyValue(@PathParam("keyName") final String key,
                                              @HeaderParam(HDR_CREATED_BY) final String createdBy,
                                              @HeaderParam(HDR_REASON) final String reason,
                                              @HeaderParam(HDR_COMMENT) final String comment,
                                              @javax.ws.rs.core.Context final HttpServletRequest request) throws TenantApiException {
        final CallContext callContext = context.createContext(createdBy, reason, comment, request);
        tenantApi.deleteTenantKey(key, callContext);
        return Response.status(Status.OK).build();
    }



    private Response insertTenantKey(final TenantKey key,
                                     @Nullable final String keyPostfix,
                                     final String value,
                                     final UriInfo uriInfo,
                                     final String getMethodStr,
                                     final String createdBy,
                                     final String reason,
                                     final String comment,
                                     final HttpServletRequest request) throws TenantApiException {
        final CallContext callContext = context.createContext(createdBy, reason, comment, request);
        final String tenantKey = keyPostfix != null ? key.toString() + keyPostfix : key.toString();
        tenantApi.addTenantKeyValue(tenantKey, value, callContext);

        return uriBuilder.buildResponse(uriInfo, TenantResource.class, getMethodStr, keyPostfix);
    }



    private Response getTenantKey(final TenantKey key,
                                  @Nullable final String keyPostfix,
                                  final HttpServletRequest request) throws TenantApiException {
        final TenantContext tenantContext = context.createContext(request);
        final String tenantKey = keyPostfix != null ? key.toString() + keyPostfix : key.toString();
        final List<String> values = tenantApi.getTenantValuesForKey(tenantKey, tenantContext);
        final TenantKeyJson result = new TenantKeyJson(tenantKey, values);
        return Response.status(Status.OK).entity(result).build();
    }

    private Response deleteTenantKey(final TenantKey key,
                                     @Nullable final String keyPostfix,
                                     final String createdBy,
                                     final String reason,
                                     final String comment,
                                     final HttpServletRequest request) throws TenantApiException {
        final CallContext callContext = context.createContext(createdBy, reason, comment, request);
        final String tenantKey = keyPostfix != null ? key.toString() + keyPostfix : key.toString();
        tenantApi.deleteTenantKey(tenantKey, callContext);
        return Response.status(Status.OK).build();
    }

    @Override
    protected ObjectType getObjectType() {
        return ObjectType.TENANT;
    }
}<|MERGE_RESOLUTION|>--- conflicted
+++ resolved
@@ -211,7 +211,6 @@
 
     @TimedResource
     @POST
-<<<<<<< HEAD
     @Path("/" + UPLOAD_PER_TENANT_CONFIG)
     @Consumes(TEXT_PLAIN)
     @Produces(APPLICATION_JSON)
@@ -226,7 +225,6 @@
         return insertTenantKey(TenantKey.PER_TENANT_CONFIG, null, perTenantConfig, uriInfo, "getPerTenantConfiguration", createdBy, reason, comment, request);
     }
 
-
     @TimedResource
     @GET
     @Path("/" + UPLOAD_PER_TENANT_CONFIG)
@@ -235,7 +233,22 @@
     @ApiResponses(value = {@ApiResponse(code = 400, message = "Invalid tenantId supplied")})
     public Response getPerTenantConfiguration(@javax.ws.rs.core.Context final HttpServletRequest request) throws TenantApiException {
         return getTenantKey(TenantKey.PER_TENANT_CONFIG, null, request);
-=======
+    }
+
+    @TimedResource
+    @DELETE
+    @Path("/" + UPLOAD_PER_TENANT_CONFIG)
+    @ApiOperation(value = "Delete a per tenant configuration (system properties)")
+    @ApiResponses(value = {@ApiResponse(code = 400, message = "Invalid tenantId supplied")})
+    public Response deletePerTenantConfiguration(@HeaderParam(HDR_CREATED_BY) final String createdBy,
+                                              @HeaderParam(HDR_REASON) final String reason,
+                                              @HeaderParam(HDR_COMMENT) final String comment,
+                                              @javax.ws.rs.core.Context final HttpServletRequest request) throws TenantApiException {
+        return deleteTenantKey(TenantKey.PER_TENANT_CONFIG, null, createdBy, reason, comment, request);
+    }
+
+    @TimedResource
+    @POST
     @Path("/" + UPLOAD_PLUGIN_PAYMENT_STATE_MACHINE_CONFIG + "/{pluginName:" + ANYTHING_PATTERN + "}")
     @Consumes(TEXT_PLAIN)
     @Produces(APPLICATION_JSON)
@@ -260,23 +273,10 @@
     public Response getPluginPaymentStateMachineConfig(@PathParam("pluginName") final String pluginName,
                                                        @javax.ws.rs.core.Context final HttpServletRequest request) throws TenantApiException {
         return getTenantKey(TenantKey.PLUGIN_PAYMENT_STATE_MACHINE_, pluginName, request);
->>>>>>> af96f6d6
-    }
-
-    @TimedResource
-    @DELETE
-<<<<<<< HEAD
-    @Path("/" + UPLOAD_PER_TENANT_CONFIG)
-    @ApiOperation(value = "Delete a per tenant configuration (system properties)")
-    @ApiResponses(value = {@ApiResponse(code = 400, message = "Invalid tenantId supplied")})
-    public Response deletePerTenantConfiguration(@HeaderParam(HDR_CREATED_BY) final String createdBy,
-                                              @HeaderParam(HDR_REASON) final String reason,
-                                              @HeaderParam(HDR_COMMENT) final String comment,
-                                              @javax.ws.rs.core.Context final HttpServletRequest request) throws TenantApiException {
-        return deleteTenantKey(TenantKey.PER_TENANT_CONFIG, null, createdBy, reason, comment, request);
-    }
-
-=======
+    }
+
+    @TimedResource
+    @DELETE
     @Path("/" + UPLOAD_PLUGIN_PAYMENT_STATE_MACHINE_CONFIG + "/{pluginName:" + ANYTHING_PATTERN + "}")
     @ApiOperation(value = "Delete a per tenant payment state machine for a plugin")
     @ApiResponses(value = {@ApiResponse(code = 400, message = "Invalid tenantId supplied")})
@@ -287,7 +287,6 @@
                                                           @javax.ws.rs.core.Context final HttpServletRequest request) throws TenantApiException {
         return deleteTenantKey(TenantKey.PLUGIN_PAYMENT_STATE_MACHINE_, pluginName, createdBy, reason, comment, request);
     }
->>>>>>> af96f6d6
 
     @TimedResource
     @POST
