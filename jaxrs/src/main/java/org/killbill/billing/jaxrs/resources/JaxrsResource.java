--- conflicted
+++ resolved
@@ -29,11 +29,8 @@
     public static final String TIMELINE = "timeline";
     public static final String REGISTER_NOTIFICATION_CALLBACK = "registerNotificationCallback";
     public static final String UPLOAD_PLUGIN_CONFIG = "uploadPluginConfig";
-<<<<<<< HEAD
     public static final String UPLOAD_PER_TENANT_CONFIG = "uploadPerTenantConfig";
-=======
     public static final String UPLOAD_PLUGIN_PAYMENT_STATE_MACHINE_CONFIG = "uploadPluginPaymentStateMachineConfig";
->>>>>>> af96f6d6
     public static final String USER_KEY_VALUE = "userKeyValue";
     public static final String SEARCH = "search";
 
