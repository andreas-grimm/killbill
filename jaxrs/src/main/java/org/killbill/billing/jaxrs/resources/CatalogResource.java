--- conflicted
+++ resolved
@@ -120,12 +120,8 @@
     @Produces(TEXT_XML)
     @ApiOperation(value = "Retrieve the full catalog as XML", response = String.class, hidden = true)
     @ApiResponses(value = {})
-<<<<<<< HEAD
-    public Response getCatalogXmlOriginal(@javax.ws.rs.core.Context final HttpServletRequest request) throws Exception {
-=======
-    public Response getCatalogXml(@QueryParam(QUERY_REQUESTED_DT) final String requestedDate,
-                                  @javax.ws.rs.core.Context final HttpServletRequest request) throws Exception {
->>>>>>> 6a450889
+    public Response getCatalogXmlOriginal(@QueryParam(QUERY_REQUESTED_DT) final String requestedDate,
+                                          @javax.ws.rs.core.Context final HttpServletRequest request) throws Exception {
         final TenantContext tenantContext = context.createTenantContextNoAccountId(request);
         final DateTime catalogDateVersion = requestedDate != null ?
                                             DATE_TIME_FORMATTER.parseDateTime(requestedDate).toDateTime(DateTimeZone.UTC) :
@@ -155,8 +151,9 @@
     @Produces(TEXT_XML)
     @ApiOperation(value = "Retrieve the full catalog as XML", response = String.class)
     @ApiResponses(value = {})
-    public Response getCatalogXml(@javax.ws.rs.core.Context final HttpServletRequest request) throws Exception {
-        return getCatalogXmlOriginal(request);
+    public Response getCatalogXml(@QueryParam(QUERY_REQUESTED_DT) final String requestedDate,
+        @javax.ws.rs.core.Context final HttpServletRequest request) throws Exception {
+        return getCatalogXmlOriginal(requestedDate, request);
     }
 
 
@@ -226,7 +223,7 @@
     @Produces(APPLICATION_JSON)
     @ApiOperation(value = "Retrieve a list of catalog versions", response = DateTime.class, responseContainer = "List")
     @ApiResponses(value = {})
-    public Response getCatalogVersionJson(@javax.ws.rs.core.Context final HttpServletRequest request) throws Exception {
+    public Response getCatalogVersions(@javax.ws.rs.core.Context final HttpServletRequest request) throws Exception {
 
         final TenantContext tenantContext = context.createTenantContextNoAccountId(request);
         final VersionedCatalog catalog = (VersionedCatalog) catalogUserApi.getCatalog(catalogName, tenantContext);
