/*
 * Copyright 2010-2013 Ning, Inc.
 * Copyright 2014-2018 Groupon, Inc
 * Copyright 2014-2018 The Billing Project, LLC
 *
 * The Billing Project licenses this file to you under the Apache License, version 2.0
 * (the "License"); you may not use this file except in compliance with the
 * License.  You may obtain a copy of the License at:
 *
 *    http://www.apache.org/licenses/LICENSE-2.0
 *
 * Unless required by applicable law or agreed to in writing, software
 * distributed under the License is distributed on an "AS IS" BASIS, WITHOUT
 * WARRANTIES OR CONDITIONS OF ANY KIND, either express or implied.  See the
 * License for the specific language governing permissions and limitations
 * under the License.
 */

package org.killbill.billing.jaxrs.resources;

import java.math.BigDecimal;
import java.util.ArrayList;
import java.util.Collection;
import java.util.HashMap;
import java.util.LinkedHashSet;
import java.util.List;
import java.util.Map;
import java.util.UUID;
import java.util.concurrent.TimeoutException;

import javax.servlet.http.HttpServletRequest;
import javax.ws.rs.Consumes;
import javax.ws.rs.DELETE;
import javax.ws.rs.DefaultValue;
import javax.ws.rs.GET;
import javax.ws.rs.HeaderParam;
import javax.ws.rs.POST;
import javax.ws.rs.PUT;
import javax.ws.rs.Path;
import javax.ws.rs.PathParam;
import javax.ws.rs.Produces;
import javax.ws.rs.QueryParam;
import javax.ws.rs.core.Response;
import javax.ws.rs.core.Response.Status;
import javax.ws.rs.core.UriInfo;

import org.joda.time.LocalDate;
import org.killbill.billing.ObjectType;
import org.killbill.billing.account.api.Account;
import org.killbill.billing.account.api.AccountApiException;
import org.killbill.billing.account.api.AccountUserApi;
import org.killbill.billing.catalog.api.BillingActionPolicy;
import org.killbill.billing.catalog.api.CatalogApiException;
import org.killbill.billing.catalog.api.Currency;
import org.killbill.billing.catalog.api.PhaseType;
import org.killbill.billing.catalog.api.PlanPhasePriceOverride;
import org.killbill.billing.catalog.api.PlanPhaseSpecifier;
import org.killbill.billing.catalog.api.ProductCategory;
import org.killbill.billing.entitlement.api.BaseEntitlementWithAddOnsSpecifier;
import org.killbill.billing.entitlement.api.BlockingStateType;
import org.killbill.billing.entitlement.api.Entitlement;
import org.killbill.billing.entitlement.api.Entitlement.EntitlementActionPolicy;
import org.killbill.billing.entitlement.api.EntitlementApi;
import org.killbill.billing.entitlement.api.EntitlementApiException;
import org.killbill.billing.entitlement.api.EntitlementSpecifier;
import org.killbill.billing.entitlement.api.Subscription;
import org.killbill.billing.entitlement.api.SubscriptionApi;
import org.killbill.billing.entitlement.api.SubscriptionApiException;
import org.killbill.billing.entitlement.api.SubscriptionBundle;
import org.killbill.billing.events.BlockingTransitionInternalEvent;
import org.killbill.billing.events.EffectiveSubscriptionInternalEvent;
import org.killbill.billing.events.InvoiceCreationInternalEvent;
import org.killbill.billing.events.InvoicePaymentErrorInternalEvent;
import org.killbill.billing.events.InvoicePaymentInfoInternalEvent;
import org.killbill.billing.events.NullInvoiceInternalEvent;
import org.killbill.billing.events.PaymentErrorInternalEvent;
import org.killbill.billing.events.PaymentInfoInternalEvent;
import org.killbill.billing.events.PaymentPluginErrorInternalEvent;
import org.killbill.billing.jaxrs.json.BlockingStateJson;
import org.killbill.billing.jaxrs.json.BulkSubscriptionsBundleJson;
import org.killbill.billing.jaxrs.json.BundleJson;
import org.killbill.billing.jaxrs.json.CustomFieldJson;
import org.killbill.billing.jaxrs.json.PhasePriceOverrideJson;
import org.killbill.billing.jaxrs.json.SubscriptionJson;
import org.killbill.billing.jaxrs.json.TagJson;
import org.killbill.billing.jaxrs.util.Context;
import org.killbill.billing.jaxrs.util.JaxrsUriBuilder;
import org.killbill.billing.jaxrs.util.KillbillEventHandler;
import org.killbill.billing.payment.api.PaymentApi;
import org.killbill.billing.payment.api.PluginProperty;
import org.killbill.billing.util.api.AuditUserApi;
import org.killbill.billing.util.api.CustomFieldApiException;
import org.killbill.billing.util.api.CustomFieldUserApi;
import org.killbill.billing.util.api.TagApiException;
import org.killbill.billing.util.api.TagDefinitionApiException;
import org.killbill.billing.util.api.TagUserApi;
import org.killbill.billing.util.audit.AccountAuditLogs;
import org.killbill.billing.util.callcontext.CallContext;
import org.killbill.billing.util.callcontext.TenantContext;
import org.killbill.billing.util.userrequest.CompletionUserRequestBase;
import org.killbill.clock.Clock;
import org.killbill.commons.metrics.TimedResource;
import org.slf4j.Logger;
import org.slf4j.LoggerFactory;

import com.google.common.base.Preconditions;
import com.google.common.base.Predicate;
import com.google.common.collect.ImmutableList;
import com.google.common.collect.Iterables;
import com.google.inject.Inject;
import io.swagger.annotations.Api;
import io.swagger.annotations.ApiOperation;
import io.swagger.annotations.ApiParam;
import io.swagger.annotations.ApiResponse;
import io.swagger.annotations.ApiResponses;

import static javax.ws.rs.core.MediaType.APPLICATION_JSON;

@Path(JaxrsResource.SUBSCRIPTIONS_PATH)
@Api(value = JaxrsResource.SUBSCRIPTIONS_PATH, description = "Operations on subscriptions", tags = "Subscription")
public class SubscriptionResource extends JaxRsResourceBase {

    private static final Logger log = LoggerFactory.getLogger(SubscriptionResource.class);
    private static final String ID_PARAM_NAME = "subscriptionId";

    private final KillbillEventHandler killbillHandler;
    private final EntitlementApi entitlementApi;
    private final SubscriptionApi subscriptionApi;

    @Inject
    public SubscriptionResource(final KillbillEventHandler killbillHandler,
                                final JaxrsUriBuilder uriBuilder,
                                final TagUserApi tagUserApi,
                                final CustomFieldUserApi customFieldUserApi,
                                final AuditUserApi auditUserApi,
                                final EntitlementApi entitlementApi,
                                final SubscriptionApi subscriptionApi,
                                final AccountUserApi accountUserApi,
                                final PaymentApi paymentApi,
                                final Clock clock,
                                final Context context) {
        super(uriBuilder, tagUserApi, customFieldUserApi, auditUserApi, accountUserApi, paymentApi, subscriptionApi, clock, context);
        this.killbillHandler = killbillHandler;
        this.entitlementApi = entitlementApi;
        this.subscriptionApi = subscriptionApi;
    }

    @TimedResource
    @GET
    @Path("/{subscriptionId:" + UUID_PATTERN + "}")
    @Produces(APPLICATION_JSON)
    @ApiOperation(value = "Retrieve a subscription by id", response = SubscriptionJson.class)
    @ApiResponses(value = {@ApiResponse(code = 400, message = "Invalid subscription id supplied"),
                           @ApiResponse(code = 404, message = "Subscription not found")})
    public Response getSubscription(@PathParam("subscriptionId") final UUID subscriptionId,
                                    @QueryParam(QUERY_AUDIT) @DefaultValue("NONE") final AuditMode auditMode,
                                    @javax.ws.rs.core.Context final HttpServletRequest request) throws SubscriptionApiException, AccountApiException, CatalogApiException {
        final TenantContext context = this.context.createTenantContextNoAccountId(request);
        final Subscription subscription = subscriptionApi.getSubscriptionForEntitlementId(subscriptionId, context);
        final Account account = accountUserApi.getAccountById(subscription.getAccountId(), context);
        final AccountAuditLogs accountAuditLogs = auditUserApi.getAccountAuditLogs(subscription.getAccountId(), auditMode.getLevel(), context);
        final SubscriptionJson json = new SubscriptionJson(subscription, account.getCurrency(), accountAuditLogs);
        return Response.status(Status.OK).entity(json).build();
    }

    @TimedResource
    @POST
    @Consumes(APPLICATION_JSON)
    @Produces(APPLICATION_JSON)
    @ApiOperation(value = "Create an subscription", response = SubscriptionJson.class)
    @ApiResponses(value = {@ApiResponse(code = 201, message = "Subscription created successfully")})
    public Response createSubscription(final SubscriptionJson subscription,
                                       @ApiParam(hidden = true) @QueryParam(QUERY_REQUESTED_DT) final String requestedDate, /* This is deprecated, only used for backward compatibility */
                                      @QueryParam(QUERY_ENTITLEMENT_REQUESTED_DT) final String entitlementDate,
                                       @QueryParam(QUERY_BILLING_REQUESTED_DT) final String billingDate,
                                       @QueryParam(QUERY_BUNDLES_RENAME_KEY_IF_EXIST_UNUSED) @DefaultValue("true") final Boolean renameKeyIfExistsAndUnused,
                                       @QueryParam(QUERY_MIGRATED) @DefaultValue("false") final Boolean isMigrated,
                                       @QueryParam(QUERY_BCD) final Integer newBCD,
                                       @QueryParam(QUERY_CALL_COMPLETION) @DefaultValue("false") final Boolean callCompletion,
                                       @QueryParam(QUERY_CALL_TIMEOUT) @DefaultValue("3") final long timeoutSec,
                                       @QueryParam(QUERY_PLUGIN_PROPERTY) final List<String> pluginPropertiesString,
                                       @HeaderParam(HDR_CREATED_BY) final String createdBy,
                                       @HeaderParam(HDR_REASON) final String reason,
                                       @HeaderParam(HDR_COMMENT) final String comment,
                                       @javax.ws.rs.core.Context final HttpServletRequest request,
                                       @javax.ws.rs.core.Context final UriInfo uriInfo) throws EntitlementApiException, AccountApiException, SubscriptionApiException {
        verifyNonNullOrEmpty(subscription, "SubscriptionJson body should be specified");
        if (subscription.getPlanName() == null) {
            verifyNonNullOrEmpty(subscription.getProductName(), "SubscriptionJson productName needs to be set",
                                 subscription.getProductCategory(), "SubscriptionJson productCategory needs to be set",
                                 subscription.getBillingPeriod(), "SubscriptionJson billingPeriod needs to be set",
                                 subscription.getPriceList(), "SubscriptionJson priceList needs to be set");
        }

        logDeprecationParameterWarningIfNeeded(QUERY_REQUESTED_DT, QUERY_ENTITLEMENT_REQUESTED_DT, QUERY_BILLING_REQUESTED_DT);

        // For ADD_ON we need to provide externalKey or the bundleId
        if (ProductCategory.ADD_ON.equals(subscription.getProductCategory())) {
            Preconditions.checkArgument(subscription.getExternalKey() != null || subscription.getBundleId() != null, "SubscriptionJson bundleId or externalKey should be specified for ADD_ON");
        }

        final boolean isReusingExistingBundle = ProductCategory.ADD_ON == subscription.getProductCategory() ||
                                                (ProductCategory.STANDALONE == subscription.getProductCategory() && subscription.getBundleId() != null);

        final Iterable<PluginProperty> pluginProperties = extractPluginProperties(pluginPropertiesString);
        final CallContext callContext = context.createCallContextNoAccountId(createdBy, reason, comment, request);

        final EntitlementCallCompletionCallback<UUID> callback = new EntitlementCallCompletionCallback<UUID>() {
            @Override
            public UUID doOperation(final CallContext ctx) throws InterruptedException, TimeoutException, EntitlementApiException, SubscriptionApiException, AccountApiException {

                final Account account = getAccountFromSubscriptionJson(subscription, callContext);
                final PhaseType phaseType = subscription.getPhaseType();
                final PlanPhaseSpecifier spec = subscription.getPlanName() != null ?
                                                new PlanPhaseSpecifier(subscription.getPlanName(), phaseType) :
                                                new PlanPhaseSpecifier(subscription.getProductName(),
                                                                       subscription.getBillingPeriod(), subscription.getPriceList(), phaseType);

                final LocalDate resolvedEntitlementDate = requestedDate != null ? toLocalDate(requestedDate) : toLocalDate(entitlementDate);
                final LocalDate resolvedBillingDate = requestedDate != null ? toLocalDate(requestedDate) : toLocalDate(billingDate);
<<<<<<< HEAD
                final List<PlanPhasePriceOverride> overrides = PhasePriceOverrideJson.toPlanPhasePriceOverrides(subscription.getPriceOverrides(), spec, account.getCurrency());
                final Entitlement result = isReusingExistingBundle
                                           ? entitlementApi.addEntitlement(getBundleIdForAddOnCreation(subscription), spec, overrides, resolvedEntitlementDate, resolvedBillingDate, isMigrated, pluginProperties, callContext)
                                           : entitlementApi.createBaseEntitlement(account.getId(), spec, subscription.getExternalKey(), overrides, resolvedEntitlementDate, resolvedBillingDate, isMigrated, renameKeyIfExistsAndUnused, pluginProperties, callContext);
=======
                final List<PlanPhasePriceOverride> overrides = PhasePriceOverrideJson.toPlanPhasePriceOverrides(entitlement.getPriceOverrides(), spec, account.getCurrency());
                final UUID result = isReusingExistingBundle
                                    ? entitlementApi.addEntitlement(getBundleIdForAddOnCreation(entitlement), spec, overrides, resolvedEntitlementDate, resolvedBillingDate, isMigrated, pluginProperties, callContext)
                                    : entitlementApi.createBaseEntitlement(account.getId(), spec, entitlement.getExternalKey(), overrides, resolvedEntitlementDate, resolvedBillingDate, isMigrated, renameKeyIfExistsAndUnused, pluginProperties, callContext);

>>>>>>> dbd09ffd
                if (newBCD != null) {
                    final Entitlement createdEntitlement = entitlementApi.getEntitlementForId(result, callContext);
                    createdEntitlement.updateBCD(newBCD, null, callContext);
                }
                return result;
            }

            private UUID getBundleIdForAddOnCreation(final SubscriptionJson entitlement) throws SubscriptionApiException {

                if (entitlement.getBundleId() != null) {
                    return entitlement.getBundleId();
                }
                // If user only specified the externalKey we need to fech the bundle (expensive operation) to extract the bundleId
                final SubscriptionBundle bundle = subscriptionApi.getActiveSubscriptionBundleForExternalKey(entitlement.getExternalKey(), callContext);
                return bundle.getId();
            }

            @Override
            public boolean isImmOperation() {
                return true;
            }

            @Override
<<<<<<< HEAD
            public Response doResponseOk(final Entitlement createdEntitlement) {
                return uriBuilder.buildResponse(uriInfo, SubscriptionResource.class, "getSubscription", createdEntitlement.getId(), request);
=======
            public Response doResponseOk(final UUID createdEntitlementId) {
                return uriBuilder.buildResponse(uriInfo, SubscriptionResource.class, "getEntitlement", createdEntitlementId, request);
>>>>>>> dbd09ffd
            }
        };

        final EntitlementCallCompletion<UUID> callCompletionCreation = new EntitlementCallCompletion<UUID>();
        return callCompletionCreation.withSynchronization(callback, timeoutSec, callCompletion, callContext);
    }

    @TimedResource
    @POST
    @Path("/createSubscriptionWithAddOns")
    @Consumes(APPLICATION_JSON)
    @Produces(APPLICATION_JSON)
    @ApiOperation(value = "Create an entitlement with addOn products", response = BundleJson.class)
    @ApiResponses(value = {@ApiResponse(code = 201, message = "Subscriptions created successfully")})
    public Response createSubscriptionWithAddOns(final List<SubscriptionJson> entitlements,
                                                 @ApiParam(hidden = true) @QueryParam(QUERY_REQUESTED_DT) final String requestedDate, /* This is deprecated, only used for backward compatibility */
                                                @QueryParam(QUERY_ENTITLEMENT_REQUESTED_DT) final String entitlementDate,
                                                 @QueryParam(QUERY_BILLING_REQUESTED_DT) final String billingDate,
                                                 @QueryParam(QUERY_MIGRATED) @DefaultValue("false") final Boolean isMigrated,
                                                 @QueryParam(QUERY_BUNDLES_RENAME_KEY_IF_EXIST_UNUSED) @DefaultValue("true") final Boolean renameKeyIfExistsAndUnused,
                                                 @QueryParam(QUERY_CALL_COMPLETION) @DefaultValue("false") final Boolean callCompletion,
                                                 @QueryParam(QUERY_CALL_TIMEOUT) @DefaultValue("3") final long timeoutSec,
                                                 @QueryParam(QUERY_PLUGIN_PROPERTY) final List<String> pluginPropertiesString,
                                                 @HeaderParam(HDR_CREATED_BY) final String createdBy,
                                                 @HeaderParam(HDR_REASON) final String reason,
                                                 @HeaderParam(HDR_COMMENT) final String comment,
                                                 @javax.ws.rs.core.Context final HttpServletRequest request,
                                                 @javax.ws.rs.core.Context final UriInfo uriInfo) throws EntitlementApiException, AccountApiException, SubscriptionApiException {
        final List<BulkSubscriptionsBundleJson> entitlementsWithAddOns = ImmutableList.of(new BulkSubscriptionsBundleJson(entitlements));
        return createSubscriptionsWithAddOnsInternal(entitlementsWithAddOns, requestedDate, entitlementDate, billingDate, isMigrated, renameKeyIfExistsAndUnused, callCompletion, timeoutSec, pluginPropertiesString, createdBy, reason, comment, request, uriInfo, ObjectType.BUNDLE);
    }

    @TimedResource
    @POST
    @Path("/createSubscriptionsWithAddOns")
    @Consumes(APPLICATION_JSON)
    @Produces(APPLICATION_JSON)
    @ApiOperation(value = "Create multiple entitlements with addOn products", response = BundleJson.class, responseContainer = "List")
    @ApiResponses(value = {@ApiResponse(code = 201, message = "Subscriptions created successfully")})
    public Response createSubscriptionsWithAddOns(final List<BulkSubscriptionsBundleJson> entitlementsWithAddOns,
                                                  @ApiParam(hidden = true) @QueryParam(QUERY_REQUESTED_DT) final String requestedDate, /* This is deprecated, only used for backward compatibility */
                                                 @QueryParam(QUERY_ENTITLEMENT_REQUESTED_DT) final String entitlementDate,
                                                  @QueryParam(QUERY_BILLING_REQUESTED_DT) final String billingDate,
                                                  @QueryParam(QUERY_BUNDLES_RENAME_KEY_IF_EXIST_UNUSED) @DefaultValue("true") final Boolean renameKeyIfExistsAndUnused,
                                                  @QueryParam(QUERY_MIGRATED) @DefaultValue("false") final Boolean isMigrated,
                                                  @QueryParam(QUERY_CALL_COMPLETION) @DefaultValue("false") final Boolean callCompletion,
                                                  @QueryParam(QUERY_CALL_TIMEOUT) @DefaultValue("3") final long timeoutSec,
                                                  @QueryParam(QUERY_PLUGIN_PROPERTY) final List<String> pluginPropertiesString,
                                                  @HeaderParam(HDR_CREATED_BY) final String createdBy,
                                                  @HeaderParam(HDR_REASON) final String reason,
                                                  @HeaderParam(HDR_COMMENT) final String comment,
                                                  @javax.ws.rs.core.Context final HttpServletRequest request,
                                                  @javax.ws.rs.core.Context final UriInfo uriInfo) throws EntitlementApiException, AccountApiException, SubscriptionApiException {
        return createSubscriptionsWithAddOnsInternal(entitlementsWithAddOns, requestedDate, entitlementDate, billingDate, isMigrated, renameKeyIfExistsAndUnused, callCompletion, timeoutSec, pluginPropertiesString, createdBy, reason, comment, request, uriInfo, ObjectType.ACCOUNT);
    }

<<<<<<< HEAD
    public Response createSubscriptionsWithAddOnsInternal(final List<BulkSubscriptionsBundleJson> entitlementsWithAddOns,
=======
    private Response createEntitlementsWithAddOnsInternal(final List<BulkSubscriptionsBundleJson> entitlementsWithAddOns,
>>>>>>> dbd09ffd
                                                          final String requestedDate,
                                                          final String entitlementDate,
                                                          final String billingDate,
                                                          final Boolean isMigrated,
                                                          final Boolean renameKeyIfExistsAndUnused,
                                                          final Boolean callCompletion,
                                                          final long timeoutSec,
                                                          final List<String> pluginPropertiesString,
                                                          final String createdBy,
                                                          final String reason,
                                                          final String comment,
                                                          final HttpServletRequest request,
<<<<<<< HEAD
                                                          final UriInfo uriInfo, final ObjectType responseObject) throws EntitlementApiException, AccountApiException, SubscriptionApiException {

=======
                                                          final UriInfo uriInfo,
                                                          final ObjectType responseObject) throws EntitlementApiException, AccountApiException, SubscriptionApiException {
>>>>>>> dbd09ffd
        Preconditions.checkArgument(Iterables.size(entitlementsWithAddOns) > 0, "Subscription bulk list mustn't be null or empty.");

        logDeprecationParameterWarningIfNeeded(QUERY_REQUESTED_DT, QUERY_ENTITLEMENT_REQUESTED_DT, QUERY_BILLING_REQUESTED_DT);

        final Iterable<PluginProperty> pluginProperties = extractPluginProperties(pluginPropertiesString);
        final CallContext callContext = context.createCallContextNoAccountId(createdBy, reason, comment, request);

        final Account account = accountUserApi.getAccountById(entitlementsWithAddOns.get(0).getBaseEntitlementAndAddOns().get(0).getAccountId(), callContext);

        final List<BaseEntitlementWithAddOnsSpecifier> baseEntitlementWithAddOnsSpecifierList = new ArrayList<BaseEntitlementWithAddOnsSpecifier>();
        for (BulkSubscriptionsBundleJson bulkBaseEntitlementWithAddOns : entitlementsWithAddOns) {
            final Iterable<SubscriptionJson> baseEntitlements = Iterables.filter(
                    bulkBaseEntitlementWithAddOns.getBaseEntitlementAndAddOns(), new Predicate<SubscriptionJson>() {
                        @Override
                        public boolean apply(final SubscriptionJson subscription) {
                            return ProductCategory.BASE.equals(subscription.getProductCategory());
                        }
                    });
            Preconditions.checkArgument(Iterables.size(baseEntitlements) > 0, "SubscriptionJson Base Entitlement needs to be provided");
            verifyNumberOfElements(Iterables.size(baseEntitlements), 1, "Only one BASE product is allowed per bundle.");
            final SubscriptionJson baseEntitlement = baseEntitlements.iterator().next();

            final Iterable<SubscriptionJson> addonEntitlements = Iterables.filter(
                    bulkBaseEntitlementWithAddOns.getBaseEntitlementAndAddOns(), new Predicate<SubscriptionJson>() {
                        @Override
                        public boolean apply(final SubscriptionJson subscription) {
                            return ProductCategory.ADD_ON.equals(subscription.getProductCategory());
                        }
                    }
                                                                                 );

            final List<EntitlementSpecifier> entitlementSpecifierList = buildEntitlementSpecifierList(baseEntitlement, addonEntitlements, account.getCurrency());

            // create the baseEntitlementSpecifierWithAddOns
            final LocalDate resolvedEntitlementDate = requestedDate != null ? toLocalDate(requestedDate) : toLocalDate(entitlementDate);
            final LocalDate resolvedBillingDate = requestedDate != null ? toLocalDate(requestedDate) : toLocalDate(billingDate);

            final BaseEntitlementWithAddOnsSpecifier baseEntitlementSpecifierWithAddOns = buildBaseEntitlementWithAddOnsSpecifier(entitlementSpecifierList, resolvedEntitlementDate, resolvedBillingDate, null, baseEntitlement, isMigrated);
            baseEntitlementWithAddOnsSpecifierList.add(baseEntitlementSpecifierWithAddOns);
        }

        final EntitlementCallCompletionCallback<List<UUID>> callback = new EntitlementCallCompletionCallback<List<UUID>>() {
            @Override
            public List<UUID> doOperation(final CallContext ctx) throws InterruptedException, TimeoutException, EntitlementApiException, SubscriptionApiException, AccountApiException {
                return entitlementApi.createBaseEntitlementsWithAddOns(account.getId(), baseEntitlementWithAddOnsSpecifierList, renameKeyIfExistsAndUnused, pluginProperties, callContext);
            }

            @Override
            public boolean isImmOperation() {
                return true;
            }

            @Override
            public Response doResponseOk(final List<UUID> entitlementIds) {
                final Collection<String> bundleIds = new LinkedHashSet<String>();
                try {
                    for (final Entitlement entitlement : entitlementApi.getAllEntitlementsForAccountId(account.getId(), callContext)) {
                        if (entitlementIds.contains(entitlement.getId())) {
                            bundleIds.add(entitlement.getBundleId().toString());
                        }
                    }
                } catch (final EntitlementApiException e) {
                    return Response.status(Status.INTERNAL_SERVER_ERROR).build();
                }

                if (responseObject == ObjectType.ACCOUNT) {
                    return uriBuilder.buildResponse(uriInfo, AccountResource.class, "getAccountBundles", account.getId(), buildQueryParams(bundleIds), request);
                } else if (responseObject == ObjectType.BUNDLE) {
                    return uriBuilder.buildResponse(uriInfo, BundleResource.class, "getBundle", Iterables.getFirst(bundleIds, null), request);
                } else {
                    throw new IllegalStateException("Unexpected input responseObject " + responseObject);
                }
            }
        };
        final EntitlementCallCompletion<List<UUID>> callCompletionCreation = new EntitlementCallCompletion<List<UUID>>();
        return callCompletionCreation.withSynchronization(callback, timeoutSec, callCompletion, callContext);
    }

    private List<EntitlementSpecifier> buildEntitlementSpecifierList(final SubscriptionJson baseEntitlement, final Iterable<SubscriptionJson> addonEntitlements, final Currency currency) {
        final List<EntitlementSpecifier> entitlementSpecifierList = new ArrayList<EntitlementSpecifier>();

        //
        // BASE is fully specified we can add it
        //
        if (baseEntitlement.getPlanName() != null ||
            (baseEntitlement.getProductName() != null &&
             baseEntitlement.getProductCategory() != null &&
             baseEntitlement.getBillingPeriod() != null &&
             baseEntitlement.getPriceList() != null)) {
            final PlanPhaseSpecifier planPhaseSpecifier = baseEntitlement.getPlanName() != null ?
                                                          new PlanPhaseSpecifier(baseEntitlement.getPlanName(), null) :
                                                          new PlanPhaseSpecifier(baseEntitlement.getProductName(),
                                                                                 baseEntitlement.getBillingPeriod(), baseEntitlement.getPriceList(), null);
            final List<PlanPhasePriceOverride> overrides = PhasePriceOverrideJson.toPlanPhasePriceOverrides(baseEntitlement.getPriceOverrides(), planPhaseSpecifier, currency);

            EntitlementSpecifier specifier = new EntitlementSpecifier() {
                @Override
                public PlanPhaseSpecifier getPlanPhaseSpecifier() {
                    return planPhaseSpecifier;
                }

                @Override
                public List<PlanPhasePriceOverride> getOverrides() {
                    return overrides;
                }
            };
            entitlementSpecifierList.add(specifier);
        }

        for (final SubscriptionJson entitlement : addonEntitlements) {
            // verifications
            verifyNonNullOrEmpty(entitlement, "SubscriptionJson body should be specified for each element");
            if (entitlement.getPlanName() == null) {
                verifyNonNullOrEmpty(entitlement.getProductName(), "SubscriptionJson productName needs to be set for each element",
                                     entitlement.getProductCategory(), "SubscriptionJson productCategory needs to be set for each element",
                                     entitlement.getBillingPeriod(), "SubscriptionJson billingPeriod needs to be set for each element",
                                     entitlement.getPriceList(), "SubscriptionJson priceList needs to be set for each element");
            }
            // create the entitlementSpecifier
            final PlanPhaseSpecifier planPhaseSpecifier = entitlement.getPlanName() != null ?
                                                          new PlanPhaseSpecifier(entitlement.getPlanName(), null) :
                                                          new PlanPhaseSpecifier(entitlement.getProductName(),
                                                                                 entitlement.getBillingPeriod(), entitlement.getPriceList(), null);
            final List<PlanPhasePriceOverride> overrides = PhasePriceOverrideJson.toPlanPhasePriceOverrides(entitlement.getPriceOverrides(), planPhaseSpecifier, currency);

            EntitlementSpecifier specifier = new EntitlementSpecifier() {
                @Override
                public PlanPhaseSpecifier getPlanPhaseSpecifier() {
                    return planPhaseSpecifier;
                }

                @Override
                public List<PlanPhasePriceOverride> getOverrides() {
                    return overrides;
                }
            };
            entitlementSpecifierList.add(specifier);
        }
        return entitlementSpecifierList;
    }

    private BaseEntitlementWithAddOnsSpecifier buildBaseEntitlementWithAddOnsSpecifier(final List<EntitlementSpecifier> entitlementSpecifierList, final LocalDate resolvedEntitlementDate, final LocalDate resolvedBillingDate, final UUID bundleId, final SubscriptionJson baseEntitlement, final @QueryParam(QUERY_MIGRATED) @DefaultValue("false") Boolean isMigrated) {
        return new BaseEntitlementWithAddOnsSpecifier() {
            @Override
            public UUID getBundleId() {
                return bundleId;
            }

            @Override
            public String getExternalKey() {
                return baseEntitlement.getExternalKey();
            }

            @Override
            public Iterable<EntitlementSpecifier> getEntitlementSpecifier() {
                return entitlementSpecifierList;
            }

            @Override
            public LocalDate getEntitlementEffectiveDate() {
                return resolvedEntitlementDate;
            }

            @Override
            public LocalDate getBillingEffectiveDate() {
                return resolvedBillingDate;
            }

            @Override
            public boolean isMigrated() {
                return isMigrated;
            }
        };
    }

    private Map<String, String> buildQueryParams(final Iterable<String> bundleIdList) {
        Map<String, String> queryParams = new HashMap<String, String>();
        String value = "";
        for (String bundleId : bundleIdList) {
            if (value.equals("")) {
                value += bundleId;
            } else {
                value += "," + bundleId;
            }
        }
        queryParams.put(QUERY_BUNDLES_FILTER, value);
        return queryParams;
    }

    @TimedResource
    @PUT
    @Path("/{subscriptionId:" + UUID_PATTERN + "}/" + UNDO_CANCEL)
    @Produces(APPLICATION_JSON)
    @ApiOperation(value = "Un-cancel an entitlement")
    @ApiResponses(value = {@ApiResponse(code = 204, message = "Successful operation"),
                           @ApiResponse(code = 400, message = "Invalid subscription id supplied"),
                           @ApiResponse(code = 404, message = "Entitlement not found")})
    public Response uncancelSubscriptionPlan(@PathParam("subscriptionId") final UUID subscriptionId,
                                             @QueryParam(QUERY_PLUGIN_PROPERTY) final List<String> pluginPropertiesString,
                                             @HeaderParam(HDR_CREATED_BY) final String createdBy,
                                             @HeaderParam(HDR_REASON) final String reason,
                                             @HeaderParam(HDR_COMMENT) final String comment,
                                             @javax.ws.rs.core.Context final HttpServletRequest request) throws EntitlementApiException {
        final Iterable<PluginProperty> pluginProperties = extractPluginProperties(pluginPropertiesString);
        final Entitlement current = entitlementApi.getEntitlementForId(subscriptionId, context.createCallContextNoAccountId(createdBy, reason, comment, request));
        current.uncancelEntitlement(pluginProperties, context.createCallContextNoAccountId(createdBy, reason, comment, request));
        return Response.status(Status.NO_CONTENT).build();
    }

    @TimedResource
    @PUT
    @Path("/{subscriptionId:" + UUID_PATTERN + "}/" + UNDO_CHANGE_PLAN)
    @Produces(APPLICATION_JSON)
    @ApiOperation(value = "Undo a pending change plan on an entitlement")
    @ApiResponses(value = {@ApiResponse(code = 204, message = "Successful operation"),
                           @ApiResponse(code = 400, message = "Invalid subscription id supplied"),
                           @ApiResponse(code = 404, message = "Entitlement not found")})
    public Response undoChangeSubscriptionPlan(@PathParam("subscriptionId") final UUID subscriptionId,
                                               @QueryParam(QUERY_PLUGIN_PROPERTY) final List<String> pluginPropertiesString,
                                               @HeaderParam(HDR_CREATED_BY) final String createdBy,
                                               @HeaderParam(HDR_REASON) final String reason,
                                               @HeaderParam(HDR_COMMENT) final String comment,
                                               @javax.ws.rs.core.Context final HttpServletRequest request) throws EntitlementApiException {
        final Iterable<PluginProperty> pluginProperties = extractPluginProperties(pluginPropertiesString);
        final Entitlement current = entitlementApi.getEntitlementForId(subscriptionId, context.createCallContextNoAccountId(createdBy, reason, comment, request));
        current.undoChangePlan(pluginProperties, context.createCallContextNoAccountId(createdBy, reason, comment, request));
        return Response.status(Status.NO_CONTENT).build();
    }

    @TimedResource
    @PUT
    @Produces(APPLICATION_JSON)
    @Consumes(APPLICATION_JSON)
    @Path("/{subscriptionId:" + UUID_PATTERN + "}")
    @ApiOperation(value = "Change entitlement plan")
    @ApiResponses(value = {@ApiResponse(code = 204, message = "Successful operation"),
                           @ApiResponse(code = 400, message = "Invalid subscription id supplied"),
                           @ApiResponse(code = 404, message = "Entitlement not found")})
    public Response changeSubscriptionPlan(@PathParam("subscriptionId") final UUID subscriptionId,
                                           final SubscriptionJson entitlement,
                                           @QueryParam(QUERY_REQUESTED_DT) final String requestedDate,
                                           @QueryParam(QUERY_CALL_COMPLETION) @DefaultValue("false") final Boolean callCompletion,
                                           @QueryParam(QUERY_CALL_TIMEOUT) @DefaultValue("3") final long timeoutSec,
                                           @QueryParam(QUERY_BILLING_POLICY) final BillingActionPolicy billingPolicy,
                                           @QueryParam(QUERY_PLUGIN_PROPERTY) final List<String> pluginPropertiesString,
                                           @HeaderParam(HDR_CREATED_BY) final String createdBy,
                                           @HeaderParam(HDR_REASON) final String reason,
                                           @HeaderParam(HDR_COMMENT) final String comment,
                                           @javax.ws.rs.core.Context final HttpServletRequest request) throws EntitlementApiException, AccountApiException, SubscriptionApiException {
        verifyNonNullOrEmpty(entitlement, "SubscriptionJson body should be specified");
        if (entitlement.getPlanName() == null) {
            verifyNonNullOrEmpty(entitlement.getProductName(), "SubscriptionJson productName needs to be set",
                                 entitlement.getBillingPeriod(), "SubscriptionJson billingPeriod needs to be set",
                                 entitlement.getPriceList(), "SubscriptionJson priceList needs to be set");
        }

        final Iterable<PluginProperty> pluginProperties = extractPluginProperties(pluginPropertiesString);
        final CallContext callContext = context.createCallContextNoAccountId(createdBy, reason, comment, request);

        final EntitlementCallCompletionCallback<Response> callback = new EntitlementCallCompletionCallback<Response>() {

            private boolean isImmediateOp = true;

            @Override
            public Response doOperation(final CallContext ctx) throws EntitlementApiException, InterruptedException,
                                                                      TimeoutException, AccountApiException {

                final Entitlement current = entitlementApi.getEntitlementForId(subscriptionId, callContext);
                final LocalDate inputLocalDate = toLocalDate(requestedDate);
                final Entitlement newEntitlement;

                final Account account = accountUserApi.getAccountById(current.getAccountId(), callContext);
                final PhaseType phaseType = entitlement.getPhaseType();
                final PlanPhaseSpecifier planSpec = entitlement.getPlanName() != null ?
                                                    new PlanPhaseSpecifier(entitlement.getPlanName(), phaseType) :
                                                    new PlanPhaseSpecifier(entitlement.getProductName(),
                                                                           entitlement.getBillingPeriod(), entitlement.getPriceList(), phaseType);
                final List<PlanPhasePriceOverride> overrides = PhasePriceOverrideJson.toPlanPhasePriceOverrides(entitlement.getPriceOverrides(), planSpec, account.getCurrency());

                if (requestedDate == null && billingPolicy == null) {
                    newEntitlement = current.changePlan(planSpec, overrides, pluginProperties, ctx);
                } else if (billingPolicy == null) {
                    newEntitlement = current.changePlanWithDate(planSpec, overrides, inputLocalDate, pluginProperties, ctx);
                } else {
                    newEntitlement = current.changePlanOverrideBillingPolicy(planSpec, overrides, null, billingPolicy, pluginProperties, ctx);
                }
                isImmediateOp = newEntitlement.getLastActiveProduct().getName().equals(entitlement.getProductName()) &&
                                newEntitlement.getLastActivePlan().getRecurringBillingPeriod() == entitlement.getBillingPeriod() &&
                                newEntitlement.getLastActivePriceList().getName().equals(entitlement.getPriceList());
                return Response.status(Status.NO_CONTENT).build();
            }

            @Override
            public boolean isImmOperation() {
                return isImmediateOp;
            }

            @Override
            public Response doResponseOk(final Response operationResponse) throws SubscriptionApiException, AccountApiException, CatalogApiException {
                if (operationResponse.getStatus() != Status.OK.getStatusCode()) {
                    return operationResponse;
                }
                return Response.status(Status.NO_CONTENT).build();
            }
        };

        final EntitlementCallCompletion<Response> callCompletionCreation = new EntitlementCallCompletion<Response>();
        return callCompletionCreation.withSynchronization(callback, timeoutSec, callCompletion, callContext);
    }

    @TimedResource
    @POST
    @Path("/{subscriptionId:" + UUID_PATTERN + "}/" + BLOCK)
    @Consumes(APPLICATION_JSON)
    @ApiOperation(value = "Block a subscription", response = BlockingStateJson.class, responseContainer = "List")
    @ApiResponses(value = {@ApiResponse(code = 201, message = "Blocking state created successfully"),
                           @ApiResponse(code = 400, message = "Invalid subscription id supplied"),
                           @ApiResponse(code = 404, message = "Subscription not found")})
    public Response addSubscriptionBlockingState(@PathParam(ID_PARAM_NAME) final UUID  id,
                                                 final BlockingStateJson json,
                                                 @QueryParam(QUERY_REQUESTED_DT) final String requestedDate,
                                                 @QueryParam(QUERY_PLUGIN_PROPERTY) final List<String> pluginPropertiesString,
                                                 @HeaderParam(HDR_CREATED_BY) final String createdBy,
                                                 @HeaderParam(HDR_REASON) final String reason,
                                                 @HeaderParam(HDR_COMMENT) final String comment,
                                                 @javax.ws.rs.core.Context final HttpServletRequest request,
                                                 @javax.ws.rs.core.Context final UriInfo uriInfo) throws SubscriptionApiException, EntitlementApiException, AccountApiException {
        final TenantContext tenantContext = context.createTenantContextNoAccountId(request);
        final Entitlement entitlement = entitlementApi.getEntitlementForId(id, tenantContext);
        return addBlockingState(json, entitlement.getAccountId(), id, BlockingStateType.SUBSCRIPTION, requestedDate, pluginPropertiesString, createdBy, reason, comment, request, uriInfo);
    }

    @TimedResource
    @DELETE
    @Path("/{subscriptionId:" + UUID_PATTERN + "}")
    @Produces(APPLICATION_JSON)
    @ApiOperation(value = "Cancel an entitlement plan")
    @ApiResponses(value = {@ApiResponse(code = 204, message = "Successful operation"),
                           @ApiResponse(code = 400, message = "Invalid subscription id supplied"),
                           @ApiResponse(code = 404, message = "Entitlement not found")})
    public Response cancelSubscriptionPlan(@PathParam("subscriptionId") final UUID subscriptionId,
                                           @QueryParam(QUERY_REQUESTED_DT) final String requestedDate,
                                           @QueryParam(QUERY_CALL_COMPLETION) @DefaultValue("false") final Boolean callCompletion,
                                           @QueryParam(QUERY_CALL_TIMEOUT) @DefaultValue("5") final long timeoutSec,
                                           @QueryParam(QUERY_ENTITLEMENT_POLICY) final EntitlementActionPolicy entitlementPolicy,
                                           @QueryParam(QUERY_BILLING_POLICY) final BillingActionPolicy billingPolicy,
                                           @QueryParam(QUERY_USE_REQUESTED_DATE_FOR_BILLING) @DefaultValue("false") final Boolean useRequestedDateForBilling,
                                           @QueryParam(QUERY_PLUGIN_PROPERTY) final List<String> pluginPropertiesString,
                                           @HeaderParam(HDR_CREATED_BY) final String createdBy,
                                           @HeaderParam(HDR_REASON) final String reason,
                                           @HeaderParam(HDR_COMMENT) final String comment,
                                           @javax.ws.rs.core.Context final UriInfo uriInfo,
                                           @javax.ws.rs.core.Context final HttpServletRequest request) throws EntitlementApiException, AccountApiException, SubscriptionApiException {
        final CallContext callContext = context.createCallContextNoAccountId(createdBy, reason, comment, request);
        final Iterable<PluginProperty> pluginProperties = extractPluginProperties(pluginPropertiesString);

        final EntitlementCallCompletionCallback<Response> callback = new EntitlementCallCompletionCallback<Response>() {

            private boolean isImmediateOp = true;

            @Override
            public Response doOperation(final CallContext ctx)
                    throws EntitlementApiException, InterruptedException,
                           TimeoutException, AccountApiException, SubscriptionApiException {
                final Entitlement current = entitlementApi.getEntitlementForId(subscriptionId, ctx);
                final LocalDate inputLocalDate = toLocalDate(requestedDate);
                final Entitlement newEntitlement;
                if (billingPolicy == null && entitlementPolicy == null) {
                    newEntitlement = current.cancelEntitlementWithDate(inputLocalDate, useRequestedDateForBilling, pluginProperties, ctx);
                } else if (billingPolicy == null && entitlementPolicy != null) {
                    newEntitlement = current.cancelEntitlementWithPolicy(entitlementPolicy, pluginProperties, ctx);
                } else if (billingPolicy != null && entitlementPolicy == null) {
                    newEntitlement = current.cancelEntitlementWithDateOverrideBillingPolicy(inputLocalDate, billingPolicy, pluginProperties, ctx);
                } else {
                    newEntitlement = current.cancelEntitlementWithPolicyOverrideBillingPolicy(entitlementPolicy, billingPolicy, pluginProperties, ctx);
                }

                final Subscription subscription = subscriptionApi.getSubscriptionForEntitlementId(newEntitlement.getId(), ctx);

                final LocalDate nowInAccountTimeZone = new LocalDate(clock.getUTCNow(), subscription.getBillingEndDate().getChronology().getZone());
                isImmediateOp = subscription.getBillingEndDate() != null &&
                                !subscription.getBillingEndDate().isAfter(nowInAccountTimeZone);
                return Response.status(Status.NO_CONTENT).build();
            }

            @Override
            public boolean isImmOperation() {
                return isImmediateOp;
            }

            @Override
            public Response doResponseOk(final Response operationResponse) {
                return operationResponse;
            }
        };

        final EntitlementCallCompletion<Response> callCompletionCreation = new EntitlementCallCompletion<Response>();
        return callCompletionCreation.withSynchronization(callback, timeoutSec, callCompletion, callContext);
    }

    @TimedResource
    @PUT
    @Produces(APPLICATION_JSON)
    @Consumes(APPLICATION_JSON)
    @Path("/{subscriptionId:" + UUID_PATTERN + "}/" + BCD)
    @ApiOperation(value = "Update the BCD associated to a subscription")
    @ApiResponses(value = {@ApiResponse(code = 204, message = "Successful operation"),
                           @ApiResponse(code = 400, message = "Invalid entitlement supplied")})
    public Response updateSubscriptionBCD(@PathParam(ID_PARAM_NAME) final UUID subscriptionId,
                                          final SubscriptionJson json,
                                          @QueryParam(QUERY_ENTITLEMENT_EFFECTIVE_FROM_DT) final String effectiveFromDateStr,
                                          @QueryParam(QUERY_FORCE_NEW_BCD_WITH_PAST_EFFECTIVE_DATE) @DefaultValue("false") final Boolean forceNewBcdWithPastEffectiveDate,
                                          @HeaderParam(HDR_CREATED_BY) final String createdBy,
                                          @HeaderParam(HDR_REASON) final String reason,
                                          @HeaderParam(HDR_COMMENT) final String comment,
                                          @javax.ws.rs.core.Context final UriInfo uriInfo,
                                          @javax.ws.rs.core.Context final HttpServletRequest request) throws SubscriptionApiException, EntitlementApiException, AccountApiException {

        verifyNonNullOrEmpty(json, "SubscriptionJson body should be specified");
        verifyNonNullOrEmpty(json.getBillCycleDayLocal(), "SubscriptionJson new BCD should be specified");

        LocalDate effectiveFromDate = toLocalDate(effectiveFromDateStr);
        final CallContext callContext = context.createCallContextNoAccountId(createdBy, reason, comment, request);

        final Entitlement entitlement = entitlementApi.getEntitlementForId(subscriptionId, callContext);
        if (effectiveFromDateStr != null) {
            final Account account = accountUserApi.getAccountById(entitlement.getAccountId(), callContext);
            final LocalDate accountToday = new LocalDate(clock.getUTCNow(), account.getTimeZone());
            int comp = effectiveFromDate.compareTo(accountToday);
            switch (comp) {
                case -1:
                    if (!forceNewBcdWithPastEffectiveDate) {
                        throw new IllegalArgumentException("Changing a subscription BCD in the past may have consequences on previous invoice generated. Use flag forceNewBcdWithPastEffectiveDate to force this behavior");
                    }
                    break;
                case 0:
                    // Ensure system will use curremt time for the event so it happens immediately
                    effectiveFromDate = null;
                    break;
                case 1:
                    // Future date, normal case where such effectiveFromDateStr is being passed
                    break;
            }
        }
        entitlement.updateBCD(json.getBillCycleDayLocal(), effectiveFromDate, callContext);
        return Response.status(Status.NO_CONTENT).build();
    }

    private static final class CompletionUserRequestEntitlement extends CompletionUserRequestBase {

        public CompletionUserRequestEntitlement(final UUID userToken) {
            super(userToken);
        }

        @Override
        public void onSubscriptionBaseTransition(final EffectiveSubscriptionInternalEvent event) {

            log.info("Got event SubscriptionBaseTransition token='{}', type='{}', remaining='{}'", event.getUserToken(), event.getTransitionType(), event.getRemainingEventsForUserOperation());
        }

        @Override
        public void onBlockingState(final BlockingTransitionInternalEvent event) {
            log.info(String.format("Got event BlockingTransitionInternalEvent token = %s", event.getUserToken()));
        }

        @Override
        public void onEmptyInvoice(final NullInvoiceInternalEvent event) {
            log.info("Got event EmptyInvoiceNotification token='{}'", event.getUserToken());
            notifyForCompletion();
        }

        @Override
        public void onInvoiceCreation(final InvoiceCreationInternalEvent event) {

            log.info("Got event InvoiceCreationNotification token='{}'", event.getUserToken());
            if (event.getAmountOwed().compareTo(BigDecimal.ZERO) <= 0) {
                notifyForCompletion();
            }
        }

        @Override
        public void onPaymentInfo(final PaymentInfoInternalEvent event) {
            log.info("Got event PaymentInfo token='{}'", event.getUserToken());
            notifyForCompletion();
        }

        @Override
        public void onPaymentError(final PaymentErrorInternalEvent event) {
            log.info("Got event PaymentError token='{}'", event.getUserToken());
            notifyForCompletion();
        }

        @Override
        public void onPaymentPluginError(final PaymentPluginErrorInternalEvent event) {
            log.info("Got event PaymentPluginError token='{}'", event.getUserToken());
            notifyForCompletion();
        }

        @Override
        public void onInvoicePaymentInfo(final InvoicePaymentInfoInternalEvent event) {
            log.info("Got event InvoicePaymentInfo token='{}'", event.getUserToken());
            notifyForCompletion();
        }

        @Override
        public void onInvoicePaymentError(final InvoicePaymentErrorInternalEvent event) {
            log.info("Got event InvoicePaymentError token='{}'", event.getUserToken());
            notifyForCompletion();
        }
    }

    private interface EntitlementCallCompletionCallback<T> {

        public T doOperation(final CallContext ctx) throws EntitlementApiException, InterruptedException, TimeoutException, AccountApiException, SubscriptionApiException;

        public boolean isImmOperation();

        public Response doResponseOk(final T operationResponse) throws SubscriptionApiException, AccountApiException, CatalogApiException;
    }

    private class EntitlementCallCompletion<T> {

        public Response withSynchronization(final EntitlementCallCompletionCallback<T> callback,
                                            final long timeoutSec,
                                            final boolean callCompletion,
                                            final CallContext callContext) throws SubscriptionApiException, AccountApiException, EntitlementApiException {
            final CompletionUserRequestEntitlement waiter = callCompletion ? new CompletionUserRequestEntitlement(callContext.getUserToken()) : null;
            try {
                if (waiter != null) {
                    killbillHandler.registerCompletionUserRequestWaiter(waiter);
                }
                final T operationValue = callback.doOperation(callContext);
                if (waiter != null && callback.isImmOperation()) {
                    waiter.waitForCompletion(timeoutSec * 1000);
                }
                return callback.doResponseOk(operationValue);
            } catch (final InterruptedException e) {
                return Response.status(Status.INTERNAL_SERVER_ERROR).build();
            } catch (final CatalogApiException e) {
                throw new EntitlementApiException(e);
            } catch (final TimeoutException e) {
                return Response.status(408).build();
            } finally {
                if (waiter != null) {
                    killbillHandler.unregisterCompletionUserRequestWaiter(waiter);
                }
            }
        }
    }

    @GET
    @Path("/{subscriptionId:" + UUID_PATTERN + "}/" + CUSTOM_FIELDS)
    @Produces(APPLICATION_JSON)
    @ApiOperation(value = "Retrieve subscription custom fields", response = CustomFieldJson.class, responseContainer = "List", nickname = "getSubscriptionCustomFields")
    @ApiResponses(value = {@ApiResponse(code = 400, message = "Invalid subscription id supplied")})
    public Response getCustomFields(@PathParam(ID_PARAM_NAME) final UUID id,
                                    @QueryParam(QUERY_AUDIT) @DefaultValue("NONE") final AuditMode auditMode,
                                    @javax.ws.rs.core.Context final HttpServletRequest request) {
        return super.getCustomFields(id, auditMode, context.createTenantContextNoAccountId(request));
    }

    @POST
    @Path("/{subscriptionId:" + UUID_PATTERN + "}/" + CUSTOM_FIELDS)
    @Consumes(APPLICATION_JSON)
    @Produces(APPLICATION_JSON)
    @ApiOperation(value = "Add custom fields to subscription")
    @ApiResponses(value = {@ApiResponse(code = 201, message = "Custom field created successfully"),
                           @ApiResponse(code = 400, message = "Invalid subscription id supplied")})
    public Response createSubscriptionCustomFields(@PathParam(ID_PARAM_NAME) final UUID id,
                                                   final List<CustomFieldJson> customFields,
                                                   @HeaderParam(HDR_CREATED_BY) final String createdBy,
                                                   @HeaderParam(HDR_REASON) final String reason,
                                                   @HeaderParam(HDR_COMMENT) final String comment,
                                                   @javax.ws.rs.core.Context final HttpServletRequest request,
                                                   @javax.ws.rs.core.Context final UriInfo uriInfo) throws CustomFieldApiException {
        return super.createCustomFields(id, customFields,
                                        context.createCallContextNoAccountId(createdBy, reason, comment, request), uriInfo, request);
    }

    @PUT
    @Path("/{subscriptionId:" + UUID_PATTERN + "}/" + CUSTOM_FIELDS)
    @Consumes(APPLICATION_JSON)
    @Produces(APPLICATION_JSON)
    @ApiOperation(value = "Modify custom fields to subscription")
    @ApiResponses(value = {@ApiResponse(code = 204, message = "Successful operation"),
                           @ApiResponse(code = 400, message = "Invalid subscription id supplied")})
    public Response modifySubscriptionCustomFields(@PathParam(ID_PARAM_NAME) final UUID id,
                                                   final List<CustomFieldJson> customFields,
                                                   @HeaderParam(HDR_CREATED_BY) final String createdBy,
                                                   @HeaderParam(HDR_REASON) final String reason,
                                                   @HeaderParam(HDR_COMMENT) final String comment,
                                                   @javax.ws.rs.core.Context final HttpServletRequest request) throws CustomFieldApiException {
        return super.modifyCustomFields(id, customFields,
                                        context.createCallContextNoAccountId(createdBy, reason, comment, request));
    }

    @DELETE
    @Path("/{subscriptionId:" + UUID_PATTERN + "}/" + CUSTOM_FIELDS)
    @Consumes(APPLICATION_JSON)
    @Produces(APPLICATION_JSON)
    @ApiOperation(value = "Remove custom fields from subscription")
    @ApiResponses(value = {@ApiResponse(code = 204, message = "Successful operation"),
                           @ApiResponse(code = 400, message = "Invalid subscription id supplied")})
    public Response deleteSubscriptionCustomFields(@PathParam(ID_PARAM_NAME) final UUID id,
                                                   @QueryParam(QUERY_CUSTOM_FIELD) final List<UUID> customFieldList,
                                                   @HeaderParam(HDR_CREATED_BY) final String createdBy,
                                                   @HeaderParam(HDR_REASON) final String reason,
                                                   @HeaderParam(HDR_COMMENT) final String comment,
                                                   @javax.ws.rs.core.Context final UriInfo uriInfo,
                                                   @javax.ws.rs.core.Context final HttpServletRequest request) throws CustomFieldApiException {
        return super.deleteCustomFields(id, customFieldList,
                                        context.createCallContextNoAccountId(createdBy, reason, comment, request));
    }

    @GET
    @Path("/{subscriptionId:" + UUID_PATTERN + "}/" + TAGS)
    @Produces(APPLICATION_JSON)
    @ApiOperation(value = "Retrieve subscription tags", response = TagJson.class, responseContainer = "List", nickname = "getSubscriptionTags")
    @ApiResponses(value = {@ApiResponse(code = 400, message = "Invalid subscription id supplied"),
                           @ApiResponse(code = 404, message = "Subscription not found")})
    public Response getTags(@PathParam(ID_PARAM_NAME) final UUID subscriptionId,
                            @QueryParam(QUERY_INCLUDED_DELETED) @DefaultValue("false") final Boolean includedDeleted,
                            @QueryParam(QUERY_AUDIT) @DefaultValue("NONE") final AuditMode auditMode,
                            @javax.ws.rs.core.Context final HttpServletRequest request) throws TagDefinitionApiException, SubscriptionApiException {
        final TenantContext tenantContext = context.createTenantContextNoAccountId(request);
        final Subscription subscription = subscriptionApi.getSubscriptionForEntitlementId(subscriptionId, tenantContext);
        return super.getTags(subscription.getAccountId(), subscriptionId, auditMode, includedDeleted, tenantContext);
    }

    @POST
    @Path("/{subscriptionId:" + UUID_PATTERN + "}/" + TAGS)
    @Consumes(APPLICATION_JSON)
    @Produces(APPLICATION_JSON)
    @ApiResponses(value = {@ApiResponse(code = 201, message = "Tag created successfully"),
                           @ApiResponse(code = 400, message = "Invalid subscription id supplied")})
    public Response createSubscriptionTags(@PathParam(ID_PARAM_NAME) final UUID id,
                                           final List<UUID> tagList,
                                           @HeaderParam(HDR_CREATED_BY) final String createdBy,
                                           @HeaderParam(HDR_REASON) final String reason,
                                           @HeaderParam(HDR_COMMENT) final String comment,
                                           @javax.ws.rs.core.Context final UriInfo uriInfo,
                                           @javax.ws.rs.core.Context final HttpServletRequest request) throws TagApiException {
        return super.createTags(id, tagList, uriInfo,
                                context.createCallContextNoAccountId(createdBy, reason, comment, request), request);
    }

    @DELETE
    @Path("/{subscriptionId:" + UUID_PATTERN + "}/" + TAGS)
    @Consumes(APPLICATION_JSON)
    @Produces(APPLICATION_JSON)
    @ApiOperation(value = "Remove tags from subscription")
    @ApiResponses(value = {@ApiResponse(code = 204, message = "Successful operation"),
                           @ApiResponse(code = 400, message = "Invalid subscription id supplied")})
    public Response deleteSubscriptionTags(@PathParam(ID_PARAM_NAME) final UUID id,
                                           @QueryParam(QUERY_TAG) final List<UUID> tagList,
                                           @HeaderParam(HDR_CREATED_BY) final String createdBy,
                                           @HeaderParam(HDR_REASON) final String reason,
                                           @HeaderParam(HDR_COMMENT) final String comment,
                                           @javax.ws.rs.core.Context final HttpServletRequest request) throws TagApiException {
        return super.deleteTags(id, tagList,
                                context.createCallContextNoAccountId(createdBy, reason, comment, request));
    }

    @Override
    protected ObjectType getObjectType() {
        return ObjectType.SUBSCRIPTION;
    }

    private Account getAccountFromSubscriptionJson(final SubscriptionJson entitlementJson, final CallContext callContext) throws SubscriptionApiException, AccountApiException, EntitlementApiException {
        final UUID accountId;
        if (entitlementJson.getAccountId() != null) {
            accountId = entitlementJson.getAccountId();
        } else if (entitlementJson.getSubscriptionId() != null) {
            final Entitlement entitlement = entitlementApi.getEntitlementForId(entitlementJson.getSubscriptionId(), callContext);
            accountId = entitlement.getAccountId();
        } else {
            final SubscriptionBundle subscriptionBundle = subscriptionApi.getSubscriptionBundle(entitlementJson.getBundleId(), callContext);
            accountId = subscriptionBundle.getAccountId();
        }
        return accountUserApi.getAccountById(accountId, callContext);
    }
}<|MERGE_RESOLUTION|>--- conflicted
+++ resolved
@@ -171,7 +171,7 @@
     @ApiResponses(value = {@ApiResponse(code = 201, message = "Subscription created successfully")})
     public Response createSubscription(final SubscriptionJson subscription,
                                        @ApiParam(hidden = true) @QueryParam(QUERY_REQUESTED_DT) final String requestedDate, /* This is deprecated, only used for backward compatibility */
-                                      @QueryParam(QUERY_ENTITLEMENT_REQUESTED_DT) final String entitlementDate,
+                                       @QueryParam(QUERY_ENTITLEMENT_REQUESTED_DT) final String entitlementDate,
                                        @QueryParam(QUERY_BILLING_REQUESTED_DT) final String billingDate,
                                        @QueryParam(QUERY_BUNDLES_RENAME_KEY_IF_EXIST_UNUSED) @DefaultValue("true") final Boolean renameKeyIfExistsAndUnused,
                                        @QueryParam(QUERY_MIGRATED) @DefaultValue("false") final Boolean isMigrated,
@@ -218,18 +218,10 @@
 
                 final LocalDate resolvedEntitlementDate = requestedDate != null ? toLocalDate(requestedDate) : toLocalDate(entitlementDate);
                 final LocalDate resolvedBillingDate = requestedDate != null ? toLocalDate(requestedDate) : toLocalDate(billingDate);
-<<<<<<< HEAD
                 final List<PlanPhasePriceOverride> overrides = PhasePriceOverrideJson.toPlanPhasePriceOverrides(subscription.getPriceOverrides(), spec, account.getCurrency());
-                final Entitlement result = isReusingExistingBundle
-                                           ? entitlementApi.addEntitlement(getBundleIdForAddOnCreation(subscription), spec, overrides, resolvedEntitlementDate, resolvedBillingDate, isMigrated, pluginProperties, callContext)
-                                           : entitlementApi.createBaseEntitlement(account.getId(), spec, subscription.getExternalKey(), overrides, resolvedEntitlementDate, resolvedBillingDate, isMigrated, renameKeyIfExistsAndUnused, pluginProperties, callContext);
-=======
-                final List<PlanPhasePriceOverride> overrides = PhasePriceOverrideJson.toPlanPhasePriceOverrides(entitlement.getPriceOverrides(), spec, account.getCurrency());
                 final UUID result = isReusingExistingBundle
-                                    ? entitlementApi.addEntitlement(getBundleIdForAddOnCreation(entitlement), spec, overrides, resolvedEntitlementDate, resolvedBillingDate, isMigrated, pluginProperties, callContext)
-                                    : entitlementApi.createBaseEntitlement(account.getId(), spec, entitlement.getExternalKey(), overrides, resolvedEntitlementDate, resolvedBillingDate, isMigrated, renameKeyIfExistsAndUnused, pluginProperties, callContext);
-
->>>>>>> dbd09ffd
+                                    ? entitlementApi.addEntitlement(getBundleIdForAddOnCreation(subscription), spec, overrides, resolvedEntitlementDate, resolvedBillingDate, isMigrated, pluginProperties, callContext)
+                                    : entitlementApi.createBaseEntitlement(account.getId(), spec, subscription.getExternalKey(), overrides, resolvedEntitlementDate, resolvedBillingDate, isMigrated, renameKeyIfExistsAndUnused, pluginProperties, callContext);
                 if (newBCD != null) {
                     final Entitlement createdEntitlement = entitlementApi.getEntitlementForId(result, callContext);
                     createdEntitlement.updateBCD(newBCD, null, callContext);
@@ -253,13 +245,8 @@
             }
 
             @Override
-<<<<<<< HEAD
-            public Response doResponseOk(final Entitlement createdEntitlement) {
-                return uriBuilder.buildResponse(uriInfo, SubscriptionResource.class, "getSubscription", createdEntitlement.getId(), request);
-=======
             public Response doResponseOk(final UUID createdEntitlementId) {
-                return uriBuilder.buildResponse(uriInfo, SubscriptionResource.class, "getEntitlement", createdEntitlementId, request);
->>>>>>> dbd09ffd
+                return uriBuilder.buildResponse(uriInfo, SubscriptionResource.class, "getSubscription", createdEntitlementId, request);
             }
         };
 
@@ -276,7 +263,7 @@
     @ApiResponses(value = {@ApiResponse(code = 201, message = "Subscriptions created successfully")})
     public Response createSubscriptionWithAddOns(final List<SubscriptionJson> entitlements,
                                                  @ApiParam(hidden = true) @QueryParam(QUERY_REQUESTED_DT) final String requestedDate, /* This is deprecated, only used for backward compatibility */
-                                                @QueryParam(QUERY_ENTITLEMENT_REQUESTED_DT) final String entitlementDate,
+                                                 @QueryParam(QUERY_ENTITLEMENT_REQUESTED_DT) final String entitlementDate,
                                                  @QueryParam(QUERY_BILLING_REQUESTED_DT) final String billingDate,
                                                  @QueryParam(QUERY_MIGRATED) @DefaultValue("false") final Boolean isMigrated,
                                                  @QueryParam(QUERY_BUNDLES_RENAME_KEY_IF_EXIST_UNUSED) @DefaultValue("true") final Boolean renameKeyIfExistsAndUnused,
@@ -301,7 +288,7 @@
     @ApiResponses(value = {@ApiResponse(code = 201, message = "Subscriptions created successfully")})
     public Response createSubscriptionsWithAddOns(final List<BulkSubscriptionsBundleJson> entitlementsWithAddOns,
                                                   @ApiParam(hidden = true) @QueryParam(QUERY_REQUESTED_DT) final String requestedDate, /* This is deprecated, only used for backward compatibility */
-                                                 @QueryParam(QUERY_ENTITLEMENT_REQUESTED_DT) final String entitlementDate,
+                                                  @QueryParam(QUERY_ENTITLEMENT_REQUESTED_DT) final String entitlementDate,
                                                   @QueryParam(QUERY_BILLING_REQUESTED_DT) final String billingDate,
                                                   @QueryParam(QUERY_BUNDLES_RENAME_KEY_IF_EXIST_UNUSED) @DefaultValue("true") final Boolean renameKeyIfExistsAndUnused,
                                                   @QueryParam(QUERY_MIGRATED) @DefaultValue("false") final Boolean isMigrated,
@@ -316,11 +303,7 @@
         return createSubscriptionsWithAddOnsInternal(entitlementsWithAddOns, requestedDate, entitlementDate, billingDate, isMigrated, renameKeyIfExistsAndUnused, callCompletion, timeoutSec, pluginPropertiesString, createdBy, reason, comment, request, uriInfo, ObjectType.ACCOUNT);
     }
 
-<<<<<<< HEAD
     public Response createSubscriptionsWithAddOnsInternal(final List<BulkSubscriptionsBundleJson> entitlementsWithAddOns,
-=======
-    private Response createEntitlementsWithAddOnsInternal(final List<BulkSubscriptionsBundleJson> entitlementsWithAddOns,
->>>>>>> dbd09ffd
                                                           final String requestedDate,
                                                           final String entitlementDate,
                                                           final String billingDate,
@@ -333,13 +316,9 @@
                                                           final String reason,
                                                           final String comment,
                                                           final HttpServletRequest request,
-<<<<<<< HEAD
-                                                          final UriInfo uriInfo, final ObjectType responseObject) throws EntitlementApiException, AccountApiException, SubscriptionApiException {
-
-=======
                                                           final UriInfo uriInfo,
                                                           final ObjectType responseObject) throws EntitlementApiException, AccountApiException, SubscriptionApiException {
->>>>>>> dbd09ffd
+
         Preconditions.checkArgument(Iterables.size(entitlementsWithAddOns) > 0, "Subscription bulk list mustn't be null or empty.");
 
         logDeprecationParameterWarningIfNeeded(QUERY_REQUESTED_DT, QUERY_ENTITLEMENT_REQUESTED_DT, QUERY_BILLING_REQUESTED_DT);
@@ -418,7 +397,8 @@
         return callCompletionCreation.withSynchronization(callback, timeoutSec, callCompletion, callContext);
     }
 
-    private List<EntitlementSpecifier> buildEntitlementSpecifierList(final SubscriptionJson baseEntitlement, final Iterable<SubscriptionJson> addonEntitlements, final Currency currency) {
+    private List<EntitlementSpecifier> buildEntitlementSpecifierList(final SubscriptionJson baseEntitlement,
+                                                                     final Iterable<SubscriptionJson> addonEntitlements, final Currency currency) {
         final List<EntitlementSpecifier> entitlementSpecifierList = new ArrayList<EntitlementSpecifier>();
 
         //
@@ -658,7 +638,7 @@
     @ApiResponses(value = {@ApiResponse(code = 201, message = "Blocking state created successfully"),
                            @ApiResponse(code = 400, message = "Invalid subscription id supplied"),
                            @ApiResponse(code = 404, message = "Subscription not found")})
-    public Response addSubscriptionBlockingState(@PathParam(ID_PARAM_NAME) final UUID  id,
+    public Response addSubscriptionBlockingState(@PathParam(ID_PARAM_NAME) final UUID id,
                                                  final BlockingStateJson json,
                                                  @QueryParam(QUERY_REQUESTED_DT) final String requestedDate,
                                                  @QueryParam(QUERY_PLUGIN_PROPERTY) final List<String> pluginPropertiesString,
