/*
 * Copyright 2010-2011 Ning, Inc.
 *
 * Ning licenses this file to you under the Apache License, version 2.0
 * (the "License"); you may not use this file except in compliance with the
 * License.  You may obtain a copy of the License at:
 *
 *    http://www.apache.org/licenses/LICENSE-2.0
 *
 * Unless required by applicable law or agreed to in writing, software
 * distributed under the License is distributed on an "AS IS" BASIS, WITHOUT
 * WARRANTIES OR CONDITIONS OF ANY KIND, either express or implied.  See the
 * License for the specific language governing permissions and limitations
 * under the License.
 */

package com.ning.billing.jaxrs.resources;

import javax.ws.rs.Consumes;
import javax.ws.rs.GET;
import javax.ws.rs.HeaderParam;
import javax.ws.rs.POST;
import javax.ws.rs.Path;
import javax.ws.rs.PathParam;
import javax.ws.rs.Produces;
import javax.ws.rs.core.MediaType;
import javax.ws.rs.core.Response;
import java.util.UUID;

import org.joda.time.LocalDate;
import org.slf4j.Logger;
import org.slf4j.LoggerFactory;

import com.google.inject.Inject;
import com.google.inject.Singleton;
import com.ning.billing.ErrorCode;
import com.ning.billing.account.api.Account;
import com.ning.billing.account.api.AccountApiException;
import com.ning.billing.account.api.AccountUserApi;
import com.ning.billing.invoice.api.InvoiceApiException;
import com.ning.billing.invoice.api.InvoiceItem;
import com.ning.billing.invoice.api.InvoiceUserApi;
import com.ning.billing.jaxrs.json.CreditJson;
import com.ning.billing.jaxrs.util.Context;
import com.ning.billing.jaxrs.util.JaxrsUriBuilder;

import static javax.ws.rs.core.MediaType.APPLICATION_JSON;

@Singleton
@Path(JaxrsResource.CREDITS_PATH)
public class CreditResource implements JaxrsResource {
    private static final Logger log = LoggerFactory.getLogger(CreditResource.class);

    private final JaxrsUriBuilder uriBuilder;
    private final InvoiceUserApi invoiceUserApi;
    private final AccountUserApi accountUserApi;
    private final Context context;

    @Inject
    public CreditResource(final JaxrsUriBuilder uriBuilder, final InvoiceUserApi invoiceUserApi, final AccountUserApi accountUserApi, final Context context) {
        this.uriBuilder = uriBuilder;
        this.invoiceUserApi = invoiceUserApi;
        this.accountUserApi = accountUserApi;
        this.context = context;
    }

    @GET
    @Path("/{creditId:" + UUID_PATTERN + "}")
    @Produces(APPLICATION_JSON)
    public Response getCredit(@PathParam("creditId") final String creditId) {
        try {
            final InvoiceItem credit = invoiceUserApi.getCreditById(UUID.fromString(creditId));
            final CreditJson creditJson = new CreditJson(credit);
            return Response.status(Response.Status.OK).entity(creditJson).build();
        } catch (InvoiceApiException e) {
            if (e.getCode() == ErrorCode.INVOICE_NO_SUCH_CREDIT.getCode()) {
                return Response.status(Response.Status.NOT_FOUND).entity(e.getMessage()).type(MediaType.TEXT_PLAIN_TYPE).build();
            } else {
<<<<<<< HEAD
                final Account account = accountUserApi.getAccountById(credit.getAccountId());
                final CreditJson creditJson = new CreditJson(credit, account.getTimeZone());
                return Response.status(Response.Status.OK).entity(creditJson).build();
            }
        } catch (InvoiceApiException e) {
            log.warn(String.format("Failed to locate credit for id %s", creditId), e);
            return Response.status(Response.Status.NO_CONTENT).build();
        } catch (AccountApiException e) {
            log.warn(String.format("Failed to locate account for credit id %s", creditId), e);
            return Response.status(Response.Status.NO_CONTENT).build();
=======
                return Response.status(Response.Status.BAD_REQUEST).entity(e.getMessage()).type(MediaType.TEXT_PLAIN_TYPE).build();
            }
>>>>>>> f2a0e66c
        }
    }

    @POST
    @Consumes(APPLICATION_JSON)
    @Produces(APPLICATION_JSON)
    public Response createCredit(final CreditJson json,
                                 @HeaderParam(HDR_CREATED_BY) final String createdBy,
                                 @HeaderParam(HDR_REASON) final String reason,
                                 @HeaderParam(HDR_COMMENT) final String comment) {
        final UUID accountId = json.getAccountId();
        if (accountId == null) {
            return Response.status(Response.Status.BAD_REQUEST).entity("AccountId cannot be null").build();
        }

        try {
            final Account account = accountUserApi.getAccountById(accountId);
            final LocalDate effectiveDate = json.getEffectiveDate().toDateTime(account.getTimeZone()).toLocalDate();

            final InvoiceItem credit = invoiceUserApi.insertCredit(account.getId(), json.getCreditAmount(), effectiveDate,
                                                                   account.getCurrency(), context.createContext(createdBy, reason, comment));

            return uriBuilder.buildResponse(CreditResource.class, "getCredit", credit.getId());
        } catch (InvoiceApiException e) {
            final String error = String.format("Failed to create credit %s", json);
            log.info(error, e);
            return Response.status(Response.Status.BAD_REQUEST).entity(error).build();
        } catch (IllegalArgumentException e) {
            return Response.status(Response.Status.BAD_REQUEST).entity(e.getMessage()).build();
        } catch (AccountApiException e) {
            final String error = String.format("Failed to create credit %s", json);
            log.info(error, e);
            return Response.status(Response.Status.BAD_REQUEST).entity(error).build();
        }
    }
}<|MERGE_RESOLUTION|>--- conflicted
+++ resolved
@@ -70,27 +70,18 @@
     public Response getCredit(@PathParam("creditId") final String creditId) {
         try {
             final InvoiceItem credit = invoiceUserApi.getCreditById(UUID.fromString(creditId));
-            final CreditJson creditJson = new CreditJson(credit);
+            final Account account = accountUserApi.getAccountById(credit.getAccountId());
+            final CreditJson creditJson = new CreditJson(credit, account.getTimeZone());
             return Response.status(Response.Status.OK).entity(creditJson).build();
         } catch (InvoiceApiException e) {
             if (e.getCode() == ErrorCode.INVOICE_NO_SUCH_CREDIT.getCode()) {
                 return Response.status(Response.Status.NOT_FOUND).entity(e.getMessage()).type(MediaType.TEXT_PLAIN_TYPE).build();
             } else {
-<<<<<<< HEAD
-                final Account account = accountUserApi.getAccountById(credit.getAccountId());
-                final CreditJson creditJson = new CreditJson(credit, account.getTimeZone());
-                return Response.status(Response.Status.OK).entity(creditJson).build();
+                return Response.status(Response.Status.BAD_REQUEST).entity(e.getMessage()).type(MediaType.TEXT_PLAIN_TYPE).build();
             }
-        } catch (InvoiceApiException e) {
-            log.warn(String.format("Failed to locate credit for id %s", creditId), e);
-            return Response.status(Response.Status.NO_CONTENT).build();
         } catch (AccountApiException e) {
             log.warn(String.format("Failed to locate account for credit id %s", creditId), e);
-            return Response.status(Response.Status.NO_CONTENT).build();
-=======
-                return Response.status(Response.Status.BAD_REQUEST).entity(e.getMessage()).type(MediaType.TEXT_PLAIN_TYPE).build();
-            }
->>>>>>> f2a0e66c
+            return Response.status(Response.Status.NOT_FOUND).entity(e.getMessage()).type(MediaType.TEXT_PLAIN_TYPE).build();
         }
     }
 
