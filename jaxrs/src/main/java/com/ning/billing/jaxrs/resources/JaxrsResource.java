--- conflicted
+++ resolved
@@ -73,18 +73,15 @@
     public static final String INVOICES = "invoices";     
     public static final String INVOICES_PATH = PREFIX + "/" + INVOICES;
 
-<<<<<<< HEAD
     public static final String PAYMENTS = "payments";     
     public static final String PAYMENTS_PATH = PREFIX + "/" + PAYMENTS;    
-    
-=======
+
     public static final String CREDITS = "credits";
     public static final String CREDITS_PATH = PREFIX + "/" + CREDITS;
 
     public static final String CHARGEBACKS = "chargebacks";
     public static final String CHARGEBACKS_PATH = PREFIX + "/" + CHARGEBACKS;
 
->>>>>>> 962d1a00
     public static final String TAGS = "tags";
     public static final String CUSTOM_FIELDS = "custom_fields";
     
