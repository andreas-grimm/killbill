/* 
 * Copyright 2010-2011 Ning, Inc.
 *
 * Ning licenses this file to you under the Apache License, version 2.0
 * (the "License"); you may not use this file except in compliance with the
 * License.  You may obtain a copy of the License at:
 *
 *    http://www.apache.org/licenses/LICENSE-2.0
 *
 * Unless required by applicable law or agreed to in writing, software
 * distributed under the License is distributed on an "AS IS" BASIS, WITHOUT
 * WARRANTIES OR CONDITIONS OF ANY KIND, either express or implied.  See the
 * License for the specific language governing permissions and limitations
 * under the License.
 */
package com.ning.billing.jaxrs.json;

import javax.annotation.Nullable;

import com.fasterxml.jackson.annotation.JsonCreator;
import com.fasterxml.jackson.annotation.JsonProperty;
import com.fasterxml.jackson.annotation.JsonView;

public class SubscriptionJsonSimple {
<<<<<<< HEAD
    
=======
    @JsonView(BundleTimelineViews.Base.class)
>>>>>>> dc1337c3
    protected final String subscriptionId;

    public SubscriptionJsonSimple() {
        this(null);
    }

    @JsonCreator
    public SubscriptionJsonSimple(@JsonProperty("subscriptionId") @Nullable final String subscriptionId) {
        this.subscriptionId = subscriptionId;
    }

    public String getSubscriptionId() {
        return subscriptionId;
    }

    @Override
    public boolean equals(final Object o) {
        if (this == o) {
            return true;
        }
        if (o == null || getClass() != o.getClass()) {
            return false;
        }

        final SubscriptionJsonSimple that = (SubscriptionJsonSimple) o;

        if (subscriptionId != null ? !subscriptionId.equals(that.subscriptionId) : that.subscriptionId != null) {
            return false;
        }

        return true;
    }

    @Override
    public int hashCode() {
        return subscriptionId != null ? subscriptionId.hashCode() : 0;
    }
}<|MERGE_RESOLUTION|>--- conflicted
+++ resolved
@@ -22,11 +22,7 @@
 import com.fasterxml.jackson.annotation.JsonView;
 
 public class SubscriptionJsonSimple {
-<<<<<<< HEAD
-    
-=======
-    @JsonView(BundleTimelineViews.Base.class)
->>>>>>> dc1337c3
+
     protected final String subscriptionId;
 
     public SubscriptionJsonSimple() {
