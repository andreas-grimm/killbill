--- conflicted
+++ resolved
@@ -313,21 +313,12 @@
         // No CREATE event as this is set in the future
         final UUID createdEntitlementId = entitlementApi.createBaseEntitlement(account.getId(), new DefaultEntitlementSpecifier(spec), account.getExternalKey(), futureDate, futureDate, false, true, Collections.emptyList(), callContext);
         final Entitlement createdEntitlement = entitlementApi.getEntitlementForId(createdEntitlementId, callContext);
-<<<<<<< HEAD
-        assertEquals(createdEntitlement.getEffectiveStartDate().compareTo(futureDate), 0);
-        assertNull(createdEntitlement.getEffectiveEndDate());
-
-        final Entitlement baseEntitlement = entitlementApi.getEntitlementForId(createdEntitlement.getId(), callContext);
-        assertEquals(baseEntitlement.getEffectiveStartDate().compareTo(futureDate), 0);
-        assertNull(baseEntitlement.getEffectiveEndDate());
-=======
         assertEquals(internalCallContext.toLocalDate(createdEntitlement.getEffectiveStartDate()).compareTo(futureDate), 0);
         assertEquals(createdEntitlement.getEffectiveEndDate(), null);
 
         final Entitlement baseEntitlement = entitlementApi.getEntitlementForId(createdEntitlement.getId(), callContext);
         assertEquals(internalCallContext.toLocalDate(baseEntitlement.getEffectiveStartDate()).compareTo(futureDate), 0);
         assertEquals(baseEntitlement.getEffectiveEndDate(), null);
->>>>>>> 0bc1c68e
 
         final Entitlement cancelledEntitlement = baseEntitlement.cancelEntitlementWithPolicyOverrideBillingPolicy(EntitlementActionPolicy.IMMEDIATE, BillingActionPolicy.IMMEDIATE, null, callContext);
         assertEquals(internalCallContext.toLocalDate(cancelledEntitlement.getEffectiveEndDate()).compareTo(futureDate), 0);
