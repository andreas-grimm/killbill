/*
 * Copyright 2010-2013 Ning, Inc.
 * Copyright 2014-2019 Groupon, Inc
 * Copyright 2014-2019 The Billing Project, LLC
 *
 * The Billing Project licenses this file to you under the Apache License, version 2.0
 * (the "License"); you may not use this file except in compliance with the
 * License.  You may obtain a copy of the License at:
 *
 *    http://www.apache.org/licenses/LICENSE-2.0
 *
 * Unless required by applicable law or agreed to in writing, software
 * distributed under the License is distributed on an "AS IS" BASIS, WITHOUT
 * WARRANTIES OR CONDITIONS OF ANY KIND, either express or implied.  See the
 * License for the specific language governing permissions and limitations
 * under the License.
 */

package org.killbill.billing.entitlement.api;

import java.util.Collections;
import java.util.List;
import java.util.UUID;

import org.joda.time.DateTime;
import org.joda.time.DateTimeZone;
import org.joda.time.LocalDate;
import org.killbill.billing.ErrorCode;
import org.killbill.billing.account.api.Account;
import org.killbill.billing.account.api.AccountApiException;
import org.killbill.billing.api.TestApiListener.NextEvent;
import org.killbill.billing.catalog.api.BillingActionPolicy;
import org.killbill.billing.catalog.api.BillingPeriod;
import org.killbill.billing.catalog.api.PlanPhaseSpecifier;
import org.killbill.billing.catalog.api.PriceListSet;
import org.killbill.billing.catalog.api.ProductCategory;
import org.killbill.billing.entitlement.EntitlementTestSuiteWithEmbeddedDB;
import org.killbill.billing.entitlement.api.Entitlement.EntitlementSourceType;
import org.killbill.billing.entitlement.api.Entitlement.EntitlementState;
import org.killbill.billing.subscription.api.user.SubscriptionBaseApiException;
import org.testng.Assert;
import org.testng.annotations.Test;

import static org.testng.Assert.assertEquals;
import static org.testng.Assert.assertNull;
import static org.testng.Assert.fail;

public class TestDefaultEntitlementApi extends EntitlementTestSuiteWithEmbeddedDB {

    @Test(groups = "slow")
    public void testAddOnCreationTiming() throws AccountApiException, EntitlementApiException {

        final LocalDate initialDate = new LocalDate(2013, 8, 7);
        clock.setDay(initialDate);

        final String bundleExternalKey = UUID.randomUUID().toString();
        final String bpExternalKey = UUID.randomUUID().toString();
        final String aoExternalKey = UUID.randomUUID().toString();


        final Account account = createAccount(getAccountData(7));
        // Reference time of 2013-08-07T00:00:00.000
        Assert.assertEquals(account.getReferenceTime().compareTo(new DateTime(2013, 8, 7, 0, 0, 0, DateTimeZone.UTC)), 0);

        // Add 5 seconds
        clock.addDeltaFromReality(5000);

        // Create base entitlement (null LocalDate will map to now(), i.e. 2013-08-07T00:00:05.000Z)
        testListener.pushExpectedEvents(NextEvent.CREATE, NextEvent.BLOCK);
        final PlanPhaseSpecifier baseSpec = new PlanPhaseSpecifier("Shotgun", BillingPeriod.MONTHLY, PriceListSet.DEFAULT_PRICELIST_NAME, null);

        final UUID baseEntitlementId = entitlementApi.createBaseEntitlement(account.getId(), new DefaultEntitlementSpecifier(baseSpec, null, bpExternalKey, null), bundleExternalKey, null, null, false, true, Collections.emptyList(), callContext);
        assertListenerStatus();
        final DefaultEntitlement baseEntitlement = (DefaultEntitlement) entitlementApi.getEntitlementForId(baseEntitlementId, callContext);
        Assert.assertEquals(baseEntitlement.getSubscriptionBase().getStartDate().compareTo(account.getReferenceTime().plusSeconds(5)), 0);
        Assert.assertEquals(baseEntitlement.getBundleExternalKey(), bundleExternalKey);
        Assert.assertEquals(baseEntitlement.getExternalKey(), bpExternalKey);

        // Add ADD_ON (verify date passed, i.e. initialDate, won't map to 2013-08-07T00:00:00.000Z)
        testListener.pushExpectedEvents(NextEvent.CREATE, NextEvent.BLOCK);
        final PlanPhaseSpecifier addOnSpec = new PlanPhaseSpecifier("Telescopic-Scope", BillingPeriod.MONTHLY, PriceListSet.DEFAULT_PRICELIST_NAME, null);
        final UUID addOnEntitlementId = entitlementApi.addEntitlement(baseEntitlement.getBundleId(), new DefaultEntitlementSpecifier(addOnSpec, null, aoExternalKey, null), initialDate, initialDate, false, Collections.emptyList(), callContext);
        assertListenerStatus();
        final DefaultEntitlement addOnEntitlement = (DefaultEntitlement) entitlementApi.getEntitlementForId(addOnEntitlementId, callContext);
        Assert.assertEquals(addOnEntitlement.getSubscriptionBase().getStartDate().compareTo(baseEntitlement.getSubscriptionBase().getStartDate()), 0);
        Assert.assertEquals(addOnEntitlement.getBundleExternalKey(), bundleExternalKey);
        Assert.assertEquals(addOnEntitlement.getExternalKey(), aoExternalKey);

    }

    @Test(groups = "slow")
    public void testCheckStaleStates() throws AccountApiException, EntitlementApiException {
        final LocalDate initialDate = new LocalDate(2013, 8, 7);
        clock.setDay(initialDate);

        final Account account = createAccount(getAccountData(7));

        final PlanPhaseSpecifier spec = new PlanPhaseSpecifier("Shotgun", BillingPeriod.MONTHLY, PriceListSet.DEFAULT_PRICELIST_NAME, null);

        // Keep the same object for the whole test, to make sure we refresh its state before r/w calls
        testListener.pushExpectedEvents(NextEvent.CREATE, NextEvent.BLOCK);
        final UUID entitlementId = entitlementApi.createBaseEntitlement(account.getId(), new DefaultEntitlementSpecifier(spec), account.getExternalKey(), null, null, false, true, Collections.emptyList(), callContext);
        assertListenerStatus();
        final Entitlement entitlement = entitlementApi.getEntitlementForId(entitlementId, callContext);

        // Add ADD_ON
        // Keep the same object for the whole test, to make sure we refresh its state before r/w calls
        final PlanPhaseSpecifier addOnSpec = new PlanPhaseSpecifier("Telescopic-Scope", BillingPeriod.MONTHLY, PriceListSet.DEFAULT_PRICELIST_NAME, null);
        testListener.pushExpectedEvents(NextEvent.CREATE, NextEvent.BLOCK);
        final UUID addOnEntitlementId = entitlementApi.addEntitlement(entitlement.getBundleId(), new DefaultEntitlementSpecifier(addOnSpec), initialDate, initialDate, false, Collections.emptyList(), callContext);
        assertListenerStatus();
        try {
            entitlement.uncancelEntitlement(Collections.emptyList(), callContext);
            Assert.fail("Entitlement hasn't been cancelled yet");
        } catch (final EntitlementApiException e) {
            Assert.assertEquals(e.getCode(), ErrorCode.ENT_UNCANCEL_BAD_STATE.getCode());
        }

        clock.addDays(3);

        // Cancelling the base entitlement will cancel the add-on
        testListener.pushExpectedEvents(NextEvent.CANCEL, NextEvent.BLOCK, NextEvent.CANCEL, NextEvent.BLOCK);
        entitlement.cancelEntitlementWithDateOverrideBillingPolicy(clock.getUTCToday(), BillingActionPolicy.IMMEDIATE, Collections.emptyList(), callContext);
        assertListenerStatus();

        try {
            entitlement.cancelEntitlementWithDateOverrideBillingPolicy(clock.getUTCToday(), BillingActionPolicy.IMMEDIATE, Collections.emptyList(), callContext);
            Assert.fail("Entitlement is already cancelled");
        } catch (final EntitlementApiException e) {
            Assert.assertEquals(e.getCode(), ErrorCode.SUB_CANCEL_BAD_STATE.getCode());
        }

        final Entitlement addOnEntitlement = entitlementApi.getEntitlementForId(addOnEntitlementId, callContext);
        try {
            addOnEntitlement.cancelEntitlementWithDateOverrideBillingPolicy(clock.getUTCToday(), BillingActionPolicy.IMMEDIATE, Collections.emptyList(), callContext);
            Assert.fail("Add-On Entitlement is already cancelled");
        } catch (final EntitlementApiException e) {
            Assert.assertEquals(e.getCode(), ErrorCode.SUB_CANCEL_BAD_STATE.getCode());
        }

        try {
            entitlement.uncancelEntitlement(Collections.emptyList(), callContext);
            Assert.fail("Entitlement is already cancelled");
        } catch (final EntitlementApiException e) {
            Assert.assertEquals(e.getCode(), ErrorCode.SUB_UNCANCEL_BAD_STATE.getCode());
        }

        try {
            addOnEntitlement.uncancelEntitlement(Collections.emptyList(), callContext);
            Assert.fail("Add-On Entitlement is already cancelled");
        } catch (final EntitlementApiException e) {
            Assert.assertEquals(e.getCode(), ErrorCode.SUB_UNCANCEL_BAD_STATE.getCode());
        }
    }

    @Test(groups = "slow")
    public void testUncancelEffectiveCancelledEntitlement() throws AccountApiException, EntitlementApiException, SubscriptionBaseApiException {
        final LocalDate initialDate = new LocalDate(2013, 8, 7);
        clock.setDay(initialDate);

        final Account account = createAccount(getAccountData(7));

        final PlanPhaseSpecifier spec = new PlanPhaseSpecifier("Shotgun", BillingPeriod.MONTHLY, PriceListSet.DEFAULT_PRICELIST_NAME, null);

        // Keep the same object for the whole test, to make sure we refresh its state before r/w calls
        testListener.pushExpectedEvents(NextEvent.CREATE, NextEvent.BLOCK);
        final UUID entitlementId = entitlementApi.createBaseEntitlement(account.getId(), new DefaultEntitlementSpecifier(spec), account.getExternalKey(), null, null, false, true, Collections.emptyList(), callContext);
        assertListenerStatus();
        final Entitlement entitlement = entitlementApi.getEntitlementForId(entitlementId, callContext);

        testListener.pushExpectedEvent(NextEvent.PHASE);
        clock.addDays(30);
        assertListenerStatus();
        setChargedThroughDate(entitlement.getId(), clock.getUTCNow().plusMonths(1), internalCallContext);

        final LocalDate entitlementCancelledDate = clock.getToday(account.getTimeZone());
        testListener.pushExpectedEvent(NextEvent.BLOCK);
        final Entitlement cancelledEntitlement = entitlement.cancelEntitlementWithDateOverrideBillingPolicy(clock.getToday(account.getTimeZone()), BillingActionPolicy.END_OF_TERM, Collections.emptyList(), callContext);
        assertListenerStatus();
        Assert.assertEquals(internalCallContext.toLocalDate(cancelledEntitlement.getEffectiveEndDate()), entitlementCancelledDate);

        testListener.pushExpectedEvent(NextEvent.UNCANCEL);
        cancelledEntitlement.uncancelEntitlement(Collections.emptyList(), callContext);
        assertListenerStatus();

        final Entitlement reactivatedEntitlement = entitlementApi.getEntitlementForId(cancelledEntitlement.getId(), callContext);
        Assert.assertNull(reactivatedEntitlement.getEffectiveEndDate());
    }

    @Test(groups = "slow")
    public void testCreateEntitlementWithCheck() throws AccountApiException, EntitlementApiException {
        final LocalDate initialDate = new LocalDate(2013, 8, 7);
        clock.setDay(initialDate);

        final Account account = createAccount(getAccountData(7));

        final PlanPhaseSpecifier spec = new PlanPhaseSpecifier("Shotgun", BillingPeriod.MONTHLY, PriceListSet.DEFAULT_PRICELIST_NAME, null);

        // Create entitlement and check each field
        testListener.pushExpectedEvents(NextEvent.CREATE, NextEvent.BLOCK);
        final UUID entitlementId = entitlementApi.createBaseEntitlement(account.getId(), new DefaultEntitlementSpecifier(spec), account.getExternalKey(), null, null, false, true, Collections.emptyList(), callContext);
        assertListenerStatus();
        final Entitlement entitlement = entitlementApi.getEntitlementForId(entitlementId, callContext);
        assertEquals(entitlement.getAccountId(), account.getId());
        assertEquals(entitlement.getBundleExternalKey(), account.getExternalKey());

        assertEquals(internalCallContext.toLocalDate(entitlement.getEffectiveStartDate()), initialDate);
        assertNull(entitlement.getEffectiveEndDate());

        assertEquals(entitlement.getLastActivePriceList().getName(), PriceListSet.DEFAULT_PRICELIST_NAME);
        assertEquals(entitlement.getLastActiveProduct().getName(), "Shotgun");
        assertEquals(entitlement.getLastActivePhase().getName(), "shotgun-monthly-trial");
        assertEquals(entitlement.getLastActivePlan().getName(), "shotgun-monthly");
        assertEquals(entitlement.getLastActiveProductCategory(), ProductCategory.BASE);

        assertEquals(entitlement.getState(), EntitlementState.ACTIVE);
        assertEquals(entitlement.getSourceType(), EntitlementSourceType.NATIVE);

        assertEquals(entitlement.getLastActivePlan().getName(), "shotgun-monthly");
        assertEquals(entitlement.getLastActivePriceList().getName(), PriceListSet.DEFAULT_PRICELIST_NAME);
        assertEquals(entitlement.getLastActiveProduct().getName(), "Shotgun");
        assertEquals(entitlement.getLastActiveProductCategory(), ProductCategory.BASE);

        assertEquals(entitlement.getState(), EntitlementState.ACTIVE);
        assertEquals(entitlement.getSourceType(), EntitlementSourceType.NATIVE);

        // Now retrieve entitlement by id and recheck everything
        final Entitlement entitlement2 = entitlementApi.getEntitlementForId(entitlement.getId(), callContext);

        assertEquals(entitlement2.getAccountId(), account.getId());
        assertEquals(entitlement2.getBundleExternalKey(), account.getExternalKey());

        assertEquals(internalCallContext.toLocalDate(entitlement2.getEffectiveStartDate()), initialDate);
        assertNull(entitlement2.getEffectiveEndDate());

        assertEquals(entitlement2.getLastActivePriceList().getName(), PriceListSet.DEFAULT_PRICELIST_NAME);
        assertEquals(entitlement2.getLastActiveProduct().getName(), "Shotgun");
        assertEquals(entitlement2.getLastActivePhase().getName(), "shotgun-monthly-trial");
        assertEquals(entitlement2.getLastActivePlan().getName(), "shotgun-monthly");
        assertEquals(entitlement2.getLastActiveProductCategory(), ProductCategory.BASE);

        assertEquals(entitlement2.getState(), EntitlementState.ACTIVE);
        assertEquals(entitlement2.getSourceType(), EntitlementSourceType.NATIVE);

        assertEquals(entitlement2.getLastActivePlan().getName(), "shotgun-monthly");
        assertEquals(entitlement2.getLastActivePriceList().getName(), PriceListSet.DEFAULT_PRICELIST_NAME);
        assertEquals(entitlement2.getLastActiveProduct().getName(), "Shotgun");
        assertEquals(entitlement2.getLastActiveProductCategory(), ProductCategory.BASE);

        assertEquals(entitlement2.getState(), EntitlementState.ACTIVE);
        assertEquals(entitlement2.getSourceType(), EntitlementSourceType.NATIVE);

        // Finally
        final List<Entitlement> accountEntitlements = entitlementApi.getAllEntitlementsForAccountId(account.getId(), callContext);
        assertEquals(accountEntitlements.size(), 1);

        final Entitlement entitlement3 = accountEntitlements.get(0);

        assertEquals(entitlement3.getAccountId(), account.getId());
        assertEquals(entitlement3.getBundleExternalKey(), account.getExternalKey());

        assertEquals(internalCallContext.toLocalDate(entitlement3.getEffectiveStartDate()), initialDate);
        assertNull(entitlement3.getEffectiveEndDate());

        assertEquals(entitlement3.getLastActivePriceList().getName(), PriceListSet.DEFAULT_PRICELIST_NAME);
        assertEquals(entitlement3.getLastActiveProduct().getName(), "Shotgun");
        assertEquals(entitlement3.getLastActivePhase().getName(), "shotgun-monthly-trial");
        assertEquals(entitlement3.getLastActivePlan().getName(), "shotgun-monthly");
        assertEquals(entitlement3.getLastActiveProductCategory(), ProductCategory.BASE);

        assertEquals(entitlement3.getState(), EntitlementState.ACTIVE);
        assertEquals(entitlement3.getSourceType(), EntitlementSourceType.NATIVE);

        assertEquals(entitlement3.getLastActivePlan().getName(), "shotgun-monthly");
        assertEquals(entitlement3.getLastActivePriceList().getName(), PriceListSet.DEFAULT_PRICELIST_NAME);
        assertEquals(entitlement3.getLastActiveProduct().getName(), "Shotgun");
        assertEquals(entitlement3.getLastActiveProductCategory(), ProductCategory.BASE);

        assertEquals(entitlement3.getState(), EntitlementState.ACTIVE);
        assertEquals(entitlement3.getSourceType(), EntitlementSourceType.NATIVE);
    }

    @Test(groups = "slow")
    public void testAddEntitlement() throws AccountApiException, EntitlementApiException {
        final LocalDate initialDate = new LocalDate(2013, 8, 7);
        clock.setDay(initialDate);

        final Account account = createAccount(getAccountData(7));

        final PlanPhaseSpecifier spec = new PlanPhaseSpecifier("Shotgun", BillingPeriod.ANNUAL, PriceListSet.DEFAULT_PRICELIST_NAME, null);

        // Create entitlement and check each field
        testListener.pushExpectedEvents(NextEvent.CREATE, NextEvent.BLOCK);
        final UUID baseEntitlementId = entitlementApi.createBaseEntitlement(account.getId(), new DefaultEntitlementSpecifier(spec), account.getExternalKey(), null, null, false, true, Collections.emptyList(), callContext);
        assertListenerStatus();
        final Entitlement baseEntitlement = entitlementApi.getEntitlementForId(baseEntitlementId, callContext);

        // Add ADD_ON
        final PlanPhaseSpecifier spec1 = new PlanPhaseSpecifier("Telescopic-Scope", BillingPeriod.MONTHLY, PriceListSet.DEFAULT_PRICELIST_NAME, null);
        testListener.pushExpectedEvents(NextEvent.CREATE, NextEvent.BLOCK);
        final UUID telescopicEntitlementId = entitlementApi.addEntitlement(baseEntitlement.getBundleId(), new DefaultEntitlementSpecifier(spec1), initialDate, initialDate, false, Collections.emptyList(), callContext);
        assertListenerStatus();
        final Entitlement telescopicEntitlement = entitlementApi.getEntitlementForId(telescopicEntitlementId, callContext);

        assertEquals(telescopicEntitlement.getAccountId(), account.getId());
        assertEquals(telescopicEntitlement.getBundleExternalKey(), account.getExternalKey());

        assertEquals(internalCallContext.toLocalDate(telescopicEntitlement.getEffectiveStartDate()), initialDate);
        assertNull(telescopicEntitlement.getEffectiveEndDate());

        assertEquals(telescopicEntitlement.getLastActivePriceList().getName(), PriceListSet.DEFAULT_PRICELIST_NAME);
        assertEquals(telescopicEntitlement.getLastActiveProduct().getName(), "Telescopic-Scope");
        assertEquals(telescopicEntitlement.getLastActivePhase().getName(), "telescopic-scope-monthly-discount");
        assertEquals(telescopicEntitlement.getLastActivePlan().getName(), "telescopic-scope-monthly");
        assertEquals(telescopicEntitlement.getLastActiveProductCategory(), ProductCategory.ADD_ON);

        List<Entitlement> bundleEntitlements = entitlementApi.getAllEntitlementsForBundle(telescopicEntitlement.getBundleId(), callContext);
        assertEquals(bundleEntitlements.size(), 2);

        bundleEntitlements = entitlementApi.getAllEntitlementsForAccountIdAndBundleExternalKey(account.getId(), account.getExternalKey(), callContext);
        assertEquals(bundleEntitlements.size(), 2);
    }

    @Test(groups = "slow")
    public void testAddEntitlementOnPendingBase() throws AccountApiException, EntitlementApiException {
        final LocalDate initialDate = new LocalDate(2013, 8, 7);
        clock.setDay(initialDate);

        final Account account = createAccount(getAccountData(7));

        final PlanPhaseSpecifier spec = new PlanPhaseSpecifier("Shotgun", BillingPeriod.ANNUAL, PriceListSet.DEFAULT_PRICELIST_NAME, null);

        // Create entitlement and check each field
        final LocalDate startDate = initialDate.plusDays(10);
        final UUID baseEntitlementId = entitlementApi.createBaseEntitlement(account.getId(), new DefaultEntitlementSpecifier(spec), account.getExternalKey(), startDate, startDate, false, true, Collections.emptyList(), callContext);
        final Entitlement baseEntitlement = entitlementApi.getEntitlementForId(baseEntitlementId, callContext);

        // Add ADD_ON immediately. Because BASE is PENDING should fail
        final PlanPhaseSpecifier spec1 = new PlanPhaseSpecifier("Telescopic-Scope", BillingPeriod.MONTHLY, PriceListSet.DEFAULT_PRICELIST_NAME, null);

        try {
            entitlementApi.addEntitlement(baseEntitlement.getBundleId(), new DefaultEntitlementSpecifier(spec1), initialDate, initialDate, false, Collections.emptyList(), callContext);
            fail("Should not succeed to create ADD_On prior BASE is active");
        } catch (final EntitlementApiException e) {
            assertEquals(e.getCode(), ErrorCode.SUB_GET_NO_SUCH_BASE_SUBSCRIPTION.getCode());
        }


        // Add ADD_ON with a startDate similar to BASE
        final UUID telescopicEntitlementId = entitlementApi.addEntitlement(baseEntitlement.getBundleId(), new DefaultEntitlementSpecifier(spec1), startDate, startDate, false, Collections.emptyList(), callContext);
        final Entitlement telescopicEntitlement = entitlementApi.getEntitlementForId(telescopicEntitlementId, callContext);

        testListener.pushExpectedEvents(NextEvent.CREATE, NextEvent.CREATE, NextEvent.BLOCK, NextEvent.BLOCK);
        clock.addDays(10);
        assertListenerStatus();


        assertEquals(telescopicEntitlement.getAccountId(), account.getId());
        assertEquals(telescopicEntitlement.getBundleExternalKey(), account.getExternalKey());

        assertEquals(internalCallContext.toLocalDate(telescopicEntitlement.getEffectiveStartDate()), startDate);
        assertNull(telescopicEntitlement.getEffectiveEndDate());

        assertEquals(telescopicEntitlement.getLastActivePriceList().getName(), PriceListSet.DEFAULT_PRICELIST_NAME);
        assertEquals(telescopicEntitlement.getLastActiveProduct().getName(), "Telescopic-Scope");
        assertEquals(telescopicEntitlement.getLastActivePhase().getName(), "telescopic-scope-monthly-discount");
        assertEquals(telescopicEntitlement.getLastActivePlan().getName(), "telescopic-scope-monthly");
        assertEquals(telescopicEntitlement.getLastActiveProductCategory(), ProductCategory.ADD_ON);

        List<Entitlement> bundleEntitlements = entitlementApi.getAllEntitlementsForBundle(telescopicEntitlement.getBundleId(), callContext);
        assertEquals(bundleEntitlements.size(), 2);

        bundleEntitlements = entitlementApi.getAllEntitlementsForAccountIdAndBundleExternalKey(account.getId(), account.getExternalKey(), callContext);
        assertEquals(bundleEntitlements.size(), 2);
    }

    @Test(groups = "slow")
    public void testPauseUnpause() throws AccountApiException, EntitlementApiException {
        final LocalDate initialDate = new LocalDate(2013, 8, 7);
        clock.setDay(initialDate);

        final Account account = createAccount(getAccountData(7));

        final PlanPhaseSpecifier spec = new PlanPhaseSpecifier("Shotgun", BillingPeriod.ANNUAL, PriceListSet.DEFAULT_PRICELIST_NAME, null);

        // Create entitlement and check each field
        testListener.pushExpectedEvents(NextEvent.CREATE, NextEvent.BLOCK);
        final UUID baseEntitlementId = entitlementApi.createBaseEntitlement(account.getId(), new DefaultEntitlementSpecifier(spec), account.getExternalKey(), null, null, false, true, Collections.emptyList(), callContext);
        assertListenerStatus();
        final Entitlement baseEntitlement = entitlementApi.getEntitlementForId(baseEntitlementId, callContext);

        clock.addDays(1);
        final LocalDate effectiveDateSpec1 = new LocalDate(clock.getUTCNow(), account.getTimeZone());
        final PlanPhaseSpecifier spec1 = new PlanPhaseSpecifier("Telescopic-Scope", BillingPeriod.MONTHLY, PriceListSet.DEFAULT_PRICELIST_NAME, null);
        testListener.pushExpectedEvents(NextEvent.CREATE, NextEvent.BLOCK);
        final UUID telescopicEntitlementId = entitlementApi.addEntitlement(baseEntitlement.getBundleId(), new DefaultEntitlementSpecifier(spec1), effectiveDateSpec1, effectiveDateSpec1, false, Collections.emptyList(), callContext);
        assertListenerStatus();
        final Entitlement telescopicEntitlement = entitlementApi.getEntitlementForId(telescopicEntitlementId, callContext);

        // Block all entitlement in the bundle
        clock.addDays(5);

        testListener.pushExpectedEvents(NextEvent.BLOCK);
        final LocalDate blockingStateDate = new LocalDate(clock.getUTCNow());
        entitlementApi.pause(baseEntitlement.getBundleId(), blockingStateDate, Collections.emptyList(), callContext);
        assertListenerStatus();

        // Verify blocking state
        final Entitlement baseEntitlement2 = entitlementApi.getEntitlementForId(baseEntitlement.getId(), callContext);
        assertEquals(baseEntitlement2.getState(), EntitlementState.BLOCKED);

        final Entitlement telescopicEntitlement2 = entitlementApi.getEntitlementForId(telescopicEntitlement.getId(), callContext);
        assertEquals(telescopicEntitlement2.getState(), EntitlementState.BLOCKED);

        final List<Entitlement> bundleEntitlements2 = entitlementApi.getAllEntitlementsForBundle(telescopicEntitlement2.getBundleId(), callContext);
        assertEquals(bundleEntitlements2.size(), 2);
        for (final Entitlement cur : bundleEntitlements2) {
            assertEquals(cur.getState(), EntitlementState.BLOCKED);
        }

        // Try to add an ADD_ON, it should fail because BASE is blocked
        try {
            final PlanPhaseSpecifier spec3 = new PlanPhaseSpecifier("Telescopic-Scope", BillingPeriod.MONTHLY, PriceListSet.DEFAULT_PRICELIST_NAME, null);
            entitlementApi.addEntitlement(baseEntitlement.getBundleId(), new DefaultEntitlementSpecifier(spec3), blockingStateDate, effectiveDateSpec1, false, Collections.emptyList(), callContext);
            fail("Should not be able to create ADD-ON because BP is paused");
        } catch (EntitlementApiException e) {
            assertEquals(e.getCode(), ErrorCode.BLOCK_BLOCKED_ACTION.getCode());
        }

        clock.addDays(3);

        testListener.pushExpectedEvents(NextEvent.BLOCK);
        entitlementApi.resume(baseEntitlement.getBundleId(), new LocalDate(clock.getUTCNow()), Collections.emptyList(), callContext);
        assertListenerStatus();

        // Verify call is idempotent
        entitlementApi.resume(baseEntitlement.getBundleId(), new LocalDate(clock.getUTCNow()), Collections.emptyList(), callContext);
        assertListenerStatus();

        // Verify blocking state
        final Entitlement baseEntitlement3 = entitlementApi.getEntitlementForId(baseEntitlement.getId(), callContext);
        assertEquals(baseEntitlement3.getState(), EntitlementState.ACTIVE);

        final Entitlement telescopicEntitlement3 = entitlementApi.getEntitlementForId(telescopicEntitlement.getId(), callContext);
        assertEquals(telescopicEntitlement3.getState(), EntitlementState.ACTIVE);

        final List<Entitlement> bundleEntitlements3 = entitlementApi.getAllEntitlementsForBundle(telescopicEntitlement2.getBundleId(), callContext);
        assertEquals(bundleEntitlements3.size(), 2);
        for (Entitlement cur : bundleEntitlements3) {
            assertEquals(cur.getState(), EntitlementState.ACTIVE);
        }
    }

    @Test(groups = "slow", description = "Test pause / unpause in the future")
    public void testPauseUnpauseInTheFuture() throws AccountApiException, EntitlementApiException, SubscriptionApiException {
        final LocalDate initialDate = new LocalDate(2013, 8, 7);
        clock.setDay(initialDate);

        final Account account = createAccount(getAccountData(7));

        // Create entitlement
        testListener.pushExpectedEvents(NextEvent.CREATE, NextEvent.BLOCK);
        final PlanPhaseSpecifier spec = new PlanPhaseSpecifier("Shotgun", BillingPeriod.ANNUAL, PriceListSet.DEFAULT_PRICELIST_NAME, null);
        final UUID baseEntitlementId = entitlementApi.createBaseEntitlement(account.getId(), new DefaultEntitlementSpecifier(spec), account.getExternalKey(), null, null, false, true, Collections.emptyList(), callContext);
        assertListenerStatus();
        final Entitlement baseEntitlement = entitlementApi.getEntitlementForId(baseEntitlementId, callContext);

        // Get the phase event out of the way
        testListener.pushExpectedEvents(NextEvent.PHASE);
        clock.setDay(new LocalDate(2013, 9, 7));
        assertListenerStatus();

        final LocalDate pauseDate = new LocalDate(2013, 9, 17);
        entitlementApi.pause(baseEntitlement.getBundleId(), pauseDate, Collections.emptyList(), callContext);
        // No event yet
        assertListenerStatus();

        final Entitlement refreshedAfterFuturePause = entitlementApi.getEntitlementForId(baseEntitlement.getId(), callContext);
        assertEquals(refreshedAfterFuturePause.getState(), EntitlementState.ACTIVE);


        final LocalDate resumeDate = new LocalDate(2013, 12, 24);
        entitlementApi.resume(baseEntitlement.getBundleId(), resumeDate, Collections.emptyList(), callContext);
        // No event yet
        assertListenerStatus();

        // Not worth writing another test in TestDefaultSubscriptionApi just for that subscription call. We want to check that future PAUSE/RESUME events are visible
        final Subscription subscription = subscriptionApi.getSubscriptionForEntitlementId(baseEntitlement.getId(), callContext);
        Assert.assertEquals(subscription.getSubscriptionEvents().size(), 7);

        Assert.assertEquals(subscription.getSubscriptionEvents().get(0).getServiceName(), "entitlement-service");
        Assert.assertEquals(subscription.getSubscriptionEvents().get(0).getServiceStateName(), "ENT_STARTED");
        Assert.assertNull(subscription.getSubscriptionEvents().get(0).getPrevPhase());
        Assert.assertEquals(subscription.getSubscriptionEvents().get(0).getNextPhase().getName(), "shotgun-annual-trial");

        Assert.assertEquals(subscription.getSubscriptionEvents().get(1).getServiceName(), "billing-service");
        Assert.assertEquals(subscription.getSubscriptionEvents().get(1).getServiceStateName(), "START_BILLING");
        Assert.assertNull(subscription.getSubscriptionEvents().get(1).getPrevPhase());
        Assert.assertEquals(subscription.getSubscriptionEvents().get(1).getNextPhase().getName(), "shotgun-annual-trial");

        Assert.assertEquals(subscription.getSubscriptionEvents().get(2).getServiceName(), "entitlement+billing-service");
        Assert.assertEquals(subscription.getSubscriptionEvents().get(2).getServiceStateName(), "PHASE");
        Assert.assertEquals(subscription.getSubscriptionEvents().get(2).getPrevPhase().getName(), "shotgun-annual-trial");
        Assert.assertEquals(subscription.getSubscriptionEvents().get(2).getNextPhase().getName(), "shotgun-annual-evergreen");

        Assert.assertEquals(subscription.getSubscriptionEvents().get(3).getServiceName(), "entitlement-service");
        Assert.assertEquals(subscription.getSubscriptionEvents().get(3).getServiceStateName(), "ENT_BLOCKED");
        Assert.assertEquals(subscription.getSubscriptionEvents().get(3).getPrevPhase().getName(), "shotgun-annual-evergreen");
        Assert.assertEquals(subscription.getSubscriptionEvents().get(3).getNextPhase().getName(), "shotgun-annual-evergreen");

        Assert.assertEquals(subscription.getSubscriptionEvents().get(4).getServiceName(), "billing-service");
        Assert.assertEquals(subscription.getSubscriptionEvents().get(4).getServiceStateName(), "ENT_BLOCKED");
        Assert.assertEquals(subscription.getSubscriptionEvents().get(4).getPrevPhase().getName(), "shotgun-annual-evergreen");
        Assert.assertEquals(subscription.getSubscriptionEvents().get(4).getNextPhase().getName(), "shotgun-annual-evergreen");

        Assert.assertEquals(subscription.getSubscriptionEvents().get(5).getServiceName(), "entitlement-service");
        Assert.assertEquals(subscription.getSubscriptionEvents().get(5).getServiceStateName(), "ENT_CLEAR");
        Assert.assertEquals(subscription.getSubscriptionEvents().get(5).getPrevPhase().getName(), "shotgun-annual-evergreen");
        Assert.assertEquals(subscription.getSubscriptionEvents().get(5).getNextPhase().getName(), "shotgun-annual-evergreen");

        Assert.assertEquals(subscription.getSubscriptionEvents().get(6).getServiceName(), "billing-service");
        Assert.assertEquals(subscription.getSubscriptionEvents().get(6).getServiceStateName(), "ENT_CLEAR");
        Assert.assertEquals(subscription.getSubscriptionEvents().get(6).getPrevPhase().getName(), "shotgun-annual-evergreen");
        Assert.assertEquals(subscription.getSubscriptionEvents().get(6).getNextPhase().getName(), "shotgun-annual-evergreen");

        testListener.pushExpectedEvents(NextEvent.BLOCK);
        clock.setDay(pauseDate);
        assertListenerStatus();

        // Verify blocking state
        final Entitlement baseEntitlementPaused = entitlementApi.getEntitlementForId(baseEntitlement.getId(), callContext);
        assertEquals(baseEntitlementPaused.getState(), EntitlementState.BLOCKED);

        testListener.pushExpectedEvents(NextEvent.BLOCK);
        clock.setDay(resumeDate);
        assertListenerStatus();

        // Verify blocking state
        final Entitlement baseEntitlementUnpaused = entitlementApi.getEntitlementForId(baseEntitlement.getId(), callContext);
        assertEquals(baseEntitlementUnpaused.getState(), EntitlementState.ACTIVE);
    }

    @Test(groups = "slow")
    public void testTransferBundle() throws AccountApiException, EntitlementApiException, SubscriptionBaseApiException {
        final LocalDate initialDate = new LocalDate(2013, 8, 7);
        clock.setDay(initialDate);

        final Account accountDesc = createAccount(getAccountData(15));
        // internal context will be configured for accountSrc
        final Account accountSrc = createAccount(getAccountData(7));

        final PlanPhaseSpecifier spec = new PlanPhaseSpecifier("Shotgun", BillingPeriod.ANNUAL, PriceListSet.DEFAULT_PRICELIST_NAME, null);

        // Create entitlement (with migrated flag so we can check later that transferred subscription is in right status)
        testListener.pushExpectedEvents(NextEvent.CREATE, NextEvent.BLOCK);
        final UUID baseEntitlementId = entitlementApi.createBaseEntitlement(accountSrc.getId(), new DefaultEntitlementSpecifier(spec), accountSrc.getExternalKey(), null, null, true, true, Collections.emptyList(), callContext);
        assertListenerStatus();
        final Entitlement baseEntitlement = entitlementApi.getEntitlementForId(baseEntitlementId, callContext);
        assertEquals(baseEntitlement.getSourceType(), EntitlementSourceType.MIGRATED);
        // Again to make sure this flag is correctly wrote/set
        assertEquals(entitlementApi.getEntitlementForId(baseEntitlement.getId(), callContext).getSourceType(), EntitlementSourceType.MIGRATED);


        final DateTime ctd = clock.getUTCNow().plusDays(30).plusMonths(1);
        testListener.pushExpectedEvent(NextEvent.PHASE);
        clock.addDays(32);
        // Set manually since no invoice
        setChargedThroughDate(baseEntitlement.getId(), ctd, internalCallContext);
        assertListenerStatus();

        // Transfer bundle to dest account
        final LocalDate effectiveDate = new LocalDate(clock.getUTCNow(), accountSrc.getTimeZone());
        testListener.pushExpectedEvents(NextEvent.TRANSFER, NextEvent.BLOCK, NextEvent.BLOCK);
        final UUID newBundleId = entitlementApi.transferEntitlementsOverrideBillingPolicy(accountSrc.getId(), accountDesc.getId(), baseEntitlement.getBundleExternalKey(), effectiveDate, BillingActionPolicy.END_OF_TERM, Collections.emptyList(), callContext);
        assertListenerStatus();

        final Entitlement oldBaseEntitlement = entitlementApi.getAllEntitlementsForAccountIdAndBundleExternalKey(accountSrc.getId(), accountSrc.getExternalKey(), callContext).get(0);
        assertEquals(internalCallContext.toLocalDate(oldBaseEntitlement.getEffectiveEndDate()), effectiveDate);
        assertEquals(oldBaseEntitlement.getState(), EntitlementState.CANCELLED);

        final List<Entitlement> entitlements = entitlementApi.getAllEntitlementsForBundle(newBundleId, callContext);
        assertEquals(entitlements.size(), 1);

        final Entitlement newBaseEntitlement = entitlements.get(0);
        assertEquals(newBaseEntitlement.getState(), EntitlementState.ACTIVE);
        assertEquals(internalCallContext.toLocalDate(newBaseEntitlement.getEffectiveStartDate()), effectiveDate);
        assertEquals(newBaseEntitlement.getEffectiveEndDate(), null);
        assertEquals(newBaseEntitlement.getSourceType(), EntitlementSourceType.TRANSFERRED);

    }

    @Test(groups = "slow")
    public void testCreateEntitlementInThePast() throws AccountApiException, EntitlementApiException, SubscriptionBaseApiException {
        final LocalDate initialDate = new LocalDate(2013, 8, 7);
        final LocalDate clockDate = new LocalDate(2013, 10, 7);
        clock.setDay(clockDate);

        final Account account = createAccount(getAccountData(7));

        final PlanPhaseSpecifier spec = new PlanPhaseSpecifier("Shotgun", BillingPeriod.MONTHLY, PriceListSet.DEFAULT_PRICELIST_NAME, null);

        // Keep the same object for the whole test, to make sure we refresh its state before r/w calls
        testListener.pushExpectedEvents(NextEvent.CREATE, NextEvent.BLOCK, NextEvent.PHASE);
        final UUID entitlementId = entitlementApi.createBaseEntitlement(account.getId(), new DefaultEntitlementSpecifier(spec), account.getExternalKey(), initialDate, initialDate, false, true, Collections.emptyList(), callContext);
        assertListenerStatus();
        final Entitlement entitlement = entitlementApi.getEntitlementForId(entitlementId, callContext);

        assertEquals(entitlement.getAccountId(), account.getId());
        assertEquals(entitlement.getBundleExternalKey(), account.getExternalKey());

        assertEquals(internalCallContext.toLocalDate(entitlement.getEffectiveStartDate()), initialDate);
        assertNull(entitlement.getEffectiveEndDate());

        assertEquals(entitlement.getLastActivePriceList().getName(), PriceListSet.DEFAULT_PRICELIST_NAME);
        assertEquals(entitlement.getLastActiveProduct().getName(), "Shotgun");
        assertEquals(entitlement.getLastActivePhase().getName(), "shotgun-monthly-evergreen");
        assertEquals(entitlement.getLastActivePlan().getName(), "shotgun-monthly");
        assertEquals(entitlement.getLastActiveProductCategory(), ProductCategory.BASE);

        assertEquals(entitlement.getState(), EntitlementState.ACTIVE);
        assertEquals(entitlement.getSourceType(), EntitlementSourceType.NATIVE);

        assertEquals(entitlement.getLastActivePlan().getName(), "shotgun-monthly");
        assertEquals(entitlement.getLastActivePriceList().getName(), PriceListSet.DEFAULT_PRICELIST_NAME);
        assertEquals(entitlement.getLastActiveProduct().getName(), "Shotgun");
        assertEquals(entitlement.getLastActiveProductCategory(), ProductCategory.BASE);

        assertEquals(entitlement.getState(), EntitlementState.ACTIVE);
        assertEquals(entitlement.getSourceType(), EntitlementSourceType.NATIVE);

        List<Entitlement> bundleEntitlements = entitlementApi.getAllEntitlementsForBundle(entitlement.getBundleId(), callContext);
        assertEquals(bundleEntitlements.size(), 1);

        bundleEntitlements = entitlementApi.getAllEntitlementsForAccountIdAndBundleExternalKey(account.getId(), account.getExternalKey(), callContext);
        assertEquals(bundleEntitlements.size(), 1);

    }

    @Test(groups = "slow")
    public void testCreateBaseWithDifferentStartDate() throws AccountApiException, EntitlementApiException, SubscriptionApiException {
        final LocalDate initialDate = new LocalDate(2013, 8, 7);
        clock.setDay(initialDate);

        final Account account = createAccount(getAccountData(7));

        final LocalDate entitlementDate = initialDate.plusDays(3);
        final LocalDate billingDate = initialDate.plusDays(5);

        final PlanPhaseSpecifier spec = new PlanPhaseSpecifier("Shotgun",  BillingPeriod.MONTHLY, PriceListSet.DEFAULT_PRICELIST_NAME, null);

        final UUID entitlementId = entitlementApi.createBaseEntitlement(account.getId(), new DefaultEntitlementSpecifier(spec), account.getExternalKey(), entitlementDate, billingDate, false, true, Collections.emptyList(), callContext);
        assertListenerStatus();
        Entitlement entitlement = entitlementApi.getEntitlementForId(entitlementId, callContext);

        assertEquals(entitlement.getState(), EntitlementState.PENDING);
        assertEquals(internalCallContext.toLocalDate(entitlement.getEffectiveStartDate()), entitlementDate);



        // 2013-08-10 : entitlementDate
        testListener.pushExpectedEvents(NextEvent.BLOCK);
        clock.addDays(3);
        assertListenerStatus();


        // Once we pass entitlement startDate, state should be ACTIVE (although we did not pass billing startDate)
        entitlement = entitlementApi.getEntitlementForId(entitlement.getId(), callContext);
        assertEquals(entitlement.getState(), EntitlementState.ACTIVE);

        // 2013-08-12 : billingDate
        testListener.pushExpectedEvents(NextEvent.CREATE);
        clock.addDays(2);
        assertListenerStatus();


        final PlanPhaseSpecifier spec2 = new PlanPhaseSpecifier("Pistol",  BillingPeriod.MONTHLY, PriceListSet.DEFAULT_PRICELIST_NAME, null);
<<<<<<< HEAD
        try {
            entitlement.changePlanWithDate(new DefaultEntitlementSpecifier(spec2), entitlementDate, Collections.emptyList(), callContext);
            Assert.fail("Change plan prior billingStartDate should fail");
        } catch (EntitlementApiException e) {
            Assert.assertEquals(e.getCode(), ErrorCode.SUB_INVALID_REQUESTED_DATE.getCode());
        }

=======
>>>>>>> 6cef988a
        // effectiveDate is null (same as first case above), but **did**  reach the billing startDate (and entitlement startDate) so will succeed
        clock.addDeltaFromReality(1000); // Add one sec to make sure CHANGE event does not coincide with CREATE (realistic scenario), and therefore we do expect a CHANGE event
        testListener.pushExpectedEvents(NextEvent.CHANGE);
        final Entitlement result = entitlement.changePlanWithDate(new DefaultEntitlementSpecifier(spec2), (LocalDate) null, Collections.emptyList(), callContext);
        assertListenerStatus();

        assertEquals(result.getState(), EntitlementState.ACTIVE);
        assertEquals(result.getLastActiveProduct().getName(), "Pistol");

    }

    @Test(groups = "slow")
    public void testCreateBaseWithEntitlementInTheFuture() throws AccountApiException, EntitlementApiException, SubscriptionApiException {
        final LocalDate initialDate = new LocalDate(2013, 8, 7);
        clock.setDay(initialDate);

        final Account account = createAccount(getAccountData(7));

        final LocalDate entitlementDate = initialDate.plusDays(3);
        final LocalDate billingDate = null;

        final PlanPhaseSpecifier spec = new PlanPhaseSpecifier("Shotgun",  BillingPeriod.MONTHLY, PriceListSet.DEFAULT_PRICELIST_NAME, null);

        testListener.pushExpectedEvents(NextEvent.CREATE);
        final UUID entitlementId = entitlementApi.createBaseEntitlement(account.getId(), new DefaultEntitlementSpecifier(spec), account.getExternalKey(), entitlementDate, billingDate, false, true, Collections.emptyList(), callContext);
        assertListenerStatus();
        final Entitlement entitlement = entitlementApi.getEntitlementForId(entitlementId, callContext);

        assertEquals(entitlement.getState(), EntitlementState.PENDING);
        assertEquals(internalCallContext.toLocalDate(entitlement.getEffectiveStartDate()), entitlementDate);

        testListener.pushExpectedEvents(NextEvent.BLOCK);
        clock.addDays(3);
        assertListenerStatus();

        final Entitlement entitlementActive = entitlementApi.getEntitlementForId(entitlement.getId(), callContext);
        assertEquals(entitlementActive.getState(), EntitlementState.ACTIVE);
    }

    @Test(groups = "slow")
    public void testCreateBaseWithBillingInTheFuture() throws AccountApiException, EntitlementApiException, SubscriptionApiException {
        final LocalDate initialDate = new LocalDate(2013, 8, 7);
        clock.setDay(initialDate);

        final Account account = createAccount(getAccountData(7));

        final LocalDate entitlementDate = null;
        final LocalDate billingDate = initialDate.plusDays(5);

        final PlanPhaseSpecifier spec = new PlanPhaseSpecifier("Shotgun",  BillingPeriod.MONTHLY, PriceListSet.DEFAULT_PRICELIST_NAME, null);

        testListener.pushExpectedEvents(NextEvent.BLOCK);
        final UUID entitlementId = entitlementApi.createBaseEntitlement(account.getId(), new DefaultEntitlementSpecifier(spec), account.getExternalKey(), entitlementDate, billingDate, false, true, Collections.emptyList(), callContext);
        assertListenerStatus();
        final Entitlement entitlement = entitlementApi.getEntitlementForId(entitlementId, callContext);

        assertEquals(entitlement.getState(), EntitlementState.ACTIVE);
        assertEquals(internalCallContext.toLocalDate(entitlement.getEffectiveStartDate()), initialDate);

        testListener.pushExpectedEvents(NextEvent.CREATE);
        clock.addDays(5);
        assertListenerStatus();
    }
    
    @Test(groups = "slow")
    public void testCreateBaseEntitlementWithCurrentDateTime() throws AccountApiException, EntitlementApiException, SubscriptionApiException {
        final DateTime initialDateTime = new DateTime(2013, 8, 7, 10, 30);
        clock.setTime(initialDateTime);

        final Account account = createAccount(getAccountData(7));

        final EntitlementSpecifier spec = new DefaultEntitlementSpecifier(new PlanPhaseSpecifier("Shotgun", BillingPeriod.MONTHLY, PriceListSet.DEFAULT_PRICELIST_NAME, null));
        final List<EntitlementSpecifier> specs = List.of(spec);
        final BaseEntitlementWithAddOnsSpecifier baseEntitlementWithAddOnsSpecifier = new DefaultBaseEntitlementWithAddOnsSpecifier(null, null, specs, initialDateTime, initialDateTime, false);
        final Iterable<BaseEntitlementWithAddOnsSpecifier> baseEntitlementWithAddOnsSpecifiers = List.of(baseEntitlementWithAddOnsSpecifier);

        //create entitlement with current datetime
        testListener.pushExpectedEvents(NextEvent.BLOCK, NextEvent.CREATE); //entitlement created immediately
        final List<UUID> entitlementIds = entitlementApi.createBaseEntitlementsWithAddOns(account.getId(), baseEntitlementWithAddOnsSpecifiers, true, Collections.emptyList(), callContext);
        assertEquals(entitlementIds.size(), 1);
        final Entitlement entitlement = entitlementApi.getEntitlementForId(entitlementIds.get(0), callContext);
        assertListenerStatus();

        //Verify that state is ACTIVE
        assertEquals(entitlement.getState(), EntitlementState.ACTIVE);

        //Verify entitlementStartDate and billingStartDate
        assertEquals(entitlement.getEffectiveStartDate().compareTo(initialDateTime), 0);
        final Subscription subscription = subscriptionApi.getSubscriptionForEntitlementId(entitlement.getId(), callContext);
        assertEquals(subscription.getBillingStartDate().compareTo(initialDateTime), 0);

    }

    @Test(groups = "slow")
    public void testCreateBaseEntitlementWithBillingDateTimeInTheFuture() throws AccountApiException, EntitlementApiException, SubscriptionApiException {
        final DateTime initialDateTime = new DateTime(2013, 8, 7, 10, 30);
        clock.setTime(initialDateTime);

        final Account account = createAccount(getAccountData(7));

        final DateTime billingDatetime = initialDateTime.plusMinutes(30); //future datetime
        final DateTime entitlementDatetime = initialDateTime; //current datetime

        final EntitlementSpecifier spec = new DefaultEntitlementSpecifier(new PlanPhaseSpecifier("Shotgun", BillingPeriod.MONTHLY, PriceListSet.DEFAULT_PRICELIST_NAME, null));
        final List<EntitlementSpecifier> specs = List.of(spec);
        final BaseEntitlementWithAddOnsSpecifier baseEntitlementWithAddOnsSpecifier = new DefaultBaseEntitlementWithAddOnsSpecifier(null, null, specs, entitlementDatetime, billingDatetime, false);
        final Iterable<BaseEntitlementWithAddOnsSpecifier> baseEntitlementWithAddOnsSpecifiers = List.of(baseEntitlementWithAddOnsSpecifier);

        //create entitlement with future datetime for billing and current datetime for entitlement
        testListener.pushExpectedEvents(NextEvent.BLOCK);
        final List<UUID> entitlementIds = entitlementApi.createBaseEntitlementsWithAddOns(account.getId(), baseEntitlementWithAddOnsSpecifiers, true, Collections.emptyList(), callContext);
        assertEquals(entitlementIds.size(), 1);
        final Entitlement entitlement = entitlementApi.getEntitlementForId(entitlementIds.get(0), callContext);
        assertListenerStatus();

        //Verify that state is ACTIVE since entitlement is created with current datetime
        assertEquals(entitlement.getState(), EntitlementState.ACTIVE);

        //Verify entitlementStartDate and billingStartDate
        assertEquals(entitlement.getEffectiveStartDate().compareTo(entitlementDatetime), 0);
        final Subscription subscription = subscriptionApi.getSubscriptionForEntitlementId(entitlement.getId(), callContext);
        assertEquals(subscription.getBillingStartDate().compareTo(billingDatetime), 0);

        //Move clock to billingStartDate and verify that billing starts
        testListener.pushExpectedEvents(NextEvent.CREATE);
        clock.setTime(billingDatetime);
        assertListenerStatus();
    }

    @Test(groups = "slow")
    public void testCreateBaseEntitlementWithEntitlementDateTimeInTheFuture() throws AccountApiException, EntitlementApiException, SubscriptionApiException {
        final DateTime initialDateTime = new DateTime(2013, 8, 7, 10, 30);
        clock.setTime(initialDateTime);

        final Account account = createAccount(getAccountData(7));

        final DateTime entitlementDateTime = initialDateTime.plusMinutes(20); //future datetime
        final DateTime billingDatetime = null; //should default to now

        final EntitlementSpecifier spec = new DefaultEntitlementSpecifier(new PlanPhaseSpecifier("Shotgun", BillingPeriod.MONTHLY, PriceListSet.DEFAULT_PRICELIST_NAME, null));
        final List<EntitlementSpecifier> specs = List.of(spec);
        final BaseEntitlementWithAddOnsSpecifier baseEntitlementWithAddOnsSpecifier = new DefaultBaseEntitlementWithAddOnsSpecifier(null, null, specs, entitlementDateTime, billingDatetime, false);
        final Iterable<BaseEntitlementWithAddOnsSpecifier> baseEntitlementWithAddOnsSpecifiers = List.of(baseEntitlementWithAddOnsSpecifier);

        //create entitlement with future datetime for entitlement and current datetime for billing
        testListener.pushExpectedEvents(NextEvent.CREATE); ////Since entitlementDatetime is in the future, only CREATE event is specified here
        final List<UUID> entitlementIds = entitlementApi.createBaseEntitlementsWithAddOns(account.getId(), baseEntitlementWithAddOnsSpecifiers, true, Collections.emptyList(), callContext);
        assertEquals(entitlementIds.size(), 1);
        Entitlement entitlement = entitlementApi.getEntitlementForId(entitlementIds.get(0), callContext);
        assertListenerStatus();

        //Verify that state is PENDING since entitlementDateTime is not reached
        assertEquals(entitlement.getState(), EntitlementState.PENDING);

        //Verify entitlementStartDate and billingStartDate
        assertEquals(entitlement.getEffectiveStartDate().compareTo(entitlementDateTime), 0);
        final Subscription subscription = subscriptionApi.getSubscriptionForEntitlementId(entitlement.getId(), callContext);
        assertEquals(subscription.getBillingStartDate().compareTo(initialDateTime), 0);

        //Move clock to entitlementStartDate and verify that entitlement starts
        testListener.pushExpectedEvents(NextEvent.BLOCK);
        clock.setTime(entitlementDateTime);
        assertListenerStatus();

        //Verify that state is now ACTIVE
        entitlement = entitlementApi.getEntitlementForId(entitlementIds.get(0), callContext);
        assertEquals(entitlement.getState(), EntitlementState.ACTIVE);
    }

    @Test(groups = "slow")
    public void testCreateBaseEntitlementWithDateTimeInTheFuture() throws AccountApiException, EntitlementApiException, SubscriptionApiException {
        final DateTime initialDateTime = new DateTime(2013, 8, 7, 10, 30);
        clock.setTime(initialDateTime);

        final Account account = createAccount(getAccountData(7));

        final DateTime entitlementDateTime = initialDateTime.plusMinutes(20); //future Datetime
        final DateTime billingDatetime = initialDateTime.plusMinutes(30); //future Datetime

        final EntitlementSpecifier spec = new DefaultEntitlementSpecifier(new PlanPhaseSpecifier("Shotgun", BillingPeriod.MONTHLY, PriceListSet.DEFAULT_PRICELIST_NAME, null));
        final List<EntitlementSpecifier> specs = List.of(spec);
        final BaseEntitlementWithAddOnsSpecifier baseEntitlementWithAddOnsSpecifier = new DefaultBaseEntitlementWithAddOnsSpecifier(null, null, specs, entitlementDateTime, billingDatetime, false);
        final Iterable<BaseEntitlementWithAddOnsSpecifier> baseEntitlementWithAddOnsSpecifiers = List.of(baseEntitlementWithAddOnsSpecifier);

        //create entitlement future datetime for entitlement and billing
        final List<UUID> entitlementIds = entitlementApi.createBaseEntitlementsWithAddOns(account.getId(), baseEntitlementWithAddOnsSpecifiers, true, Collections.emptyList(), callContext);
        assertEquals(entitlementIds.size(), 1);
        Entitlement entitlement = entitlementApi.getEntitlementForId(entitlementIds.get(0), callContext);

        //Verify that state is PENDING since entitlementDateTime is not reached
        assertEquals(entitlement.getState(), EntitlementState.PENDING);

        //Verify entitlementStartDate and billingStartDate
        assertEquals(entitlement.getEffectiveStartDate().compareTo(entitlementDateTime), 0);
        final Subscription subscription = subscriptionApi.getSubscriptionForEntitlementId(entitlement.getId(), callContext);
        assertEquals(subscription.getBillingStartDate().compareTo(billingDatetime), 0);

        //Move clock to entitlementStartDate and verify that entitlement starts
        testListener.pushExpectedEvents(NextEvent.BLOCK);
        clock.setTime(entitlementDateTime);
        assertListenerStatus();

        //Verify that state is now ACTIVE
        entitlement = entitlementApi.getEntitlementForId(entitlementIds.get(0), callContext);
        assertEquals(entitlement.getState(), EntitlementState.ACTIVE);

        //Move clock to billingStartDate and verify that subscription starts
        testListener.pushExpectedEvents(NextEvent.CREATE);
        clock.setTime(billingDatetime);
        assertListenerStatus();
    }

    @Test(groups = "slow", description = "https://github.com/killbill/killbill/issues/1158")
    public void testCreateBaseWithEntitlementInTheFutureAndChangeBCD() throws AccountApiException, EntitlementApiException, SubscriptionApiException {
        final LocalDate initialDate = new LocalDate(2013, 8, 7);
        clock.setDay(initialDate);

        final Account account = createAccount(getAccountData(7));

        final LocalDate entitlementDate = initialDate.plusMonths(1);
        final LocalDate billingDate = entitlementDate;

        final PlanPhaseSpecifier spec = new PlanPhaseSpecifier("Shotgun",  BillingPeriod.ANNUAL, PriceListSet.DEFAULT_PRICELIST_NAME, null);

        final UUID entitlementId = entitlementApi.createBaseEntitlement(account.getId(), new DefaultEntitlementSpecifier(spec), account.getExternalKey(), entitlementDate, billingDate, false, true, Collections.emptyList(), callContext);
        assertListenerStatus();
        final Entitlement entitlement = entitlementApi.getEntitlementForId(entitlementId, callContext);

        assertEquals(entitlement.getState(), EntitlementState.PENDING);
        assertEquals(internalCallContext.toLocalDate(entitlement.getEffectiveStartDate()), entitlementDate);
        // shotgun-annual is SUBSCRIPTION aligned and has a 30 days trial (2013-09-07 + 30 days = 2013-10-07 for the phase)
        assertEquals(entitlement.getBillCycleDayLocal(), (Integer) 7);

        entitlement.updateBCD(11, null, callContext);

        // Still the 7
        assertEquals(entitlementApi.getEntitlementForId(entitlementId, callContext).getBillCycleDayLocal(), (Integer) 7);

        testListener.pushExpectedEvents(NextEvent.CREATE, NextEvent.BLOCK);
        clock.addMonths(1);
        assertListenerStatus();

        final Entitlement entitlementActive = entitlementApi.getEntitlementForId(entitlement.getId(), callContext);
        assertEquals(entitlementActive.getState(), EntitlementState.ACTIVE);
        // Still the 7
        assertEquals(entitlementActive.getBillCycleDayLocal(), (Integer) 7);

        // Move clock to the 11th
        testListener.pushExpectedEvents(NextEvent.BCD_CHANGE);
        clock.addDays(5);
        assertListenerStatus();

        assertEquals(entitlementApi.getEntitlementForId(entitlementId, callContext).getBillCycleDayLocal(), (Integer) 11);
    }

    @Test(groups = "slow")
    public void testCreateBaseWithDifferentInThePast() throws AccountApiException, EntitlementApiException, SubscriptionApiException {
        final LocalDate initialDate = new LocalDate(2013, 8, 7);
        clock.setDay(initialDate);

        final Account account = createAccount(getAccountData(7));

        final LocalDate entitlementDate = initialDate.minusDays(3);
        final LocalDate billingDate = initialDate.minusDays(5);

        final PlanPhaseSpecifier spec = new PlanPhaseSpecifier("Shotgun",  BillingPeriod.MONTHLY, PriceListSet.DEFAULT_PRICELIST_NAME, null);

        testListener.pushExpectedEvents(NextEvent.BLOCK, NextEvent.CREATE);
        final UUID entitlementId = entitlementApi.createBaseEntitlement(account.getId(), new DefaultEntitlementSpecifier(spec), account.getExternalKey(), entitlementDate, billingDate, false, true, Collections.emptyList(), callContext);
        assertListenerStatus();
        final Entitlement entitlement = entitlementApi.getEntitlementForId(entitlementId, callContext);

        assertEquals(entitlement.getState(), EntitlementState.ACTIVE);
        assertEquals(internalCallContext.toLocalDate(entitlement.getEffectiveStartDate()), entitlementDate);
    }

    @Test(groups = "slow")
    public void testCreateBaseWithEntitlementInThePast() throws AccountApiException, EntitlementApiException, SubscriptionApiException {
        final LocalDate initialDate = new LocalDate(2013, 8, 7);
        clock.setDay(initialDate);

        final Account account = createAccount(getAccountData(7));

        final LocalDate entitlementDate = initialDate.minusDays(3);
        final LocalDate billingDate = null;

        final PlanPhaseSpecifier spec = new PlanPhaseSpecifier("Shotgun",  BillingPeriod.MONTHLY, PriceListSet.DEFAULT_PRICELIST_NAME, null);

        testListener.pushExpectedEvents(NextEvent.BLOCK, NextEvent.CREATE);
        final UUID entitlementId = entitlementApi.createBaseEntitlement(account.getId(), new DefaultEntitlementSpecifier(spec), account.getExternalKey(), entitlementDate, billingDate, false, true, Collections.emptyList(), callContext);
        assertListenerStatus();
        final Entitlement entitlement = entitlementApi.getEntitlementForId(entitlementId, callContext);

        assertEquals(entitlement.getState(), EntitlementState.ACTIVE);
        assertEquals(internalCallContext.toLocalDate(entitlement.getEffectiveStartDate()), entitlementDate);
    }

    @Test(groups = "slow")
    public void testCreateBaseWithBillingInThePast() throws AccountApiException, EntitlementApiException, SubscriptionApiException {
        final LocalDate initialDate = new LocalDate(2013, 8, 7);
        clock.setDay(initialDate);

        final Account account = createAccount(getAccountData(7));

        final LocalDate entitlementDate = null;
        final LocalDate billingDate = initialDate.minusDays(5);

        final PlanPhaseSpecifier spec = new PlanPhaseSpecifier("Shotgun",  BillingPeriod.MONTHLY, PriceListSet.DEFAULT_PRICELIST_NAME, null);

        testListener.pushExpectedEvents(NextEvent.BLOCK, NextEvent.CREATE);
        final UUID entitlementId = entitlementApi.createBaseEntitlement(account.getId(), new DefaultEntitlementSpecifier(spec), account.getExternalKey(), entitlementDate, billingDate, false, true, Collections.emptyList(), callContext);
        assertListenerStatus();
        final Entitlement entitlement = entitlementApi.getEntitlementForId(entitlementId, callContext);

        assertEquals(entitlement.getState(), EntitlementState.ACTIVE);
        assertEquals(internalCallContext.toLocalDate(entitlement.getEffectiveStartDate()), initialDate);
    }

    @Test(groups = "slow")
    public void testCreateBaseSubscriptionsWithAddOns() throws AccountApiException, EntitlementApiException, SubscriptionApiException {
        final LocalDate initialDate = new LocalDate(2013, 8, 7);
        clock.setDay(initialDate);

        final Account account = createAccount(getAccountData(7));

        final String bundleKey2 = "bundleKey2";
        final PlanPhaseSpecifier spec = new PlanPhaseSpecifier("Shotgun",  BillingPeriod.MONTHLY, PriceListSet.DEFAULT_PRICELIST_NAME, null);
        testListener.pushExpectedEvents(NextEvent.BLOCK, NextEvent.CREATE);
        entitlementApi.createBaseEntitlement(account.getId(), new DefaultEntitlementSpecifier(spec), bundleKey2, null, null, false, true, Collections.emptyList(), callContext);
        assertListenerStatus();


        // First bundle of EntitlementSpecifier will specify all new subscription
        final String bundleKey1 = "bundleKey1";
        final EntitlementSpecifier spec11 = new DefaultEntitlementSpecifier(new PlanPhaseSpecifier("Shotgun",  BillingPeriod.MONTHLY, PriceListSet.DEFAULT_PRICELIST_NAME, null));
        final EntitlementSpecifier spec12 = new DefaultEntitlementSpecifier(new PlanPhaseSpecifier("Telescopic-Scope",  BillingPeriod.MONTHLY, PriceListSet.DEFAULT_PRICELIST_NAME, null));
        final List<EntitlementSpecifier> specs1 = List.of(spec11, spec12);
        final BaseEntitlementWithAddOnsSpecifier baseEntitlementWithAddOnsSpecifier1 = new DefaultBaseEntitlementWithAddOnsSpecifier(null, bundleKey1, specs1, null, null, false);


        // Second bundle of EntitlementSpecifier will specify the previously created 'existingEntitlement'
        final EntitlementSpecifier spec22 = new DefaultEntitlementSpecifier(new PlanPhaseSpecifier("Telescopic-Scope",  BillingPeriod.MONTHLY, PriceListSet.DEFAULT_PRICELIST_NAME, null));
        final List<EntitlementSpecifier> specs2 = List.of(spec22);
        final BaseEntitlementWithAddOnsSpecifier baseEntitlementWithAddOnsSpecifier2 = new DefaultBaseEntitlementWithAddOnsSpecifier(null, bundleKey2, specs2, null, null, false);

        final Iterable<BaseEntitlementWithAddOnsSpecifier> baseEntitlementWithAddOnsSpecifiers = List.of(baseEntitlementWithAddOnsSpecifier1, baseEntitlementWithAddOnsSpecifier2);


        // We expect 3 {BLOCK, CREATE} events for the 3 subscriptions created,.
        testListener.pushExpectedEvents(NextEvent.BLOCK, NextEvent.CREATE, NextEvent.BLOCK, NextEvent.CREATE, NextEvent.BLOCK, NextEvent.CREATE);
        final List<UUID> entitlementIds = entitlementApi.createBaseEntitlementsWithAddOns(account.getId(), baseEntitlementWithAddOnsSpecifiers, true, Collections.emptyList(), callContext);
        assertListenerStatus();

        // Retun only the created subscriptions
        Assert.assertEquals(entitlementIds.size(), 3);

        final List<Entitlement> entitlementsForBundle1 = entitlementApi.getAllEntitlementsForAccountIdAndBundleExternalKey(account.getId(), bundleKey1, callContext);
        Assert.assertEquals(entitlementsForBundle1.size(), 2);

        // And yet we do have both the BASE and ADD_ON for bundleKey2
        final List<Entitlement> entitlementsForBundle2 = entitlementApi.getAllEntitlementsForAccountIdAndBundleExternalKey(account.getId(), bundleKey2, callContext);
        Assert.assertEquals(entitlementsForBundle2.size(), 2);

    }

    @Test(groups = "slow", expectedExceptions = EntitlementApiException.class)
    public void testCreateBaseSubscriptionsWithAddOnsMissingBase() throws AccountApiException, EntitlementApiException, SubscriptionApiException {
        final LocalDate initialDate = new LocalDate(2013, 8, 7);
        clock.setDay(initialDate);

        final Account account = createAccount(getAccountData(7));

        final String bundleKey2 = "bundleKey2";

        final EntitlementSpecifier spec22 = new DefaultEntitlementSpecifier(new PlanPhaseSpecifier("Telescopic-Scope",  BillingPeriod.MONTHLY, PriceListSet.DEFAULT_PRICELIST_NAME, null));
        final List<EntitlementSpecifier> specs2 = List.of(spec22);
        final BaseEntitlementWithAddOnsSpecifier baseEntitlementWithAddOnsSpecifier2 = new DefaultBaseEntitlementWithAddOnsSpecifier(null, bundleKey2, specs2, null, null, false);

        final Iterable<BaseEntitlementWithAddOnsSpecifier> baseEntitlementWithAddOnsSpecifiers = List.of(baseEntitlementWithAddOnsSpecifier2);

        entitlementApi.createBaseEntitlementsWithAddOns(account.getId(), baseEntitlementWithAddOnsSpecifiers, true, Collections.emptyList(), callContext);
    }

    @Test(groups = "slow")
    public void testCreateBaseSubscriptionsWithAddOnsBadOrdering() throws AccountApiException, EntitlementApiException, SubscriptionApiException {
        final LocalDate initialDate = new LocalDate(2013, 8, 7);
        clock.setDay(initialDate);

        final Account account = createAccount(getAccountData(7));

        final String bundleKey1 = "bundleKey1";
        final EntitlementSpecifier spec11 = new DefaultEntitlementSpecifier(new PlanPhaseSpecifier("Telescopic-Scope",  BillingPeriod.MONTHLY, PriceListSet.DEFAULT_PRICELIST_NAME, null));
        final EntitlementSpecifier spec12 = new DefaultEntitlementSpecifier(new PlanPhaseSpecifier("Shotgun",  BillingPeriod.MONTHLY, PriceListSet.DEFAULT_PRICELIST_NAME, null));
        final List<EntitlementSpecifier> specs1 = List.of(spec11, spec12);
        final BaseEntitlementWithAddOnsSpecifier baseEntitlementWithAddOnsSpecifier1 = new DefaultBaseEntitlementWithAddOnsSpecifier(null, bundleKey1, specs1, null, null, false);

        final Iterable<BaseEntitlementWithAddOnsSpecifier> baseEntitlementWithAddOnsSpecifiers = List.of(baseEntitlementWithAddOnsSpecifier1);


        testListener.pushExpectedEvents(NextEvent.BLOCK, NextEvent.CREATE, NextEvent.BLOCK, NextEvent.CREATE);
        entitlementApi.createBaseEntitlementsWithAddOns(account.getId(), baseEntitlementWithAddOnsSpecifiers, true, Collections.emptyList(), callContext);
        assertListenerStatus();

    }

    @Test(groups = "slow")
    public void testCreatedBundledStandaloneEntitlements() throws AccountApiException, EntitlementApiException {
        final LocalDate initialDate = new LocalDate(2013, 8, 7);
        clock.setDay(initialDate);

        final Account account = createAccount(getAccountData(7));

        final PlanPhaseSpecifier spec = new PlanPhaseSpecifier("Knife", BillingPeriod.MONTHLY, "notrial", null);

        // Create STANDALONE entitlement
        testListener.pushExpectedEvents(NextEvent.CREATE, NextEvent.BLOCK);
        final UUID baseEntitlementId = entitlementApi.createBaseEntitlement(account.getId(), new DefaultEntitlementSpecifier(spec), account.getExternalKey(), null, null, false, false, Collections.emptyList(), callContext);
        assertListenerStatus();
        final Entitlement baseEntitlement = entitlementApi.getEntitlementForId(baseEntitlementId, callContext);

        assertEquals(baseEntitlement.getAccountId(), account.getId());
        assertEquals(baseEntitlement.getBundleExternalKey(), account.getExternalKey());
        assertEquals(baseEntitlement.getLastActiveProduct().getName(), "Knife");
        assertEquals(baseEntitlement.getLastActivePlan().getName(), "knife-monthly-notrial");
        assertEquals(baseEntitlement.getLastActiveProductCategory(), ProductCategory.STANDALONE);

        // Add another STANDALONE entitlement
        final PlanPhaseSpecifier spec1 = new PlanPhaseSpecifier("Knife", BillingPeriod.MONTHLY, "notrial", null);
        testListener.pushExpectedEvents(NextEvent.CREATE, NextEvent.BLOCK);
        final UUID anotherStandaloneEntitlementId = entitlementApi.addEntitlement(baseEntitlement.getBundleId(), new DefaultEntitlementSpecifier(spec1), initialDate, initialDate, false, Collections.emptyList(), callContext);
        assertListenerStatus();
        final Entitlement anotherStandaloneEntitlement = entitlementApi.getEntitlementForId(anotherStandaloneEntitlementId, callContext);

        assertEquals(anotherStandaloneEntitlement.getAccountId(), account.getId());
        assertEquals(anotherStandaloneEntitlement.getBundleExternalKey(), account.getExternalKey());
        assertEquals(anotherStandaloneEntitlement.getBundleId(), baseEntitlement.getBundleId());

        assertEquals(anotherStandaloneEntitlement.getLastActivePriceList().getName(), "notrial");
        assertEquals(anotherStandaloneEntitlement.getLastActiveProduct().getName(), "Knife");
        assertEquals(anotherStandaloneEntitlement.getLastActivePlan().getName(), "knife-monthly-notrial");
        assertEquals(anotherStandaloneEntitlement.getLastActiveProductCategory(), ProductCategory.STANDALONE);

        List<Entitlement> bundleEntitlements = entitlementApi.getAllEntitlementsForBundle(anotherStandaloneEntitlement.getBundleId(), callContext);
        assertEquals(bundleEntitlements.size(), 2);

        bundleEntitlements = entitlementApi.getAllEntitlementsForAccountIdAndBundleExternalKey(account.getId(), account.getExternalKey(), callContext);
        assertEquals(bundleEntitlements.size(), 2);
    }
}<|MERGE_RESOLUTION|>--- conflicted
+++ resolved
@@ -672,18 +672,7 @@
         clock.addDays(2);
         assertListenerStatus();
 
-
         final PlanPhaseSpecifier spec2 = new PlanPhaseSpecifier("Pistol",  BillingPeriod.MONTHLY, PriceListSet.DEFAULT_PRICELIST_NAME, null);
-<<<<<<< HEAD
-        try {
-            entitlement.changePlanWithDate(new DefaultEntitlementSpecifier(spec2), entitlementDate, Collections.emptyList(), callContext);
-            Assert.fail("Change plan prior billingStartDate should fail");
-        } catch (EntitlementApiException e) {
-            Assert.assertEquals(e.getCode(), ErrorCode.SUB_INVALID_REQUESTED_DATE.getCode());
-        }
-
-=======
->>>>>>> 6cef988a
         // effectiveDate is null (same as first case above), but **did**  reach the billing startDate (and entitlement startDate) so will succeed
         clock.addDeltaFromReality(1000); // Add one sec to make sure CHANGE event does not coincide with CREATE (realistic scenario), and therefore we do expect a CHANGE event
         testListener.pushExpectedEvents(NextEvent.CHANGE);
