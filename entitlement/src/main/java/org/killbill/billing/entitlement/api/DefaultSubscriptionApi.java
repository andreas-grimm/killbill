--- conflicted
+++ resolved
@@ -241,10 +241,6 @@
 
     @Override
     public Pagination<SubscriptionBundle> getSubscriptionBundlesForAccountId(final UUID accountId, final Long offset, final Long limit, final TenantContext context) throws SubscriptionApiException {
-<<<<<<< HEAD
-        // TODO api snapshot contains this change
-        return null;
-=======
         final InternalTenantContext internalContext = internalCallContextFactory.createInternalTenantContext(accountId, context);
         return getEntityPaginationNoException(limit,
                                               new SourcePaginationBuilder<SubscriptionBaseBundle, SubscriptionApiException>() {
@@ -262,7 +258,6 @@
                                                   }
                                               }
                                              );
->>>>>>> 4c74bf01
     }
 
     @Override
