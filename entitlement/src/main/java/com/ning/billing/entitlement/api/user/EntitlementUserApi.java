--- conflicted
+++ resolved
@@ -108,7 +108,6 @@
             throw new EntitlementUserApiException(ErrorCode.ENT_INVALID_REQUESTED_DATE, requestedDate.toString());
         }
 
-<<<<<<< HEAD
         requestedDate = (requestedDate == null) ? now : requestedDate;
 
         //TODO: Correctly handle exception
@@ -120,9 +119,6 @@
 			e.printStackTrace();
 		}
 		
-=======
-        IPlan plan = catalogService.getCatalog().getPlan(productName, term, realPriceList);
->>>>>>> 7ea2e0a9
         if (plan == null) {
             throw new EntitlementUserApiException(ErrorCode.ENT_CREATE_BAD_CATALOG, productName, term, realPriceList);
         }
