--- conflicted
+++ resolved
@@ -158,14 +158,10 @@
     }
 
     @Override
-<<<<<<< HEAD
-    public String getCurrentPriceList() {
-        return (getPreviousTransition() == null) ? null
-                : getPreviousTransition().getNextPriceList();
-=======
     public PriceList getCurrentPriceList() {
-        return (getPreviousTransition() == null) ? null : getPreviousTransition().getNextPriceList();
->>>>>>> 09a9c057
+        return (getPreviousTransition() == null) ? null :
+            getPreviousTransition().getNextPriceList();
+
     }
 
     @Override
@@ -484,16 +480,9 @@
             PriceList nextPriceList = null;
 
             try {
-<<<<<<< HEAD
-                nextPlan = (nextPlanName != null) ? catalog.findPlan(nextPlanName, cur.getRequestedDate(), getStartDate())
-                        : null;
-                nextPhase = (nextPhaseName != null) ? catalog.findPhase(nextPhaseName, cur.getRequestedDate(), getStartDate())
-                        : null;
-=======
                 nextPlan = (nextPlanName != null) ? catalog.findPlan(nextPlanName, cur.getRequestedDate(), getStartDate()) : null;
                 nextPhase = (nextPhaseName != null) ? catalog.findPhase(nextPhaseName, cur.getRequestedDate(), getStartDate()) : null;
                 nextPriceList = (nextPriceListName != null) ? catalog.findPriceList(nextPriceListName, cur.getRequestedDate()) : null;
->>>>>>> 09a9c057
             } catch (CatalogApiException e) {
                 log.error(String.format(
                         "Failed to build transition for subscription %s", id),
