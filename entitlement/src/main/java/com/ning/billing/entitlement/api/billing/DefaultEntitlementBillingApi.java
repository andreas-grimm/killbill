--- conflicted
+++ resolved
@@ -22,15 +22,6 @@
 import java.util.TreeSet;
 import java.util.UUID;
 
-
-import com.ning.billing.catalog.api.Currency;
-import com.ning.billing.util.ChangeType;
-import com.ning.billing.util.audit.dao.AuditSqlDao;
-import com.ning.billing.util.callcontext.CallContext;
-import com.ning.billing.util.callcontext.CallOrigin;
-import com.ning.billing.util.callcontext.UserType;
-import com.ning.billing.util.callcontext.CallContextFactory;
-
 import org.joda.time.DateTime;
 import org.skife.jdbi.v2.sqlobject.mixins.Transmogrifier;
 import org.slf4j.Logger;
@@ -44,16 +35,13 @@
 import com.ning.billing.entitlement.api.user.Subscription;
 import com.ning.billing.entitlement.api.user.SubscriptionBundle;
 import com.ning.billing.entitlement.api.user.SubscriptionData;
+import com.ning.billing.entitlement.api.user.SubscriptionEventTransition;
 import com.ning.billing.entitlement.api.user.SubscriptionFactory;
 import com.ning.billing.entitlement.api.user.SubscriptionFactory.SubscriptionBuilder;
-<<<<<<< HEAD
-import com.ning.billing.entitlement.api.user.SubscriptionTransition;
-=======
-import com.ning.billing.entitlement.api.user.SubscriptionEventTransition;
-import com.ning.billing.entitlement.api.user.SubscriptionEventTransition.SubscriptionTransitionType;
->>>>>>> e25112b5
 import com.ning.billing.entitlement.engine.dao.EntitlementDao;
 import com.ning.billing.entitlement.engine.dao.SubscriptionSqlDao;
+import com.ning.billing.util.ChangeType;
+import com.ning.billing.util.audit.dao.AuditSqlDao;
 import com.ning.billing.util.callcontext.CallContext;
 import com.ning.billing.util.callcontext.CallContextFactory;
 import com.ning.billing.util.callcontext.CallOrigin;
@@ -122,82 +110,6 @@
         return entitlementDao.getAccountIdFromSubscriptionId(subscriptionId);
     }
 
-<<<<<<< HEAD
-=======
-    private int calculateBcd(final SubscriptionBundle bundle, final Subscription subscription,
-                             final SubscriptionEventTransition transition, final UUID accountId) throws CatalogApiException, AccountApiException {
-    	Catalog catalog = catalogService.getFullCatalog();
-    	Plan plan =  (transition.getTransitionType() != SubscriptionTransitionType.CANCEL) ?
-    	        transition.getNextPlan() : transition.getPreviousPlan();
-    	Product product = plan.getProduct();
-    	PlanPhase phase = (transition.getTransitionType() != SubscriptionTransitionType.CANCEL) ?
-    	        transition.getNextPhase() : transition.getPreviousPhase();
-
-    	BillingAlignment alignment = catalog.billingAlignment(
-    			new PlanPhaseSpecifier(product.getName(),
-    					product.getCategory(),
-    					phase.getBillingPeriod(),
-    					transition.getNextPriceList(),
-    					phase.getPhaseType()),
-    					transition.getRequestedTransitionTime());
-    	int result = -1;
-
-		Account account = accountApi.getAccountById(accountId);
-		switch (alignment) {
-    		case ACCOUNT :
-    			result = account.getBillCycleDay();
-
-    			if(result == 0) {
-                    // in this case, we're making an internal call from the entitlement API to set the BCD for the account
-                    CallContext context = factory.createCallContext(API_USER_NAME, CallOrigin.INTERNAL, UserType.SYSTEM);
-    				result = calculateBcdFromSubscription(subscription, plan, account, context);
-    			}
-    		break;
-    		case BUNDLE :
-    			result = bundle.getStartDate().toDateTime(account.getTimeZone()).getDayOfMonth();
-    		break;
-    		case SUBSCRIPTION :
-    			result = subscription.getStartDate().toDateTime(account.getTimeZone()).getDayOfMonth();
-    		break;
-    	}
-    	if(result == -1) {
-    		throw new CatalogApiException(ErrorCode.CAT_INVALID_BILLING_ALIGNMENT, alignment.toString());
-    	}
-    	return result;
-
-    }
-
-   	private int calculateBcdFromSubscription(Subscription subscription, Plan plan, Account account,
-                                             final CallContext context) throws AccountApiException {
-		int result = account.getBillCycleDay();
-        if(result != 0) {
-            return result;
-        }
-        result = new DateTime(account.getTimeZone()).getDayOfMonth();
-
-        try {
-        	result = billCycleDay(subscription.getStartDate(),account.getTimeZone(), plan);
-        } catch (CatalogApiException e) {
-            log.error("Unexpected catalog error encountered when updating BCD",e);
-        }
-
-        MutableAccountData modifiedData = account.toMutableAccountData();
-        modifiedData.setBillCycleDay(result);
-
-        accountApi.updateAccount(account.getExternalKey(), modifiedData, context);
-        return result;
-    }
-
-    private int billCycleDay(DateTime requestedDate, DateTimeZone timeZone,
-    		Plan plan) throws CatalogApiException {
-
-        DateTime date = plan.dateOfFirstRecurringNonZeroCharge(requestedDate);
-        return date.toDateTime(timeZone).getDayOfMonth();
-
-    }
-
-
->>>>>>> e25112b5
     @Override
     public void setChargedThroughDate(final UUID subscriptionId, final DateTime ctd, CallContext context) {
         SubscriptionData subscription = (SubscriptionData) entitlementDao.getSubscriptionFromId(subscriptionFactory, subscriptionId);
