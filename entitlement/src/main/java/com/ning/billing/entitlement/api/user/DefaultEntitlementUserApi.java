--- conflicted
+++ resolved
@@ -108,12 +108,7 @@
 
             Plan plan = catalogService.getFullCatalog().findPlan(spec.getProductName(), spec.getBillingPeriod(), realPriceList, requestedDate);
 
-<<<<<<< HEAD
-
             PlanPhase phase = plan.getAllPhases()[0];
-=======
-            PlanPhase phase = (plan.getInitialPhases() != null) ? plan.getInitialPhases()[0] : plan.getFinalPhase();
->>>>>>> 608dd9f6
             if (phase == null) {
                 throw new EntitlementError(String.format("No initial PlanPhase for Product %s, term %s and set %s does not exist in the catalog",
                         spec.getProductName(), spec.getBillingPeriod().toString(), realPriceList));
@@ -159,7 +154,7 @@
         }
     }
 
-<<<<<<< HEAD
+
     private void checkAddonCreationRights(SubscriptionData baseSubscription, Plan targetAddOnPlan)
         throws EntitlementUserApiException, CatalogApiException {
 
@@ -177,7 +172,7 @@
                     targetAddOnPlan.getName(), baseSubscription.getCurrentPlan().getProduct().getName());
         }
     }
-=======
+
 	@Override
 	public DateTime getNextBillingDate(UUID accountId) {
 		List<SubscriptionBundle> bundles = getBundlesForAccount(accountId);
@@ -186,7 +181,7 @@
 			List<Subscription> subscriptions = getSubscriptionsForBundle(bundle.getId());
 			for(Subscription subscription : subscriptions) {
 				DateTime chargedThruDate = subscription.getChargedThroughDate();
-				if(result == null || 
+				if(result == null ||
 						(chargedThruDate != null && chargedThruDate.isBefore(result))) {
 					result = subscription.getChargedThroughDate();
 				}
@@ -194,5 +189,4 @@
 		}
 		return result;
 	}
->>>>>>> 608dd9f6
 }