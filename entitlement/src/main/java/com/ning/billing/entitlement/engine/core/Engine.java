/*
 * Copyright 2010-2011 Ning, Inc.
 *
 * Ning licenses this file to you under the Apache License, version 2.0
 * (the "License"); you may not use this file except in compliance with the
 * License.  You may obtain a copy of the License at:
 *
 *    http://www.apache.org/licenses/LICENSE-2.0
 *
 * Unless required by applicable law or agreed to in writing, software
 * distributed under the License is distributed on an "AS IS" BASIS, WITHOUT
 * WARRANTIES OR CONDITIONS OF ANY KIND, either express or implied.  See the
 * License for the specific language governing permissions and limitations
 * under the License.
 */

package com.ning.billing.entitlement.engine.core;



import java.util.Iterator;
import java.util.List;
import java.util.UUID;


import com.ning.billing.util.callcontext.CallContext;
import com.ning.billing.util.callcontext.CallContextFactory;
import com.ning.billing.util.callcontext.CallOrigin;
import com.ning.billing.util.callcontext.UserType;
import org.joda.time.DateTime;
import org.slf4j.Logger;
import org.slf4j.LoggerFactory;

import com.google.inject.Inject;

import com.ning.billing.catalog.api.Plan;
import com.ning.billing.catalog.api.Product;
import com.ning.billing.catalog.api.ProductCategory;
import com.ning.billing.config.EntitlementConfig;
import com.ning.billing.entitlement.alignment.PlanAligner;
import com.ning.billing.entitlement.alignment.TimedPhase;
import com.ning.billing.entitlement.api.EntitlementService;
import com.ning.billing.entitlement.api.billing.DefaultEntitlementBillingApi;
import com.ning.billing.entitlement.api.billing.EntitlementBillingApi;
import com.ning.billing.entitlement.api.migration.DefaultEntitlementMigrationApi;
import com.ning.billing.entitlement.api.migration.EntitlementMigrationApi;
import com.ning.billing.entitlement.api.user.DefaultEntitlementUserApi;
import com.ning.billing.entitlement.api.user.EntitlementUserApi;
import com.ning.billing.entitlement.api.user.Subscription;
import com.ning.billing.entitlement.api.user.SubscriptionFactory;
import com.ning.billing.entitlement.api.user.Subscription.SubscriptionState;
import com.ning.billing.entitlement.api.user.SubscriptionData;
import com.ning.billing.entitlement.engine.addon.AddonUtils;
import com.ning.billing.entitlement.engine.dao.EntitlementDao;
import com.ning.billing.entitlement.events.EntitlementEvent;
import com.ning.billing.entitlement.events.EntitlementEvent.EventType;
import com.ning.billing.entitlement.events.phase.PhaseEvent;
import com.ning.billing.entitlement.events.phase.PhaseEventData;
import com.ning.billing.entitlement.events.user.ApiEvent;
import com.ning.billing.entitlement.events.user.ApiEventBuilder;
import com.ning.billing.entitlement.events.user.ApiEventCancel;
import com.ning.billing.entitlement.exceptions.EntitlementError;
import com.ning.billing.lifecycle.LifecycleHandlerType;
import com.ning.billing.lifecycle.LifecycleHandlerType.LifecycleLevel;
import com.ning.billing.util.clock.Clock;
import com.ning.billing.util.bus.Bus;
import com.ning.billing.util.bus.Bus.EventBusException;
import com.ning.billing.util.notificationq.NotificationConfig;
import com.ning.billing.util.notificationq.NotificationQueue;
import com.ning.billing.util.notificationq.NotificationQueueService;
import com.ning.billing.util.notificationq.NotificationQueueService.NotificationQueueAlreadyExists;
import com.ning.billing.util.notificationq.NotificationQueueService.NotificationQueueHandler;

public class Engine implements EventListener, EntitlementService {

    public static final String NOTIFICATION_QUEUE_NAME = "subscription-events";
    public static final String ENTITLEMENT_SERVICE_NAME = "entitlement-service";

    private final static Logger log = LoggerFactory.getLogger(Engine.class);

    private final Clock clock;
    private final EntitlementDao dao;
    private final PlanAligner planAligner;
    private final EntitlementUserApi userApi;
    private final EntitlementBillingApi billingApi;
    private final EntitlementMigrationApi migrationApi;
    private final AddonUtils addonUtils;
    private final Bus eventBus;

    private final EntitlementConfig config;
    private final NotificationQueueService notificationQueueService;
<<<<<<< HEAD
    private final CallContextFactory factory;
=======
    private final SubscriptionFactory subscriptionFactory;

>>>>>>> af1b8b66
    private NotificationQueue subscriptionEventQueue;

    @Inject
    public Engine(Clock clock, EntitlementDao dao, PlanAligner planAligner,
            EntitlementConfig config, DefaultEntitlementUserApi userApi,
            DefaultEntitlementBillingApi billingApi,
            DefaultEntitlementMigrationApi migrationApi, AddonUtils addonUtils, Bus eventBus,
<<<<<<< HEAD
            NotificationQueueService notificationQueueService,
            CallContextFactory factory) {
=======
            final SubscriptionFactory subscriptionFactory,
            NotificationQueueService notificationQueueService) {
>>>>>>> af1b8b66
        super();
        this.clock = clock;
        this.dao = dao;
        this.planAligner = planAligner;
        this.userApi = userApi;
        this.billingApi = billingApi;
        this.migrationApi = migrationApi;
        this.addonUtils = addonUtils;
        this.config = config;
        this.eventBus = eventBus;
        this.notificationQueueService = notificationQueueService;
<<<<<<< HEAD
        this.factory = factory;
=======
        this.subscriptionFactory = subscriptionFactory;
>>>>>>> af1b8b66
    }

    @Override
    public String getName() {
        return ENTITLEMENT_SERVICE_NAME;
    }

    @LifecycleHandlerType(LifecycleLevel.INIT_SERVICE)
    public void initialize() {

        try {
            subscriptionEventQueue = notificationQueueService.createNotificationQueue(ENTITLEMENT_SERVICE_NAME,
                    NOTIFICATION_QUEUE_NAME,
                    new NotificationQueueHandler() {
                @Override
                public void handleReadyNotification(String notificationKey, DateTime eventDateTime) {
                    EntitlementEvent event = dao.getEventById(UUID.fromString(notificationKey));
                    if (event == null) {
                        log.warn("Failed to extract event for notification key {}", notificationKey);
                    } else {
                        final CallContext context = factory.createCallContext("SubscriptionEventQueue", CallOrigin.INTERNAL, UserType.SYSTEM);
                        processEventReady(event, context);
                    }
                }
            },
            new NotificationConfig() {
                @Override
                public boolean isNotificationProcessingOff() {
                    return config.isEventProcessingOff();
                }
                @Override
                public long getNotificationSleepTimeMs() {
                    return config.getNotificationSleepTimeMs();
                }
                @Override
                public int getDaoMaxReadyEvents() {
                    return config.getDaoMaxReadyEvents();
                }
                @Override
                public long getDaoClaimTimeMs() {
                    return config.getDaoClaimTimeMs();
                }
            });
        } catch (NotificationQueueAlreadyExists e) {
            throw new RuntimeException(e);
        }
    }

    @LifecycleHandlerType(LifecycleLevel.START_SERVICE)
    public void start() {
        subscriptionEventQueue.startQueue();
    }

    @LifecycleHandlerType(LifecycleLevel.STOP_SERVICE)
    public void stop() {
        if (subscriptionEventQueue != null) {
            subscriptionEventQueue.stopQueue();
         }
    }

    @Override
    public EntitlementUserApi getUserApi() {
        return userApi;
    }

    @Override
    public EntitlementBillingApi getBillingApi() {
        return billingApi;
    }


    @Override
    public EntitlementMigrationApi getMigrationApi() {
        return migrationApi;
    }


    @Override
    public void processEventReady(EntitlementEvent event, CallContext context) {
        if (!event.isActive()) {
            return;
        }
        SubscriptionData subscription = (SubscriptionData) dao.getSubscriptionFromId(subscriptionFactory, event.getSubscriptionId());
        if (subscription == null) {
            log.warn("Failed to retrieve subscription for id %s", event.getSubscriptionId());
            return;
        }
        //
        // Do any internal processing on that event before we send the event to the bus
        //
        if (event.getType() == EventType.PHASE) {
            onPhaseEvent(subscription, context);
        } else if (event.getType() == EventType.API_USER &&
                subscription.getCategory() == ProductCategory.BASE) {
            onBasePlanEvent(subscription, (ApiEvent) event, context);
        }
        try {
            eventBus.post(subscription.getTransitionFromEvent(event));
        } catch (EventBusException e) {
            log.warn("Failed to post entitlement event " + event, e);
        }
    }


    private void onPhaseEvent(SubscriptionData subscription, CallContext context) {
        try {
            DateTime now = clock.getUTCNow();
            TimedPhase nextTimedPhase = planAligner.getNextTimedPhase(subscription, now, now);
            PhaseEvent nextPhaseEvent = (nextTimedPhase != null) ?
                    PhaseEventData.createNextPhaseEvent(nextTimedPhase.getPhase().getName(), subscription, now, nextTimedPhase.getStartPhase()) :
                        null;
            if (nextPhaseEvent != null) {
                dao.createNextPhaseEvent(subscription.getId(), nextPhaseEvent, context);
            }
        } catch (EntitlementError e) {
            log.error(String.format("Failed to insert next phase for subscription %s", subscription.getId()), e);
        }
    }

    private void onBasePlanEvent(SubscriptionData baseSubscription, ApiEvent event, CallContext context) {

        DateTime now = clock.getUTCNow();

        Product baseProduct = (baseSubscription.getState() == SubscriptionState.CANCELLED ) ?
                null : baseSubscription.getCurrentPlan().getProduct();

        List<Subscription> subscriptions = dao.getSubscriptions(subscriptionFactory, baseSubscription.getBundleId());

        Iterator<Subscription> it = subscriptions.iterator();
        while (it.hasNext()) {
            SubscriptionData cur = (SubscriptionData) it.next();
            if (cur.getState() == SubscriptionState.CANCELLED ||
                    cur.getCategory() != ProductCategory.ADD_ON) {
                continue;
            }
            Plan addonCurrentPlan = cur.getCurrentPlan();
            if (baseProduct == null ||
                    addonUtils.isAddonIncluded(baseProduct, addonCurrentPlan) ||
                    ! addonUtils.isAddonAvailable(baseProduct, addonCurrentPlan)) {
                //
                // Perform AO cancellation using the effectiveDate of the BP
                //
                EntitlementEvent cancelEvent = new ApiEventCancel(new ApiEventBuilder()
                .setSubscriptionId(cur.getId())
                .setActiveVersion(cur.getActiveVersion())
                .setProcessedDate(now)
                .setEffectiveDate(event.getEffectiveDate())
                .setRequestedDate(now)
                .setFromDisk(true));
                dao.cancelSubscription(cur.getId(), cancelEvent, context);
            }
        }
    }
}<|MERGE_RESOLUTION|>--- conflicted
+++ resolved
@@ -89,12 +89,8 @@
 
     private final EntitlementConfig config;
     private final NotificationQueueService notificationQueueService;
-<<<<<<< HEAD
     private final CallContextFactory factory;
-=======
     private final SubscriptionFactory subscriptionFactory;
-
->>>>>>> af1b8b66
     private NotificationQueue subscriptionEventQueue;
 
     @Inject
@@ -102,13 +98,9 @@
             EntitlementConfig config, DefaultEntitlementUserApi userApi,
             DefaultEntitlementBillingApi billingApi,
             DefaultEntitlementMigrationApi migrationApi, AddonUtils addonUtils, Bus eventBus,
-<<<<<<< HEAD
             NotificationQueueService notificationQueueService,
+            SubscriptionFactory subscriptionFactory,
             CallContextFactory factory) {
-=======
-            final SubscriptionFactory subscriptionFactory,
-            NotificationQueueService notificationQueueService) {
->>>>>>> af1b8b66
         super();
         this.clock = clock;
         this.dao = dao;
@@ -120,11 +112,8 @@
         this.config = config;
         this.eventBus = eventBus;
         this.notificationQueueService = notificationQueueService;
-<<<<<<< HEAD
+        this.subscriptionFactory = subscriptionFactory;
         this.factory = factory;
-=======
-        this.subscriptionFactory = subscriptionFactory;
->>>>>>> af1b8b66
     }
 
     @Override
