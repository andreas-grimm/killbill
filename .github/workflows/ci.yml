--- conflicted
+++ resolved
@@ -161,11 +161,7 @@
       #   run: |
       #     bundle exec rake test:plugins TESTOPTS="--stop-on-failure"
       - name: Upload artifact on failure
-<<<<<<< HEAD
         uses: actions/upload-artifact@v4
-=======
-        uses: actions/upload-artifact@v3.1.1
->>>>>>> cca17277
         if: failure()
         with:
           name: failure-${{ matrix.database }}
