--- conflicted
+++ resolved
@@ -21,11 +21,7 @@
     <parent>
         <artifactId>killbill-oss-parent</artifactId>
         <groupId>org.kill-bill.billing</groupId>
-<<<<<<< HEAD
-        <version>0.143.23-SNAPSHOT</version>
-=======
         <version>0.143.28</version>
->>>>>>> 33b0f123
     </parent>
     <artifactId>killbill</artifactId>
     <version>0.21.4-SNAPSHOT</version>
