--- conflicted
+++ resolved
@@ -21,11 +21,7 @@
     <parent>
         <artifactId>killbill-oss-parent</artifactId>
         <groupId>org.kill-bill.billing</groupId>
-<<<<<<< HEAD
-        <version>0.83-SNAPSHOT</version>
-=======
-        <version>0.86</version>
->>>>>>> 1c82baf9
+        <version>0.87-SNAPSHOT</version>
     </parent>
     <artifactId>killbill</artifactId>
     <version>0.16.3-SNAPSHOT</version>
