<?xml version="1.0" encoding="UTF-8"?>
<!--
  ~ Copyright 2010-2014 Ning, Inc.
  ~ Copyright 2014-2020 Groupon, Inc
  ~ Copyright 2020-2020 Equinix, Inc
  ~ Copyright 2014-2020 The Billing Project, LLC
  ~
  ~ The Billing Project licenses this file to you under the Apache License, version 2.0
  ~ (the "License"); you may not use this file except in compliance with the
  ~ License.  You may obtain a copy of the License at:
  ~
  ~    http://www.apache.org/licenses/LICENSE-2.0
  ~
  ~ Unless required by applicable law or agreed to in writing, software
  ~ distributed under the License is distributed on an "AS IS" BASIS, WITHOUT
  ~ WARRANTIES OR CONDITIONS OF ANY KIND, either express or implied.  See the
  ~ License for the specific language governing permissions and limitations
  ~ under the License.
  -->
<project xmlns="http://maven.apache.org/POM/4.0.0" xmlns:xsi="http://www.w3.org/2001/XMLSchema-instance" xsi:schemaLocation="http://maven.apache.org/POM/4.0.0 http://maven.apache.org/xsd/maven-4.0.0.xsd">
    <modelVersion>4.0.0</modelVersion>
    <parent>
        <groupId>org.kill-bill.billing</groupId>
        <artifactId>killbill-oss-parent</artifactId>
        <version>0.145.3-17b5048-SNAPSHOT</version>
    </parent>
    <artifactId>killbill</artifactId>
    <version>0.23.0-SNAPSHOT</version>
    <packaging>pom</packaging>
    <name>killbill</name>
    <description>Library for managing recurring subscriptions and the associated billing</description>
    <url>http://github.com/killbill/killbill</url>
    <modules>
        <module>account</module>
        <module>api</module>
        <module>beatrix</module>
        <module>catalog</module>
        <module>subscription</module>
        <module>entitlement</module>
        <module>invoice</module>
        <module>junction</module>
        <module>overdue</module>
        <module>payment</module>
        <module>usage</module>
        <module>util</module>
        <module>jaxrs</module>
        <module>tenant</module>
        <module>currency</module>
        <module>profiles</module>
    </modules>
    <scm>
        <connection>scm:git:git://github.com/killbill/killbill.git</connection>
        <developerConnection>scm:git:git@github.com:killbill/killbill.git</developerConnection>
        <tag>HEAD</tag>
        <url>http://github.com/killbill/killbill/tree/master</url>
    </scm>
    <issueManagement>
        <system>Github</system>
        <url>http://github.com/killbill/killbill</url>
    </issueManagement>
    <properties>
        <check.skip-dependency-versions>true</check.skip-dependency-versions>
        <check.spotbugs-exclude-filter-file>${main.basedir}/spotbugs-exclude.xml</check.spotbugs-exclude-filter-file>
<<<<<<< HEAD
        <killbill-api.version>0.54.0-ef6ca6b-SNAPSHOT</killbill-api.version>
        <killbill-client.version>1.3.0-4d44774-SNAPSHOT</killbill-client.version>
=======
        <killbill-api.version>0.54.0-5b76bbc-SNAPSHOT</killbill-api.version>
        <killbill-client.version>1.3.0-6a1d9a8-SNAPSHOT</killbill-client.version>
>>>>>>> 853a261b
        <killbill-commons.version>0.25.1-dbf60f3-SNAPSHOT</killbill-commons.version>
        <killbill-platform.version>0.41.0-c58cad4-SNAPSHOT</killbill-platform.version>
        <killbill.version>${project.version}</killbill.version>
        <main.basedir>${project.basedir}</main.basedir>
        <!-- Temporary until upgrade to 2.x -->
        <swagger.version>1.6.2</swagger.version>
    </properties>
    <dependencyManagement>
        <dependencies>
            <dependency>
                <groupId>org.apache.commons</groupId>
                <artifactId>commons-compress</artifactId>
                <version>1.21</version>
            </dependency>
            <dependency>
                <!-- log4jdbc-log4j2-jdbc4 still pulls 2.0-beta8 -->
                <groupId>org.apache.logging.log4j</groupId>
                <artifactId>log4j-api</artifactId>
                <version>2.17.1</version>
            </dependency>
            <dependency>
                <groupId>org.glassfish.jersey.core</groupId>
                <artifactId>jersey-common</artifactId>
                <version>2.35</version>
                <exclusions>
                    <!-- Need to duplicate exclusion from the base pom.xml -->
                    <exclusion>
                        <groupId>org.glassfish.hk2.external</groupId>
                        <artifactId>jakarta.inject</artifactId>
                    </exclusion>
                </exclusions>
            </dependency>
            <dependency>
                <groupId>org.glassfish.jersey.core</groupId>
                <artifactId>jersey-server</artifactId>
                <version>2.35</version>
                <exclusions>
                    <!-- Need to duplicate exclusion from the base pom.xml -->
                    <exclusion>
                        <groupId>org.glassfish.hk2.external</groupId>
                        <artifactId>jakarta.inject</artifactId>
                    </exclusion>
                </exclusions>
            </dependency>
            <dependency>
                <groupId>org.testng</groupId>
                <artifactId>testng</artifactId>
                <!-- 7.4.0 somehow broke the execution ordering of @BeforeClass (not executed in inheritance order anymore) -->
                <version>7.3.0</version>
                <scope>test</scope>
                <exclusions>
                    <exclusion>
                        <groupId>junit</groupId>
                        <artifactId>junit</artifactId>
                    </exclusion>
                    <exclusion>
                        <groupId>com.google.inject</groupId>
                        <artifactId>guice</artifactId>
                    </exclusion>
                </exclusions>
            </dependency>
        </dependencies>
    </dependencyManagement>
</project><|MERGE_RESOLUTION|>--- conflicted
+++ resolved
@@ -61,13 +61,8 @@
     <properties>
         <check.skip-dependency-versions>true</check.skip-dependency-versions>
         <check.spotbugs-exclude-filter-file>${main.basedir}/spotbugs-exclude.xml</check.spotbugs-exclude-filter-file>
-<<<<<<< HEAD
-        <killbill-api.version>0.54.0-ef6ca6b-SNAPSHOT</killbill-api.version>
-        <killbill-client.version>1.3.0-4d44774-SNAPSHOT</killbill-client.version>
-=======
         <killbill-api.version>0.54.0-5b76bbc-SNAPSHOT</killbill-api.version>
         <killbill-client.version>1.3.0-6a1d9a8-SNAPSHOT</killbill-client.version>
->>>>>>> 853a261b
         <killbill-commons.version>0.25.1-dbf60f3-SNAPSHOT</killbill-commons.version>
         <killbill-platform.version>0.41.0-c58cad4-SNAPSHOT</killbill-platform.version>
         <killbill.version>${project.version}</killbill.version>
