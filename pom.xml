<?xml version="1.0" encoding="UTF-8"?>
<!--
  ~ Copyright 2010-2014 Ning, Inc.
  ~ Copyright 2014-2020 Groupon, Inc
  ~ Copyright 2020-2020 Equinix, Inc
  ~ Copyright 2014-2020 The Billing Project, LLC
  ~
  ~ The Billing Project licenses this file to you under the Apache License, version 2.0
  ~ (the "License"); you may not use this file except in compliance with the
  ~ License.  You may obtain a copy of the License at:
  ~
  ~    http://www.apache.org/licenses/LICENSE-2.0
  ~
  ~ Unless required by applicable law or agreed to in writing, software
  ~ distributed under the License is distributed on an "AS IS" BASIS, WITHOUT
  ~ WARRANTIES OR CONDITIONS OF ANY KIND, either express or implied.  See the
  ~ License for the specific language governing permissions and limitations
  ~ under the License.
  -->
<project xmlns="http://maven.apache.org/POM/4.0.0" xmlns:xsi="http://www.w3.org/2001/XMLSchema-instance" xsi:schemaLocation="http://maven.apache.org/POM/4.0.0 http://maven.apache.org/xsd/maven-4.0.0.xsd">
    <modelVersion>4.0.0</modelVersion>
    <parent>
        <groupId>org.kill-bill.billing</groupId>
        <artifactId>killbill-oss-parent</artifactId>
        <version>0.145.3-2e00d3a-SNAPSHOT</version>
    </parent>
    <artifactId>killbill</artifactId>
    <version>0.23.0-SNAPSHOT</version>
    <packaging>pom</packaging>
    <name>killbill</name>
    <description>Library for managing recurring subscriptions and the associated billing</description>
    <url>http://github.com/killbill/killbill</url>
    <modules>
        <module>account</module>
        <module>api</module>
        <module>beatrix</module>
        <module>catalog</module>
        <module>subscription</module>
        <module>entitlement</module>
        <module>invoice</module>
        <module>junction</module>
        <module>overdue</module>
        <module>payment</module>
        <module>usage</module>
        <module>util</module>
        <module>jaxrs</module>
        <module>tenant</module>
        <module>currency</module>
        <module>profiles</module>
    </modules>
    <scm>
        <connection>scm:git:git://github.com/killbill/killbill.git</connection>
        <developerConnection>scm:git:git@github.com:killbill/killbill.git</developerConnection>
        <tag>HEAD</tag>
        <url>http://github.com/killbill/killbill/tree/master</url>
    </scm>
    <issueManagement>
        <system>Github</system>
        <url>http://github.com/killbill/killbill</url>
    </issueManagement>
    <properties>
        <check.spotbugs-exclude-filter-file>${main.basedir}/spotbugs-exclude.xml</check.spotbugs-exclude-filter-file>
        <killbill-api.version>0.54.0-ec68485-SNAPSHOT</killbill-api.version>
<<<<<<< HEAD
        <killbill-commons.version>0.25.1-85c41dd-SNAPSHOT</killbill-commons.version>
        <killbill-platform.version>0.41.0-75144ce-SNAPSHOT</killbill-platform.version>
=======
        <killbill-base-plugin.version>5.0.0-9d8f7b1-SNAPSHOT</killbill-base-plugin.version>
        <killbill-client.version>1.3.0-0b0af9f-SNAPSHOT</killbill-client.version>
        <killbill-commons.version>0.25.1-85c41dd-SNAPSHOT</killbill-commons.version>
        <killbill-platform.version>0.41.0-35924b0-SNAPSHOT</killbill-platform.version>
        <killbill-plugin-api.version>0.27.0-4b3422d-SNAPSHOT</killbill-plugin-api.version>
>>>>>>> 4732adba
        <killbill.version>${project.version}</killbill.version>
        <main.basedir>${project.basedir}</main.basedir>
        <!-- Temporary until upgrade to 2.x -->
        <swagger.version>1.6.2</swagger.version>
    </properties>
    <dependencyManagement>
        <dependencies>
            <dependency>
                <groupId>org.apache.commons</groupId>
                <artifactId>commons-compress</artifactId>
                <version>1.21</version>
                <exclusions>
                    <exclusion>
                        <groupId>org.osgi</groupId>
                        <artifactId>org.osgi.core</artifactId>
                    </exclusion>
                </exclusions>
            </dependency>
            <dependency>
                <!-- log4jdbc-log4j2-jdbc4 still pulls 2.0-beta8 -->
                <groupId>org.apache.logging.log4j</groupId>
                <artifactId>log4j-api</artifactId>
                <version>2.17.1</version>
            </dependency>
            <dependency>
                <groupId>org.glassfish.jersey.core</groupId>
                <artifactId>jersey-common</artifactId>
                <version>2.35</version>
                <exclusions>
                    <exclusion>
                        <groupId>org.osgi</groupId>
                        <artifactId>org.osgi.core</artifactId>
                    </exclusion>
                    <!-- Need to duplicate exclusion from the base pom.xml -->
                    <exclusion>
                        <groupId>org.glassfish.hk2.external</groupId>
                        <artifactId>jakarta.inject</artifactId>
                    </exclusion>
                </exclusions>
            </dependency>
            <dependency>
                <groupId>org.glassfish.jersey.core</groupId>
                <artifactId>jersey-server</artifactId>
                <version>2.35</version>
                <exclusions>
                    <exclusion>
                        <groupId>org.osgi</groupId>
                        <artifactId>org.osgi.core</artifactId>
                    </exclusion>
                    <!-- Need to duplicate exclusion from the base pom.xml -->
                    <exclusion>
                        <groupId>org.glassfish.hk2.external</groupId>
                        <artifactId>jakarta.inject</artifactId>
                    </exclusion>
                </exclusions>
            </dependency>
            <dependency>
                <groupId>org.mariadb.jdbc</groupId>
                <artifactId>mariadb-java-client</artifactId>
                <version>2.7.4</version>
                <exclusions>
                    <exclusion>
                        <groupId>org.osgi</groupId>
                        <artifactId>org.osgi.core</artifactId>
                    </exclusion>
                </exclusions>
            </dependency>
            <dependency>
                <groupId>org.testng</groupId>
                <artifactId>testng</artifactId>
                <!-- 7.4.0 somehow broke the execution ordering of @BeforeClass (not executed in inheritance order anymore) -->
                <version>7.3.0</version>
                <scope>test</scope>
                <exclusions>
                    <exclusion>
                        <groupId>junit</groupId>
                        <artifactId>junit</artifactId>
                    </exclusion>
                    <exclusion>
                        <groupId>com.google.inject</groupId>
                        <artifactId>guice</artifactId>
                    </exclusion>
                </exclusions>
            </dependency>
        </dependencies>
    </dependencyManagement>
</project><|MERGE_RESOLUTION|>--- conflicted
+++ resolved
@@ -61,16 +61,11 @@
     <properties>
         <check.spotbugs-exclude-filter-file>${main.basedir}/spotbugs-exclude.xml</check.spotbugs-exclude-filter-file>
         <killbill-api.version>0.54.0-ec68485-SNAPSHOT</killbill-api.version>
-<<<<<<< HEAD
-        <killbill-commons.version>0.25.1-85c41dd-SNAPSHOT</killbill-commons.version>
-        <killbill-platform.version>0.41.0-75144ce-SNAPSHOT</killbill-platform.version>
-=======
         <killbill-base-plugin.version>5.0.0-9d8f7b1-SNAPSHOT</killbill-base-plugin.version>
         <killbill-client.version>1.3.0-0b0af9f-SNAPSHOT</killbill-client.version>
         <killbill-commons.version>0.25.1-85c41dd-SNAPSHOT</killbill-commons.version>
-        <killbill-platform.version>0.41.0-35924b0-SNAPSHOT</killbill-platform.version>
+        <killbill-platform.version>0.41.0-75144ce-SNAPSHOT</killbill-platform.version>
         <killbill-plugin-api.version>0.27.0-4b3422d-SNAPSHOT</killbill-plugin-api.version>
->>>>>>> 4732adba
         <killbill.version>${project.version}</killbill.version>
         <main.basedir>${project.basedir}</main.basedir>
         <!-- Temporary until upgrade to 2.x -->
