--- conflicted
+++ resolved
@@ -22,11 +22,7 @@
         <version>0.5.24</version>
     </parent>
     <artifactId>killbill</artifactId>
-<<<<<<< HEAD
-    <version>0.8.14-SNAPSHOT</version>
-=======
     <version>0.9.0-SNAPSHOT</version>
->>>>>>> 7843ce3d
     <packaging>pom</packaging>
     <name>killbill</name>
     <description>Library for managing recurring subscriptions and the associated billing</description>
