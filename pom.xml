--- conflicted
+++ resolved
@@ -60,16 +60,10 @@
     </issueManagement>
     <properties>
         <check.spotbugs-exclude-filter-file>${main.basedir}/spotbugs-exclude.xml</check.spotbugs-exclude-filter-file>
-<<<<<<< HEAD
         <killbill-api.version>0.54.0-28a0594-SNAPSHOT</killbill-api.version>
         <killbill-client.version>1.3.0-3be7b14-SNAPSHOT</killbill-client.version>
+        <killbill-commons.version>0.25.1-862fbb9-SNAPSHOT</killbill-commons.version>
         <killbill-plugin-api.version>0.27.0-af603fc-SNAPSHOT</killbill-plugin-api.version>
-=======
-        <killbill-api.version>0.54.0-05dc842-SNAPSHOT</killbill-api.version>
-        <killbill-client.version>1.3.0-5cb82e7-SNAPSHOT</killbill-client.version>
-        <killbill-commons.version>0.25.1-862fbb9-SNAPSHOT</killbill-commons.version>
-        <killbill-plugin-api.version>0.27.0-a4410f3-SNAPSHOT</killbill-plugin-api.version>
->>>>>>> 4270ec67
         <killbill.version>${project.version}</killbill.version>
         <main.basedir>${project.basedir}</main.basedir>
         <!-- Temporary until upgrade to 2.x -->
