<?xml version="1.0" encoding="UTF-8"?>
<!--
  ~ Copyright 2010-2013 Ning, Inc.
  ~ Copyright 2014-2015 Groupon, Inc
  ~ Copyright 2014-2015 The Billing Project, LLC
  ~
  ~ The Billing Project licenses this file to you under the Apache License, version 2.0
  ~ (the "License"); you may not use this file except in compliance with the
  ~ License.  You may obtain a copy of the License at:
  ~
  ~    http://www.apache.org/licenses/LICENSE-2.0
  ~
  ~ Unless required by applicable law or agreed to in writing, software
  ~ distributed under the License is distributed on an "AS IS" BASIS, WITHOUT
  ~ WARRANTIES OR CONDITIONS OF ANY KIND, either express or implied.  See the
  ~ License for the specific language governing permissions and limitations
  ~ under the License.
  -->
<project xmlns="http://maven.apache.org/POM/4.0.0" xmlns:xsi="http://www.w3.org/2001/XMLSchema-instance" xsi:schemaLocation="http://maven.apache.org/POM/4.0.0 http://maven.apache.org/xsd/maven-4.0.0.xsd">
    <modelVersion>4.0.0</modelVersion>
    <parent>
        <artifactId>killbill-oss-parent</artifactId>
        <groupId>org.kill-bill.billing</groupId>
<<<<<<< HEAD
        <version>0.141-SNAPSHOT</version>
    </parent>
    <artifactId>killbill</artifactId>
    <version>0.19.0-SNAPSHOT</version>
=======
        <version>0.140.36</version>
    </parent>
    <artifactId>killbill</artifactId>
    <version>0.18.12-SNAPSHOT</version>
>>>>>>> b7d11fb6
    <packaging>pom</packaging>
    <name>killbill</name>
    <description>Library for managing recurring subscriptions and the associated billing</description>
    <url>http://github.com/killbill/killbill</url>
    <modules>
        <module>account</module>
        <module>api</module>
        <module>beatrix</module>
        <module>catalog</module>
        <module>subscription</module>
        <module>entitlement</module>
        <module>invoice</module>
        <module>junction</module>
        <module>overdue</module>
        <module>payment</module>
        <module>usage</module>
        <module>util</module>
        <module>jaxrs</module>
        <module>tenant</module>
        <module>currency</module>
        <module>profiles</module>
    </modules>
    <scm>
        <connection>scm:git:git://github.com/killbill/killbill.git</connection>
        <developerConnection>scm:git:git@github.com:killbill/killbill.git</developerConnection>
        <url>http://github.com/killbill/killbill/tree/master</url>
    </scm>
    <issueManagement>
        <system>Github</system>
        <url>http://github.com/killbill/killbill</url>
    </issueManagement>
    <properties>
        <killbill.version>${project.version}</killbill.version>
    </properties>
</project><|MERGE_RESOLUTION|>--- conflicted
+++ resolved
@@ -21,17 +21,10 @@
     <parent>
         <artifactId>killbill-oss-parent</artifactId>
         <groupId>org.kill-bill.billing</groupId>
-<<<<<<< HEAD
-        <version>0.141-SNAPSHOT</version>
+        <version>0.141.1-SNAPSHOT</version>
     </parent>
     <artifactId>killbill</artifactId>
     <version>0.19.0-SNAPSHOT</version>
-=======
-        <version>0.140.36</version>
-    </parent>
-    <artifactId>killbill</artifactId>
-    <version>0.18.12-SNAPSHOT</version>
->>>>>>> b7d11fb6
     <packaging>pom</packaging>
     <name>killbill</name>
     <description>Library for managing recurring subscriptions and the associated billing</description>
