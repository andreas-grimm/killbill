--- conflicted
+++ resolved
@@ -162,18 +162,4 @@
             </dependency>
         </dependencies>
     </dependencyManagement>
-<<<<<<< HEAD
-=======
-    <repositories>
-        <repository>
-            <snapshots>
-                <enabled>true</enabled>
-            </snapshots>
-            <id>oss-sonatype</id>
-            <name>oss-sonatype</name>
-            <url>https://oss.sonatype.org/content/repositories/snapshots/</url>
-        </repository>
-    </repositories>
->>>>>>> fc866e5f
-
 </project>