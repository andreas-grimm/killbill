--- conflicted
+++ resolved
@@ -21,14 +21,10 @@
     <parent>
         <artifactId>killbill-oss-parent</artifactId>
         <groupId>org.kill-bill.billing</groupId>
-<<<<<<< HEAD
-        <version>0.87-SNAPSHOT</version>
-=======
-        <version>0.90</version>
->>>>>>> b8205834
+        <version>0.91.seventeen-SNAPSHOT</version>
     </parent>
     <artifactId>killbill</artifactId>
-    <version>0.16.5-SNAPSHOT</version>
+    <version>0.17.0.seventeen-SNAPSHOT</version>
     <packaging>pom</packaging>
     <name>killbill</name>
     <description>Library for managing recurring subscriptions and the associated billing</description>
