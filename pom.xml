<?xml version="1.0" encoding="UTF-8"?>
<!--
  ~ Copyright 2010-2014 Ning, Inc.
  ~ Copyright 2014-2020 Groupon, Inc
  ~ Copyright 2020-2020 Equinix, Inc
  ~ Copyright 2014-2020 The Billing Project, LLC
  ~
  ~ The Billing Project licenses this file to you under the Apache License, version 2.0
  ~ (the "License"); you may not use this file except in compliance with the
  ~ License.  You may obtain a copy of the License at:
  ~
  ~    http://www.apache.org/licenses/LICENSE-2.0
  ~
  ~ Unless required by applicable law or agreed to in writing, software
  ~ distributed under the License is distributed on an "AS IS" BASIS, WITHOUT
  ~ WARRANTIES OR CONDITIONS OF ANY KIND, either express or implied.  See the
  ~ License for the specific language governing permissions and limitations
  ~ under the License.
  -->
<project xmlns="http://maven.apache.org/POM/4.0.0" xmlns:xsi="http://www.w3.org/2001/XMLSchema-instance" xsi:schemaLocation="http://maven.apache.org/POM/4.0.0 http://maven.apache.org/xsd/maven-4.0.0.xsd">
    <modelVersion>4.0.0</modelVersion>
    <parent>
        <groupId>org.kill-bill.billing</groupId>
        <artifactId>killbill-oss-parent</artifactId>
        <version>0.145.3-733e9a8-SNAPSHOT</version>
    </parent>
    <artifactId>killbill</artifactId>
    <version>0.23.0-SNAPSHOT</version>
    <packaging>pom</packaging>
    <name>killbill</name>
    <description>Library for managing recurring subscriptions and the associated billing</description>
    <url>http://github.com/killbill/killbill</url>
    <modules>
        <module>account</module>
        <module>api</module>
        <module>beatrix</module>
        <module>catalog</module>
        <module>subscription</module>
        <module>entitlement</module>
        <module>invoice</module>
        <module>junction</module>
        <module>overdue</module>
        <module>payment</module>
        <module>usage</module>
        <module>util</module>
        <module>jaxrs</module>
        <module>tenant</module>
        <module>currency</module>
        <module>profiles</module>
    </modules>
    <scm>
        <connection>scm:git:git://github.com/killbill/killbill.git</connection>
        <developerConnection>scm:git:git@github.com:killbill/killbill.git</developerConnection>
        <tag>HEAD</tag>
        <url>http://github.com/killbill/killbill/tree/master</url>
    </scm>
    <issueManagement>
        <system>Github</system>
        <url>http://github.com/killbill/killbill</url>
    </issueManagement>
    <properties>
        <check.spotbugs-exclude-filter-file>${main.basedir}/spotbugs-exclude.xml</check.spotbugs-exclude-filter-file>
<<<<<<< HEAD
        <killbill-api.version>0.54.0-261dceb-SNAPSHOT</killbill-api.version>
        <killbill-client.version>1.3.0-488a41a-SNAPSHOT</killbill-client.version>
        <killbill-plugin-api.version>0.27.0-7c87b30-SNAPSHOT</killbill-plugin-api.version>
=======
        <killbill-api.version>0.54.0-dfdc737-SNAPSHOT</killbill-api.version>
        <killbill-client.version>1.3.0-a7daeaa-SNAPSHOT</killbill-client.version>
        <killbill-plugin-api.version>0.27.0-6061c1c-SNAPSHOT</killbill-plugin-api.version>
>>>>>>> 46e23147
        <killbill.version>${project.version}</killbill.version>
        <main.basedir>${project.basedir}</main.basedir>
        <!-- Temporary until upgrade to 2.x -->
        <swagger.version>1.6.2</swagger.version>
    </properties>
    <dependencyManagement>
        <dependencies>
            <dependency>
                <groupId>org.apache.commons</groupId>
                <artifactId>commons-compress</artifactId>
                <version>1.21</version>
            </dependency>
            <dependency>
                <!-- log4jdbc-log4j2-jdbc4 still pulls 2.0-beta8 -->
                <groupId>org.apache.logging.log4j</groupId>
                <artifactId>log4j-api</artifactId>
                <version>2.17.1</version>
            </dependency>
            <dependency>
                <groupId>org.glassfish.jersey.core</groupId>
                <artifactId>jersey-common</artifactId>
                <version>2.35</version>
                <exclusions>
                    <!-- Need to duplicate exclusion from the base pom.xml -->
                    <exclusion>
                        <groupId>org.glassfish.hk2.external</groupId>
                        <artifactId>jakarta.inject</artifactId>
                    </exclusion>
                </exclusions>
            </dependency>
            <dependency>
                <groupId>org.glassfish.jersey.core</groupId>
                <artifactId>jersey-server</artifactId>
                <version>2.35</version>
                <exclusions>
                    <!-- Need to duplicate exclusion from the base pom.xml -->
                    <exclusion>
                        <groupId>org.glassfish.hk2.external</groupId>
                        <artifactId>jakarta.inject</artifactId>
                    </exclusion>
                </exclusions>
            </dependency>
            <dependency>
                <groupId>org.testng</groupId>
                <artifactId>testng</artifactId>
                <!-- 7.4.0 somehow broke the execution ordering of @BeforeClass (not executed in inheritance order anymore) -->
                <version>7.3.0</version>
                <scope>test</scope>
                <exclusions>
                    <exclusion>
                        <groupId>junit</groupId>
                        <artifactId>junit</artifactId>
                    </exclusion>
                    <exclusion>
                        <groupId>com.google.inject</groupId>
                        <artifactId>guice</artifactId>
                    </exclusion>
                </exclusions>
            </dependency>
        </dependencies>
    </dependencyManagement>
</project><|MERGE_RESOLUTION|>--- conflicted
+++ resolved
@@ -22,7 +22,7 @@
     <parent>
         <groupId>org.kill-bill.billing</groupId>
         <artifactId>killbill-oss-parent</artifactId>
-        <version>0.145.3-733e9a8-SNAPSHOT</version>
+        <version>0.145.3-51086e9-SNAPSHOT</version>
     </parent>
     <artifactId>killbill</artifactId>
     <version>0.23.0-SNAPSHOT</version>
@@ -60,15 +60,6 @@
     </issueManagement>
     <properties>
         <check.spotbugs-exclude-filter-file>${main.basedir}/spotbugs-exclude.xml</check.spotbugs-exclude-filter-file>
-<<<<<<< HEAD
-        <killbill-api.version>0.54.0-261dceb-SNAPSHOT</killbill-api.version>
-        <killbill-client.version>1.3.0-488a41a-SNAPSHOT</killbill-client.version>
-        <killbill-plugin-api.version>0.27.0-7c87b30-SNAPSHOT</killbill-plugin-api.version>
-=======
-        <killbill-api.version>0.54.0-dfdc737-SNAPSHOT</killbill-api.version>
-        <killbill-client.version>1.3.0-a7daeaa-SNAPSHOT</killbill-client.version>
-        <killbill-plugin-api.version>0.27.0-6061c1c-SNAPSHOT</killbill-plugin-api.version>
->>>>>>> 46e23147
         <killbill.version>${project.version}</killbill.version>
         <main.basedir>${project.basedir}</main.basedir>
         <!-- Temporary until upgrade to 2.x -->
