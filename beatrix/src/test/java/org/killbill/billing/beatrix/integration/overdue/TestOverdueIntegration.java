--- conflicted
+++ resolved
@@ -752,11 +752,7 @@
         checkODState(OverdueWrapper.CLEAR_STATE_NAME);
 
         // Now, refund the second (first non-zero dollar) invoice
-<<<<<<< HEAD
-        final Payment payment = paymentApi.getPayment(invoiceUserApi.getInvoicesByAccount(account.getId(), false, callContext).get(1).getPayments().get(0).getPaymentId(), false, PLUGIN_PROPERTIES, callContext);
-=======
-        final Payment payment = paymentApi.getPayment(invoiceUserApi.getInvoicesByAccount(account.getId(), callContext).get(1).getPayments().get(0).getPaymentId(), false, false, PLUGIN_PROPERTIES, callContext);
->>>>>>> 3a3f6455
+        final Payment payment = paymentApi.getPayment(invoiceUserApi.getInvoicesByAccount(account.getId(), false, callContext).get(1).getPayments().get(0).getPaymentId(), false, false, PLUGIN_PROPERTIES, callContext);
         refundPaymentAndCheckForCompletion(account, payment, NextEvent.PAYMENT, NextEvent.INVOICE_PAYMENT, NextEvent.BLOCK);
         // We should now be in OD1
         checkODState("OD1");
@@ -802,15 +798,9 @@
         checkODState(OverdueWrapper.CLEAR_STATE_NAME);
 
         // Now, create a chargeback for the second (first non-zero dollar) invoice
-<<<<<<< HEAD
         final InvoicePayment invoicePayment = invoicePaymentApi.getInvoicePayments(invoiceUserApi.getInvoicesByAccount(account.getId(), false, callContext).get(1).getPayments().get(0).getPaymentId(), callContext).get(0);
-        Payment payment = paymentApi.getPayment(invoicePayment.getPaymentId(), false, ImmutableList.<PluginProperty>of(), callContext);
+        Payment payment = paymentApi.getPayment(invoicePayment.getPaymentId(), false, false, ImmutableList.<PluginProperty>of(), callContext);
         payment = createChargeBackAndCheckForCompletion(account, payment, NextEvent.PAYMENT, NextEvent.INVOICE_PAYMENT, NextEvent.BLOCK);
-=======
-        final InvoicePayment invoicePayment = invoicePaymentApi.getInvoicePayments(invoiceUserApi.getInvoicesByAccount(account.getId(), callContext).get(1).getPayments().get(0).getPaymentId(), callContext).get(0);
-        final Payment payment = paymentApi.getPayment(invoicePayment.getPaymentId(), false, false, ImmutableList.<PluginProperty>of(), callContext);
-        createChargeBackAndCheckForCompletion(account, payment, NextEvent.PAYMENT, NextEvent.INVOICE_PAYMENT, NextEvent.BLOCK);
->>>>>>> 3a3f6455
         // We should now be in OD1
         checkODState("OD1");
         checkChangePlanWithOverdueState(baseEntitlement, true, true);
