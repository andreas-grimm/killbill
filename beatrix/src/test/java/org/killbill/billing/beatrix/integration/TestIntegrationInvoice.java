/*
 * Copyright 2014-2017 Groupon, Inc
 * Copyright 2014-2017 The Billing Project, LLC
 *
 * The Billing Project licenses this file to you under the Apache License, version 2.0
 * (the "License"); you may not use this file except in compliance with the
 * License.  You may obtain a copy of the License at:
 *
 *    http://www.apache.org/licenses/LICENSE-2.0
 *
 * Unless required by applicable law or agreed to in writing, software
 * distributed under the License is distributed on an "AS IS" BASIS, WITHOUT
 * WARRANTIES OR CONDITIONS OF ANY KIND, either express or implied.  See the
 * License for the specific language governing permissions and limitations
 * under the License.
 */

package org.killbill.billing.beatrix.integration;

import java.math.BigDecimal;
import java.util.ArrayList;
import java.util.Collection;
import java.util.List;
import java.util.UUID;

import org.joda.time.DateTime;
import org.joda.time.LocalDate;
import org.killbill.billing.ObjectType;
import org.killbill.billing.account.api.Account;
import org.killbill.billing.api.TestApiListener.NextEvent;
import org.killbill.billing.beatrix.util.InvoiceChecker.ExpectedInvoiceItemCheck;
import org.killbill.billing.catalog.DefaultPlanPhasePriceOverride;
import org.killbill.billing.catalog.api.BillingPeriod;
import org.killbill.billing.catalog.api.PlanPhasePriceOverride;
import org.killbill.billing.catalog.api.PlanPhaseSpecifier;
import org.killbill.billing.catalog.api.ProductCategory;
import org.killbill.billing.catalog.api.UsagePriceOverride;
import org.killbill.billing.entitlement.api.DefaultEntitlement;
import org.killbill.billing.entitlement.api.Entitlement;
import org.killbill.billing.invoice.api.Invoice;
import org.killbill.billing.invoice.api.InvoiceItem;
import org.killbill.billing.invoice.api.InvoiceItemType;
import org.killbill.billing.invoice.model.ExternalChargeInvoiceItem;
import org.killbill.billing.payment.api.Payment;
import org.killbill.billing.payment.api.PluginProperty;
import org.killbill.billing.subscription.api.user.DefaultSubscriptionBase;
import org.testng.annotations.Test;

import com.google.common.collect.ImmutableList;

import static org.testng.Assert.assertEquals;
import static org.testng.Assert.assertTrue;

public class TestIntegrationInvoice extends TestIntegrationBase {

<<<<<<< HEAD
    //
    // Basic test with one subscription that verifies the behavior of using invoice dryRun api with no date
    //
    @Test(groups = "slow")
    public void testDryRunWithNoTargetDate() throws Exception {
        final int billingDay = 14;
        final DateTime initialCreationDate = new DateTime(2015, 5, 15, 0, 0, 0, 0, testTimeZone);
        // set clock to the initial start date
        clock.setTime(initialCreationDate);

        log.info("Beginning test with BCD of " + billingDay);
        final Account account = createAccountWithNonOsgiPaymentMethod(getAccountData(billingDay));

        int invoiceItemCount = 1;

        //
        // CREATE SUBSCRIPTION AND EXPECT BOTH EVENTS: NextEvent.CREATE, NextEvent.BLOCK NextEvent.INVOICE
        //
        DefaultEntitlement baseEntitlement = createBaseEntitlementAndCheckForCompletion(account.getId(), "bundleKey", "Shotgun", ProductCategory.BASE, BillingPeriod.MONTHLY, NextEvent.CREATE, NextEvent.BLOCK, NextEvent.INVOICE);
        DefaultSubscriptionBase subscription = subscriptionDataFromSubscription(baseEntitlement.getSubscriptionBase());
        invoiceChecker.checkInvoice(account.getId(), invoiceItemCount++, callContext, new ExpectedInvoiceItemCheck(initialCreationDate.toLocalDate(), null, InvoiceItemType.FIXED, new BigDecimal("0")));
        // No end date for the trial item (fixed price of zero), and CTD should be today (i.e. when the trial started)
        invoiceChecker.checkChargedThroughDate(subscription.getId(), clock.getUTCToday(), callContext);

        final List<ExpectedInvoiceItemCheck> expectedInvoices = new ArrayList<ExpectedInvoiceItemCheck>();
        expectedInvoices.add(new ExpectedInvoiceItemCheck(new LocalDate(2015, 6, 14), new LocalDate(2015, 7, 14), InvoiceItemType.RECURRING, new BigDecimal("249.95")));

        // This will verify that the upcoming Phase is found and the invoice is generated at the right date, with correct items
        DryRunArguments dryRun = new TestDryRunArguments(DryRunType.UPCOMING_INVOICE);
        Invoice dryRunInvoice = invoiceUserApi.triggerInvoiceGeneration(account.getId(), null, dryRun, callContext);
        invoiceChecker.checkInvoiceNoAudits(dryRunInvoice, expectedInvoices);

        // Move through time and verify we get the same invoice
        busHandler.pushExpectedEvents(NextEvent.PHASE, NextEvent.INVOICE, NextEvent.PAYMENT, NextEvent.INVOICE_PAYMENT);
        clock.addDays(30);
        assertListenerStatus();
        List<Invoice> invoices = invoiceUserApi.getInvoicesByAccount(account.getId(), false, callContext);
        invoiceChecker.checkInvoice(invoices.get(1).getId(), callContext, expectedInvoices);
        expectedInvoices.clear();

        // This will verify that the upcoming invoice notification is found and the invoice is generated at the right date, with correct items
        expectedInvoices.add(new ExpectedInvoiceItemCheck(new LocalDate(2015, 7, 14), new LocalDate(2015, 8, 14), InvoiceItemType.RECURRING, new BigDecimal("249.95")));
        dryRunInvoice = invoiceUserApi.triggerInvoiceGeneration(account.getId(), null, dryRun, callContext);
        invoiceChecker.checkInvoiceNoAudits(dryRunInvoice, expectedInvoices);


        // Move through time and verify we get the same invoice
        busHandler.pushExpectedEvents(NextEvent.INVOICE, NextEvent.PAYMENT, NextEvent.INVOICE_PAYMENT);
        clock.addMonths(1);
        assertListenerStatus();
        invoices = invoiceUserApi.getInvoicesByAccount(account.getId(), false, callContext);
        invoiceChecker.checkInvoice(invoices.get(2).getId(), callContext, expectedInvoices);
        expectedInvoices.clear();

        // One more time, this will verify that the upcoming invoice notification is found and the invoice is generated at the right date, with correct items
        expectedInvoices.add(new ExpectedInvoiceItemCheck(new LocalDate(2015, 8, 14), new LocalDate(2015, 9, 14), InvoiceItemType.RECURRING, new BigDecimal("249.95")));
        dryRunInvoice = invoiceUserApi.triggerInvoiceGeneration(account.getId(), null, dryRun, callContext);
        invoiceChecker.checkInvoiceNoAudits(dryRunInvoice, expectedInvoices);
    }

    //
    // More sophisticated test with two non aligned subscriptions that verifies the behavior of using invoice dryRun api with no date
    // - The first subscription is an annual (SUBSCRIPTION aligned) whose billingDate is the first (we start on Jan 2nd to take into account the 30 days trial)
    // - The second subscription is a monthly (ACCOUNT aligned) whose billingDate is the 14 (we start on Dec 15 to also take into account the 30 days trial)
    //
    // The test verifies that the dryRun invoice with supplied date will always take into account the 'closest' invoice that should be generated
    //
    @Test(groups = "slow")
    public void testDryRunWithNoTargetDateAndMultipleNonAlignedSubscriptions() throws Exception {
        // Set in such a way that annual billing date will be the 1st
        final DateTime initialCreationDate = new DateTime(2014, 1, 2, 0, 0, 0, 0, testTimeZone);
        clock.setTime(initialCreationDate);

        // billing date for the monthly
        final int billingDay = 14;

        final Account account = createAccountWithNonOsgiPaymentMethod(getAccountData(billingDay));

        int invoiceItemCount = 1;

        // Create ANNUAL BP
        DefaultEntitlement baseEntitlementAnnual = createBaseEntitlementAndCheckForCompletion(account.getId(), "bundleKeyAnnual", "Shotgun", ProductCategory.BASE, BillingPeriod.ANNUAL, NextEvent.CREATE, NextEvent.BLOCK, NextEvent.INVOICE);
        DefaultSubscriptionBase subscriptionAnnual = subscriptionDataFromSubscription(baseEntitlementAnnual.getSubscriptionBase());
        invoiceChecker.checkInvoice(account.getId(), invoiceItemCount++, callContext, new ExpectedInvoiceItemCheck(initialCreationDate.toLocalDate(), null, InvoiceItemType.FIXED, new BigDecimal("0")));
        // No end date for the trial item (fixed price of zero), and CTD should be today (i.e. when the trial started)
        invoiceChecker.checkChargedThroughDate(subscriptionAnnual.getId(), clock.getUTCToday(), callContext);


        // Verify next dryRun invoice and then move the clock to that date to also verify real invoice is the same
        final List<ExpectedInvoiceItemCheck> expectedInvoices = new ArrayList<ExpectedInvoiceItemCheck>();
        expectedInvoices.add(new ExpectedInvoiceItemCheck(new LocalDate(2014, 2, 1), new LocalDate(2015, 2, 1), InvoiceItemType.RECURRING, new BigDecimal("2399.95")));

        DryRunArguments dryRun = new TestDryRunArguments(DryRunType.UPCOMING_INVOICE);
        Invoice dryRunInvoice = invoiceUserApi.triggerInvoiceGeneration(account.getId(), null, dryRun, callContext);
        invoiceChecker.checkInvoiceNoAudits(dryRunInvoice, expectedInvoices);

        busHandler.pushExpectedEvents(NextEvent.PHASE, NextEvent.INVOICE, NextEvent.PAYMENT, NextEvent.INVOICE_PAYMENT);
        // 2014-2-1
        clock.addDays(30);
        assertListenerStatus();
        invoiceChecker.checkInvoice(account.getId(), invoiceItemCount++, callContext, expectedInvoices);
        expectedInvoices.clear();

        // Since we only have one subscription next dryRun will show the annual
        expectedInvoices.add(new ExpectedInvoiceItemCheck(new LocalDate(2015, 2, 1), new LocalDate(2016, 2, 1), InvoiceItemType.RECURRING, new BigDecimal("2399.95")));
        dryRunInvoice = invoiceUserApi.triggerInvoiceGeneration(account.getId(), null, dryRun, callContext);
        invoiceChecker.checkInvoiceNoAudits(dryRunInvoice, expectedInvoices);
        expectedInvoices.clear();

        // 2014-12-15
        final DateTime secondSubscriptionCreationDate = new DateTime(2014, 12, 15, 0, 0, 0, 0, testTimeZone);
        clock.setTime(secondSubscriptionCreationDate);

        // Create the monthly
        DefaultEntitlement baseEntitlementMonthly = createBaseEntitlementAndCheckForCompletion(account.getId(), "bundleKey", "Shotgun", ProductCategory.BASE, BillingPeriod.MONTHLY, NextEvent.CREATE, NextEvent.BLOCK, NextEvent.INVOICE);
        DefaultSubscriptionBase subscriptionMonthly = subscriptionDataFromSubscription(baseEntitlementMonthly.getSubscriptionBase());
        invoiceChecker.checkInvoice(account.getId(), invoiceItemCount++, callContext, new ExpectedInvoiceItemCheck(secondSubscriptionCreationDate.toLocalDate(), null, InvoiceItemType.FIXED, new BigDecimal("0")));
        // No end date for the trial item (fixed price of zero), and CTD should be today (i.e. when the trial started)
        invoiceChecker.checkChargedThroughDate(subscriptionMonthly.getId(), clock.getUTCToday(), callContext);

        // Verify next dryRun invoice and then move the clock to that date to also verify real invoice is the same
        expectedInvoices.add(new ExpectedInvoiceItemCheck(new LocalDate(2015, 1, 14), new LocalDate(2015, 2, 14), InvoiceItemType.RECURRING, new BigDecimal("249.95")));
        dryRunInvoice = invoiceUserApi.triggerInvoiceGeneration(account.getId(), null, dryRun, callContext);
        invoiceChecker.checkInvoiceNoAudits(dryRunInvoice, expectedInvoices);

        busHandler.pushExpectedEvents(NextEvent.PHASE, NextEvent.INVOICE, NextEvent.PAYMENT, NextEvent.INVOICE_PAYMENT);
        // 2015-1-14
        clock.addDays(30);
        assertListenerStatus();
        invoiceChecker.checkInvoice(account.getId(), invoiceItemCount++, callContext, expectedInvoices);
        expectedInvoices.clear();


        // We test first the next expected invoice for a specific subscription: We can see the targetDate is 2015-2-14 and not 2015-2-1
        final DryRunArguments dryRunWIthSubscription = new TestDryRunArguments(DryRunType.UPCOMING_INVOICE, null, null, null, null, null, null, subscriptionMonthly.getId(), null, null, null);
        expectedInvoices.add(new ExpectedInvoiceItemCheck(new LocalDate(2015, 2, 14), new LocalDate(2015, 3, 14), InvoiceItemType.RECURRING, new BigDecimal("249.95")));
        dryRunInvoice = invoiceUserApi.triggerInvoiceGeneration(account.getId(), null, dryRunWIthSubscription, callContext);
        assertEquals(dryRunInvoice.getTargetDate(), new LocalDate(2015, 2, 14));
        invoiceChecker.checkInvoiceNoAudits(dryRunInvoice, expectedInvoices);
        expectedInvoices.clear();

        // Then we test first the next expected invoice at the account level
        expectedInvoices.add(new ExpectedInvoiceItemCheck(new LocalDate(2015, 2, 1), new LocalDate(2016, 2, 1), InvoiceItemType.RECURRING, new BigDecimal("2399.95")));
        dryRunInvoice = invoiceUserApi.triggerInvoiceGeneration(account.getId(), null, dryRun, callContext);
        invoiceChecker.checkInvoiceNoAudits(dryRunInvoice, expectedInvoices);

        busHandler.pushExpectedEvents(NextEvent.INVOICE, NextEvent.PAYMENT, NextEvent.INVOICE_PAYMENT);
        // 2015-2-1
        clock.addDays(18);
        assertListenerStatus();
        invoiceChecker.checkInvoice(account.getId(), invoiceItemCount++, callContext, expectedInvoices);
        expectedInvoices.clear();

        expectedInvoices.add(new ExpectedInvoiceItemCheck(new LocalDate(2015, 2, 14), new LocalDate(2015, 3, 14), InvoiceItemType.RECURRING, new BigDecimal("249.95")));
        dryRunInvoice = invoiceUserApi.triggerInvoiceGeneration(account.getId(), null, dryRun, callContext);
        invoiceChecker.checkInvoiceNoAudits(dryRunInvoice, expectedInvoices);
    }

=======
>>>>>>> b21e4485
    @Test(groups = "slow")
    public void testApplyCreditOnExistingBalance() throws Exception {
        final DateTime initialCreationDate = new DateTime(2015, 5, 15, 0, 0, 0, 0, testTimeZone);
        // set clock to the initial start date
        clock.setTime(initialCreationDate);

        final int billingDay = 14;

        log.info("Beginning test with BCD of " + billingDay);
        final Account account = createAccountWithNonOsgiPaymentMethod(getAccountData(billingDay));

        add_AUTO_PAY_OFF_Tag(account.getId(), ObjectType.ACCOUNT);

        createBaseEntitlementAndCheckForCompletion(account.getId(), "bundleKey", "Shotgun", ProductCategory.BASE, BillingPeriod.MONTHLY, NextEvent.CREATE, NextEvent.BLOCK, NextEvent.INVOICE);

        // Move through time and verify we get the same invoice
        busHandler.pushExpectedEvents(NextEvent.PHASE, NextEvent.INVOICE);
        clock.addDays(30);
        assertListenerStatus();

        final Collection<Invoice> invoices = invoiceUserApi.getUnpaidInvoicesByAccountId(account.getId(), new LocalDate(clock.getUTCNow(), account.getTimeZone()), callContext);
        assertEquals(invoices.size(), 1);

        final UUID unpaidInvoiceId = invoices.iterator().next().getId();
        final Invoice unpaidInvoice = invoiceUserApi.getInvoice(unpaidInvoiceId, callContext);
        assertTrue(unpaidInvoice.getBalance().compareTo(new BigDecimal("249.95")) == 0);

        final BigDecimal accountBalance1 = invoiceUserApi.getAccountBalance(account.getId(), callContext);
        assertTrue(accountBalance1.compareTo(new BigDecimal("249.95")) == 0);

        busHandler.pushExpectedEvents(NextEvent.INVOICE);
        invoiceUserApi.insertCredit(account.getId(), new BigDecimal("300"), new LocalDate(clock.getUTCNow(), account.getTimeZone()), account.getCurrency(), true, null, callContext);
        assertListenerStatus();

        final BigDecimal accountBalance2 = invoiceUserApi.getAccountBalance(account.getId(), callContext);
        assertTrue(accountBalance2.compareTo(new BigDecimal("-50.05")) == 0);

        final Invoice unpaidInvoice2 = invoiceUserApi.getInvoice(unpaidInvoiceId, callContext);
        assertTrue(unpaidInvoice2.getBalance().compareTo(BigDecimal.ZERO) == 0);

        remove_AUTO_PAY_OFF_Tag(account.getId(), ObjectType.ACCOUNT);

        busHandler.pushExpectedEvents(NextEvent.INVOICE, NextEvent.PAYMENT, NextEvent.INVOICE_PAYMENT);
        clock.addDays(31);
        assertListenerStatus();

        final BigDecimal accountBalance3 = invoiceUserApi.getAccountBalance(account.getId(), callContext);
        assertTrue(accountBalance3.compareTo(BigDecimal.ZERO) == 0);

        final List<Payment> payments = paymentApi.getAccountPayments(account.getId(), false, false, ImmutableList.<PluginProperty>of(), callContext);
        assertEquals(payments.size(), 1);

        final Payment payment = payments.get(0);
        assertTrue(payment.getPurchasedAmount().compareTo(new BigDecimal("199.90")) == 0);
    }

    @Test(groups = "slow")
    public void testDraftInvoice() throws Exception {

        final int billingDay = 14;
        final DateTime initialCreationDate = new DateTime(2015, 5, 15, 0, 0, 0, 0, testTimeZone);
        // set clock to the initial start date
        clock.setTime(initialCreationDate);

        log.info("Beginning test with BCD of " + billingDay);
        final Account account = createAccountWithNonOsgiPaymentMethod(getAccountData(billingDay));

        int invoiceItemCount = 1;

        DefaultEntitlement baseEntitlement = createBaseEntitlementAndCheckForCompletion(account.getId(), "bundleKey", "Shotgun", ProductCategory.BASE, BillingPeriod.MONTHLY, NextEvent.CREATE, NextEvent.BLOCK, NextEvent.INVOICE);
        DefaultSubscriptionBase subscription = subscriptionDataFromSubscription(baseEntitlement.getSubscriptionBase());

        final List<ExpectedInvoiceItemCheck> expectedInvoices = new ArrayList<ExpectedInvoiceItemCheck>();
        expectedInvoices.add(new ExpectedInvoiceItemCheck(new LocalDate(2015, 6, 14), new LocalDate(2015, 7, 14), InvoiceItemType.RECURRING, new BigDecimal("249.95")));

        // Move through time and verify we get the same invoice
        busHandler.pushExpectedEvents(NextEvent.PHASE, NextEvent.INVOICE, NextEvent.PAYMENT, NextEvent.INVOICE_PAYMENT);
        clock.addDays(30);
        assertListenerStatus();

        List<Invoice> invoices = invoiceUserApi.getInvoicesByAccount(account.getId(), false, callContext);
        invoiceChecker.checkInvoice(invoices.get(1).getId(), callContext, expectedInvoices);
        expectedInvoices.clear();

        // This will verify that the upcoming invoice notification is found and the invoice is generated at the right date, with correct items
        expectedInvoices.add(new ExpectedInvoiceItemCheck(new LocalDate(2015, 7, 14), new LocalDate(2015, 8, 14), InvoiceItemType.RECURRING, new BigDecimal("249.95")));

        // add create external charge
        final LocalDate date = clock.getToday(account.getTimeZone());
        final List<InvoiceItem> invoiceItemList = new ArrayList<InvoiceItem>();
        ExternalChargeInvoiceItem item = new ExternalChargeInvoiceItem(null, account.getId(), subscription.getBundleId(), "", date, date, BigDecimal.TEN, account.getCurrency());
        invoiceItemList.add(item);
        final List<InvoiceItem> draftInvoiceItems = invoiceUserApi.insertExternalCharges(account.getId(), date, invoiceItemList, false, callContext);

        // add expected invoice
        final List<ExpectedInvoiceItemCheck> expectedDraftInvoices = new ArrayList<ExpectedInvoiceItemCheck>();
        expectedDraftInvoices.add(new ExpectedInvoiceItemCheck(InvoiceItemType.EXTERNAL_CHARGE, BigDecimal.TEN));

        // Move through time and verify invoices
        busHandler.pushExpectedEvents(NextEvent.INVOICE, NextEvent.PAYMENT, NextEvent.INVOICE_PAYMENT);
        clock.addMonths(1);
        assertListenerStatus();
        invoices = invoiceUserApi.getInvoicesByAccount(account.getId(), false, callContext);

        invoiceChecker.checkInvoice(invoices.get(2).getId(), callContext, expectedDraftInvoices);
        invoiceChecker.checkInvoice(invoices.get(3).getId(), callContext, expectedInvoices);

        busHandler.pushExpectedEvents(NextEvent.INVOICE, NextEvent.PAYMENT, NextEvent.INVOICE_PAYMENT);
        invoiceUserApi.commitInvoice(draftInvoiceItems.get(0).getInvoiceId(), callContext);
        assertListenerStatus();

        final List<Payment> accountPayments = paymentApi.getAccountPayments(account.getId(), false, false, null, callContext);
        assertEquals(accountPayments.size(), 3);
        assertEquals(accountPayments.get(2).getPurchasedAmount(), new BigDecimal("10.00"));
    }

    @Test(groups = "slow", description = "See https://github.com/killbill/killbill/issues/127#issuecomment-292445089")
    public void testIntegrationWithBCDLargerThanEndMonth() throws Exception {

        final int billingDay = 31;
        final DateTime initialCreationDate = new DateTime(2017, 01, 31, 0, 0, 0, 0, testTimeZone);
        // set clock to the initial start date
        clock.setTime(initialCreationDate);

        final Account account = createAccountWithNonOsgiPaymentMethod(getAccountData(billingDay));

        final PlanPhaseSpecifier spec = new PlanPhaseSpecifier("Blowdart", BillingPeriod.MONTHLY, "notrial", null);
        busHandler.pushExpectedEvents(NextEvent.CREATE, NextEvent.BLOCK, NextEvent.INVOICE, NextEvent.INVOICE_PAYMENT, NextEvent.PAYMENT);
        entitlementApi.createBaseEntitlement(account.getId(), spec, "bundleExternalKey", ImmutableList.<PlanPhasePriceOverride>of(), null, null, false, true, ImmutableList.<PluginProperty>of(), callContext);
        assertListenerStatus();

        // 2017-02-28
        busHandler.pushExpectedEvents(NextEvent.INVOICE, NextEvent.INVOICE_PAYMENT, NextEvent.PAYMENT);
        clock.addMonths(1);
        assertListenerStatus();

        // 2017-03-31
        busHandler.pushExpectedEvents(NextEvent.INVOICE, NextEvent.INVOICE_PAYMENT, NextEvent.PAYMENT);
        clock.addMonths(1);
        clock.addDays(3);
        assertListenerStatus();

        // 2017-04-30
        busHandler.pushExpectedEvents(NextEvent.INVOICE, NextEvent.INVOICE_PAYMENT, NextEvent.PAYMENT);
        clock.addMonths(1);
        assertListenerStatus();
    }

<<<<<<< HEAD
    @Test(groups = "slow")
    public void testDryRunWithPendingSubscription() throws Exception {

        final LocalDate initialDate = new LocalDate(2017, 4, 1);
        clock.setDay(initialDate);

        // Create account with non BCD to force junction BCD logic to activate
        final Account account = createAccountWithNonOsgiPaymentMethod(getAccountData(null));

        final PlanPhaseSpecifier spec = new PlanPhaseSpecifier("Shotgun", BillingPeriod.ANNUAL, PriceListSet.DEFAULT_PRICELIST_NAME, null);

        final LocalDate futureDate = new LocalDate(2017, 5, 1);

        // No CREATE event as this is set in the future
        final Entitlement createdEntitlement = entitlementApi.createBaseEntitlement(account.getId(), spec, account.getExternalKey(), null, futureDate, futureDate, false, true, ImmutableList.<PluginProperty>of(), callContext);
        assertEquals(createdEntitlement.getState(), Entitlement.EntitlementState.PENDING);
        assertEquals(createdEntitlement.getEffectiveStartDate().compareTo(futureDate), 0);
        assertEquals(createdEntitlement.getEffectiveEndDate(), null);
        assertListenerStatus();

        // Generate a dryRun invoice on the billing startDate
        final DryRunArguments dryRunArguments1 = new TestDryRunArguments(DryRunType.TARGET_DATE);
        final Invoice dryRunInvoice1 = invoiceUserApi.triggerInvoiceGeneration(createdEntitlement.getAccountId(), futureDate, dryRunArguments1, callContext);
        assertEquals(dryRunInvoice1.getInvoiceItems().size(), 1);
        assertEquals(dryRunInvoice1.getInvoiceItems().get(0).getInvoiceItemType(),  InvoiceItemType.FIXED);
        assertEquals(dryRunInvoice1.getInvoiceItems().get(0).getAmount().compareTo(BigDecimal.ZERO), 0);
        assertEquals(dryRunInvoice1.getInvoiceItems().get(0).getStartDate(),  futureDate);
        assertEquals(dryRunInvoice1.getInvoiceItems().get(0).getPlanName(),  "shotgun-annual");


        // Generate a dryRun invoice with a plan change
        final DryRunArguments dryRunArguments = new TestDryRunArguments(DryRunType.SUBSCRIPTION_ACTION, "Pistol", ProductCategory.BASE, BillingPeriod.MONTHLY, PriceListSet.DEFAULT_PRICELIST_NAME, null,
                SubscriptionEventType.CHANGE,  createdEntitlement.getId(), createdEntitlement.getBundleId(), futureDate, BillingActionPolicy.IMMEDIATE);

        // First one day prior subscription starts
        try {
            invoiceUserApi.triggerInvoiceGeneration(createdEntitlement.getAccountId(), futureDate.minusDays(1), dryRunArguments, callContext);
            fail("Should fail to trigger dryRun invoice prior subscription starts");
        } catch (final InvoiceApiException e) {
            assertEquals(e.getCode(),ErrorCode.INVOICE_NOTHING_TO_DO.getCode());
        }

        // Second, on the startDate
        final Invoice dryRunInvoice2 = invoiceUserApi.triggerInvoiceGeneration(createdEntitlement.getAccountId(), futureDate, dryRunArguments, callContext);
        assertEquals(dryRunInvoice2.getInvoiceItems().size(), 1);
        assertEquals(dryRunInvoice2.getInvoiceItems().get(0).getInvoiceItemType(),  InvoiceItemType.FIXED);
        assertEquals(dryRunInvoice2.getInvoiceItems().get(0).getAmount().compareTo(BigDecimal.ZERO), 0);
        assertEquals(dryRunInvoice2.getInvoiceItems().get(0).getStartDate(),  futureDate);
        assertEquals(dryRunInvoice2.getInvoiceItems().get(0).getPlanName(),  "pistol-monthly");


        // Check BCD is not yet set
        final Account refreshedAccount1 = accountUserApi.getAccountById(account.getId(), callContext);
        assertEquals(refreshedAccount1.getBillCycleDayLocal(), new Integer(0));


        busHandler.pushExpectedEvents(NextEvent.INVOICE);
        final Invoice realInvoice = invoiceUserApi.triggerInvoiceGeneration(createdEntitlement.getAccountId(), futureDate, null, callContext);
        assertListenerStatus();

        assertEquals(realInvoice.getInvoiceItems().size(), 1);
        assertEquals(realInvoice.getInvoiceItems().get(0).getInvoiceItemType(),  InvoiceItemType.FIXED);
        assertEquals(realInvoice.getInvoiceItems().get(0).getAmount().compareTo(BigDecimal.ZERO), 0);
        assertEquals(realInvoice.getInvoiceItems().get(0).getStartDate(),  futureDate);
        assertEquals(realInvoice.getInvoiceItems().get(0).getPlanName(),  "shotgun-annual");

        // Check BCD is now set
        final Account refreshedAccount2 = accountUserApi.getAccountById(account.getId(), callContext);
        assertEquals(refreshedAccount2.getBillCycleDayLocal(), new Integer(31));


        // Move clock past startDate to check nothing happens
        busHandler.pushExpectedEvents(NextEvent.CREATE, NextEvent.BLOCK, NextEvent.NULL_INVOICE);
        clock.addDays(31);
        assertListenerStatus();

        // Move clock after PHASE event
        busHandler.pushExpectedEvents(NextEvent.PHASE, NextEvent.INVOICE, NextEvent.INVOICE_PAYMENT, NextEvent.PAYMENT);
        clock.addMonths(12);
        assertListenerStatus();
    }


    @Test(groups = "slow")
    public void testDryRunWithPendingCancelledSubscription() throws Exception {

        final LocalDate initialDate = new LocalDate(2017, 4, 1);
        clock.setDay(initialDate);

        // Create account with non BCD to force junction BCD logic to activate
        final Account account = createAccountWithNonOsgiPaymentMethod(getAccountData(null));

        final PlanPhaseSpecifier spec = new PlanPhaseSpecifier("pistol-monthly-notrial", null);

        final LocalDate futureDate = new LocalDate(2017, 5, 1);

        // No CREATE event as this is set in the future
        final Entitlement createdEntitlement = entitlementApi.createBaseEntitlement(account.getId(), spec, account.getExternalKey(), null, futureDate, futureDate, false, true, ImmutableList.<PluginProperty>of(), callContext);
        assertEquals(createdEntitlement.getState(), Entitlement.EntitlementState.PENDING);
        assertEquals(createdEntitlement.getEffectiveStartDate().compareTo(futureDate), 0);
        assertEquals(createdEntitlement.getEffectiveEndDate(), null);
        assertListenerStatus();

        // Generate an invoice using a future targetDate
        busHandler.pushExpectedEvents(NextEvent.INVOICE, NextEvent.INVOICE_PAYMENT, NextEvent.PAYMENT);
        final Invoice firstInvoice = invoiceUserApi.triggerInvoiceGeneration(createdEntitlement.getAccountId(), futureDate, null, callContext);
        assertListenerStatus();

        assertEquals(firstInvoice.getInvoiceItems().size(), 1);
        assertEquals(firstInvoice.getInvoiceItems().get(0).getInvoiceItemType(),  InvoiceItemType.RECURRING);
        assertEquals(firstInvoice.getInvoiceItems().get(0).getAmount().compareTo(new BigDecimal("19.95")), 0);
        assertEquals(firstInvoice.getInvoiceItems().get(0).getStartDate(),  futureDate);
        assertEquals(firstInvoice.getInvoiceItems().get(0).getPlanName(),  "pistol-monthly-notrial");


        // Cancel subscription on its pending startDate
        createdEntitlement.cancelEntitlementWithDate(futureDate, true, ImmutableList.<PluginProperty>of(), callContext);

        // Move to startDate/cancel Date
        busHandler.pushExpectedEvents(NextEvent.CREATE, NextEvent.BLOCK, NextEvent.CANCEL, NextEvent.BLOCK, NextEvent.NULL_INVOICE, NextEvent.INVOICE);
        clock.addMonths(1);
        assertListenerStatus();

        final List<Invoice> invoices = invoiceUserApi.getInvoicesByAccount(account.getId(), false, callContext);
        assertEquals(invoices.size(), 2);

        final List<ExpectedInvoiceItemCheck> toBeChecked = ImmutableList.<ExpectedInvoiceItemCheck>of(
                new ExpectedInvoiceItemCheck(new LocalDate(2017, 5, 1), new LocalDate(2017, 6, 1), InvoiceItemType.REPAIR_ADJ, new BigDecimal("-19.95")),
                new ExpectedInvoiceItemCheck(new LocalDate(2017, 5, 1), new LocalDate(2017, 5, 1), InvoiceItemType.CBA_ADJ, new BigDecimal("19.95")));
        invoiceChecker.checkInvoice(invoices.get(1).getId(), callContext, toBeChecked);




    }

=======
>>>>>>> b21e4485
    @Test(groups = "slow", description = "https://github.com/killbill/killbill/issues/783")
    public void testIntegrationWithRecurringFreePlan() throws Exception {
        final DateTime initialCreationDate = new DateTime(2017, 1, 1, 0, 0, 0, 0, testTimeZone);
        // set clock to the initial start date
        clock.setTime(initialCreationDate);

        final Account account = createAccountWithNonOsgiPaymentMethod(getAccountData(1));

        final PlanPhaseSpecifier spec = new PlanPhaseSpecifier("Blowdart", BillingPeriod.MONTHLY, "notrial", null);

        // Price override of $0
        final List<PlanPhasePriceOverride> overrides = new ArrayList<PlanPhasePriceOverride>();
        overrides.add(new DefaultPlanPhasePriceOverride("blowdart-monthly-notrial-evergreen", account.getCurrency(), null, BigDecimal.ZERO, ImmutableList.<UsagePriceOverride>of()));
        busHandler.pushExpectedEvents(NextEvent.CREATE, NextEvent.BLOCK, NextEvent.INVOICE);
        final Entitlement entitlement = entitlementApi.createBaseEntitlement(account.getId(), spec, "bundleExternalKey", overrides, null, null, false, true, ImmutableList.<PluginProperty>of(), callContext);
        assertListenerStatus();

        invoiceChecker.checkInvoice(account.getId(), 1, callContext,
                                    new ExpectedInvoiceItemCheck(new LocalDate(2017, 1, 1), new LocalDate(2017, 2, 1), InvoiceItemType.RECURRING, BigDecimal.ZERO));

        // 2017-02-01
        busHandler.pushExpectedEvents(NextEvent.INVOICE);
        clock.addMonths(1);
        assertListenerStatus();

        invoiceChecker.checkInvoice(account.getId(), 2, callContext,
                                    new ExpectedInvoiceItemCheck(new LocalDate(2017, 2, 1), new LocalDate(2017, 3, 1), InvoiceItemType.RECURRING, BigDecimal.ZERO));

        // Do the change mid-month so the repair triggers the bug in https://github.com/killbill/killbill/issues/783
        entitlement.changePlanWithDate(spec, ImmutableList.<PlanPhasePriceOverride>of(), new LocalDate("2017-02-15"), ImmutableList.<PluginProperty>of(), callContext);
        assertListenerStatus();

        // 2017-02-15
        busHandler.pushExpectedEvents(NextEvent.CHANGE, NextEvent.INVOICE, NextEvent.INVOICE_PAYMENT, NextEvent.PAYMENT);
        clock.addDays(15);
        assertListenerStatus();

        // Note: no repair
        invoiceChecker.checkInvoice(account.getId(), 2, callContext,
                                    new ExpectedInvoiceItemCheck(new LocalDate(2017, 2, 1), new LocalDate(2017, 3, 1), InvoiceItemType.RECURRING, BigDecimal.ZERO));

        invoiceChecker.checkInvoice(account.getId(), 3, callContext,
                                    new ExpectedInvoiceItemCheck(new LocalDate(2017, 2, 1), new LocalDate(2017, 2, 15), InvoiceItemType.RECURRING, BigDecimal.ZERO),
                                    new ExpectedInvoiceItemCheck(new LocalDate(2017, 2, 15), new LocalDate(2017, 3, 1), InvoiceItemType.RECURRING, new BigDecimal("14.98")));

        // 2017-03-01
        busHandler.pushExpectedEvents(NextEvent.INVOICE, NextEvent.INVOICE_PAYMENT, NextEvent.PAYMENT);
        clock.addDays(15);
        assertListenerStatus();

        invoiceChecker.checkInvoice(account.getId(), 4, callContext,
                                    new ExpectedInvoiceItemCheck(new LocalDate(2017, 3, 1), new LocalDate(2017, 4, 1), InvoiceItemType.RECURRING, new BigDecimal("29.95")));

        // 2017-04-01
        busHandler.pushExpectedEvents(NextEvent.INVOICE, NextEvent.INVOICE_PAYMENT, NextEvent.PAYMENT);
        clock.addMonths(1);
        assertListenerStatus();

        invoiceChecker.checkInvoice(account.getId(), 5, callContext,
                                    new ExpectedInvoiceItemCheck(new LocalDate(2017, 4, 1), new LocalDate(2017, 5, 1), InvoiceItemType.RECURRING, new BigDecimal("29.95")));
    }
}<|MERGE_RESOLUTION|>--- conflicted
+++ resolved
@@ -53,167 +53,6 @@
 
 public class TestIntegrationInvoice extends TestIntegrationBase {
 
-<<<<<<< HEAD
-    //
-    // Basic test with one subscription that verifies the behavior of using invoice dryRun api with no date
-    //
-    @Test(groups = "slow")
-    public void testDryRunWithNoTargetDate() throws Exception {
-        final int billingDay = 14;
-        final DateTime initialCreationDate = new DateTime(2015, 5, 15, 0, 0, 0, 0, testTimeZone);
-        // set clock to the initial start date
-        clock.setTime(initialCreationDate);
-
-        log.info("Beginning test with BCD of " + billingDay);
-        final Account account = createAccountWithNonOsgiPaymentMethod(getAccountData(billingDay));
-
-        int invoiceItemCount = 1;
-
-        //
-        // CREATE SUBSCRIPTION AND EXPECT BOTH EVENTS: NextEvent.CREATE, NextEvent.BLOCK NextEvent.INVOICE
-        //
-        DefaultEntitlement baseEntitlement = createBaseEntitlementAndCheckForCompletion(account.getId(), "bundleKey", "Shotgun", ProductCategory.BASE, BillingPeriod.MONTHLY, NextEvent.CREATE, NextEvent.BLOCK, NextEvent.INVOICE);
-        DefaultSubscriptionBase subscription = subscriptionDataFromSubscription(baseEntitlement.getSubscriptionBase());
-        invoiceChecker.checkInvoice(account.getId(), invoiceItemCount++, callContext, new ExpectedInvoiceItemCheck(initialCreationDate.toLocalDate(), null, InvoiceItemType.FIXED, new BigDecimal("0")));
-        // No end date for the trial item (fixed price of zero), and CTD should be today (i.e. when the trial started)
-        invoiceChecker.checkChargedThroughDate(subscription.getId(), clock.getUTCToday(), callContext);
-
-        final List<ExpectedInvoiceItemCheck> expectedInvoices = new ArrayList<ExpectedInvoiceItemCheck>();
-        expectedInvoices.add(new ExpectedInvoiceItemCheck(new LocalDate(2015, 6, 14), new LocalDate(2015, 7, 14), InvoiceItemType.RECURRING, new BigDecimal("249.95")));
-
-        // This will verify that the upcoming Phase is found and the invoice is generated at the right date, with correct items
-        DryRunArguments dryRun = new TestDryRunArguments(DryRunType.UPCOMING_INVOICE);
-        Invoice dryRunInvoice = invoiceUserApi.triggerInvoiceGeneration(account.getId(), null, dryRun, callContext);
-        invoiceChecker.checkInvoiceNoAudits(dryRunInvoice, expectedInvoices);
-
-        // Move through time and verify we get the same invoice
-        busHandler.pushExpectedEvents(NextEvent.PHASE, NextEvent.INVOICE, NextEvent.PAYMENT, NextEvent.INVOICE_PAYMENT);
-        clock.addDays(30);
-        assertListenerStatus();
-        List<Invoice> invoices = invoiceUserApi.getInvoicesByAccount(account.getId(), false, callContext);
-        invoiceChecker.checkInvoice(invoices.get(1).getId(), callContext, expectedInvoices);
-        expectedInvoices.clear();
-
-        // This will verify that the upcoming invoice notification is found and the invoice is generated at the right date, with correct items
-        expectedInvoices.add(new ExpectedInvoiceItemCheck(new LocalDate(2015, 7, 14), new LocalDate(2015, 8, 14), InvoiceItemType.RECURRING, new BigDecimal("249.95")));
-        dryRunInvoice = invoiceUserApi.triggerInvoiceGeneration(account.getId(), null, dryRun, callContext);
-        invoiceChecker.checkInvoiceNoAudits(dryRunInvoice, expectedInvoices);
-
-
-        // Move through time and verify we get the same invoice
-        busHandler.pushExpectedEvents(NextEvent.INVOICE, NextEvent.PAYMENT, NextEvent.INVOICE_PAYMENT);
-        clock.addMonths(1);
-        assertListenerStatus();
-        invoices = invoiceUserApi.getInvoicesByAccount(account.getId(), false, callContext);
-        invoiceChecker.checkInvoice(invoices.get(2).getId(), callContext, expectedInvoices);
-        expectedInvoices.clear();
-
-        // One more time, this will verify that the upcoming invoice notification is found and the invoice is generated at the right date, with correct items
-        expectedInvoices.add(new ExpectedInvoiceItemCheck(new LocalDate(2015, 8, 14), new LocalDate(2015, 9, 14), InvoiceItemType.RECURRING, new BigDecimal("249.95")));
-        dryRunInvoice = invoiceUserApi.triggerInvoiceGeneration(account.getId(), null, dryRun, callContext);
-        invoiceChecker.checkInvoiceNoAudits(dryRunInvoice, expectedInvoices);
-    }
-
-    //
-    // More sophisticated test with two non aligned subscriptions that verifies the behavior of using invoice dryRun api with no date
-    // - The first subscription is an annual (SUBSCRIPTION aligned) whose billingDate is the first (we start on Jan 2nd to take into account the 30 days trial)
-    // - The second subscription is a monthly (ACCOUNT aligned) whose billingDate is the 14 (we start on Dec 15 to also take into account the 30 days trial)
-    //
-    // The test verifies that the dryRun invoice with supplied date will always take into account the 'closest' invoice that should be generated
-    //
-    @Test(groups = "slow")
-    public void testDryRunWithNoTargetDateAndMultipleNonAlignedSubscriptions() throws Exception {
-        // Set in such a way that annual billing date will be the 1st
-        final DateTime initialCreationDate = new DateTime(2014, 1, 2, 0, 0, 0, 0, testTimeZone);
-        clock.setTime(initialCreationDate);
-
-        // billing date for the monthly
-        final int billingDay = 14;
-
-        final Account account = createAccountWithNonOsgiPaymentMethod(getAccountData(billingDay));
-
-        int invoiceItemCount = 1;
-
-        // Create ANNUAL BP
-        DefaultEntitlement baseEntitlementAnnual = createBaseEntitlementAndCheckForCompletion(account.getId(), "bundleKeyAnnual", "Shotgun", ProductCategory.BASE, BillingPeriod.ANNUAL, NextEvent.CREATE, NextEvent.BLOCK, NextEvent.INVOICE);
-        DefaultSubscriptionBase subscriptionAnnual = subscriptionDataFromSubscription(baseEntitlementAnnual.getSubscriptionBase());
-        invoiceChecker.checkInvoice(account.getId(), invoiceItemCount++, callContext, new ExpectedInvoiceItemCheck(initialCreationDate.toLocalDate(), null, InvoiceItemType.FIXED, new BigDecimal("0")));
-        // No end date for the trial item (fixed price of zero), and CTD should be today (i.e. when the trial started)
-        invoiceChecker.checkChargedThroughDate(subscriptionAnnual.getId(), clock.getUTCToday(), callContext);
-
-
-        // Verify next dryRun invoice and then move the clock to that date to also verify real invoice is the same
-        final List<ExpectedInvoiceItemCheck> expectedInvoices = new ArrayList<ExpectedInvoiceItemCheck>();
-        expectedInvoices.add(new ExpectedInvoiceItemCheck(new LocalDate(2014, 2, 1), new LocalDate(2015, 2, 1), InvoiceItemType.RECURRING, new BigDecimal("2399.95")));
-
-        DryRunArguments dryRun = new TestDryRunArguments(DryRunType.UPCOMING_INVOICE);
-        Invoice dryRunInvoice = invoiceUserApi.triggerInvoiceGeneration(account.getId(), null, dryRun, callContext);
-        invoiceChecker.checkInvoiceNoAudits(dryRunInvoice, expectedInvoices);
-
-        busHandler.pushExpectedEvents(NextEvent.PHASE, NextEvent.INVOICE, NextEvent.PAYMENT, NextEvent.INVOICE_PAYMENT);
-        // 2014-2-1
-        clock.addDays(30);
-        assertListenerStatus();
-        invoiceChecker.checkInvoice(account.getId(), invoiceItemCount++, callContext, expectedInvoices);
-        expectedInvoices.clear();
-
-        // Since we only have one subscription next dryRun will show the annual
-        expectedInvoices.add(new ExpectedInvoiceItemCheck(new LocalDate(2015, 2, 1), new LocalDate(2016, 2, 1), InvoiceItemType.RECURRING, new BigDecimal("2399.95")));
-        dryRunInvoice = invoiceUserApi.triggerInvoiceGeneration(account.getId(), null, dryRun, callContext);
-        invoiceChecker.checkInvoiceNoAudits(dryRunInvoice, expectedInvoices);
-        expectedInvoices.clear();
-
-        // 2014-12-15
-        final DateTime secondSubscriptionCreationDate = new DateTime(2014, 12, 15, 0, 0, 0, 0, testTimeZone);
-        clock.setTime(secondSubscriptionCreationDate);
-
-        // Create the monthly
-        DefaultEntitlement baseEntitlementMonthly = createBaseEntitlementAndCheckForCompletion(account.getId(), "bundleKey", "Shotgun", ProductCategory.BASE, BillingPeriod.MONTHLY, NextEvent.CREATE, NextEvent.BLOCK, NextEvent.INVOICE);
-        DefaultSubscriptionBase subscriptionMonthly = subscriptionDataFromSubscription(baseEntitlementMonthly.getSubscriptionBase());
-        invoiceChecker.checkInvoice(account.getId(), invoiceItemCount++, callContext, new ExpectedInvoiceItemCheck(secondSubscriptionCreationDate.toLocalDate(), null, InvoiceItemType.FIXED, new BigDecimal("0")));
-        // No end date for the trial item (fixed price of zero), and CTD should be today (i.e. when the trial started)
-        invoiceChecker.checkChargedThroughDate(subscriptionMonthly.getId(), clock.getUTCToday(), callContext);
-
-        // Verify next dryRun invoice and then move the clock to that date to also verify real invoice is the same
-        expectedInvoices.add(new ExpectedInvoiceItemCheck(new LocalDate(2015, 1, 14), new LocalDate(2015, 2, 14), InvoiceItemType.RECURRING, new BigDecimal("249.95")));
-        dryRunInvoice = invoiceUserApi.triggerInvoiceGeneration(account.getId(), null, dryRun, callContext);
-        invoiceChecker.checkInvoiceNoAudits(dryRunInvoice, expectedInvoices);
-
-        busHandler.pushExpectedEvents(NextEvent.PHASE, NextEvent.INVOICE, NextEvent.PAYMENT, NextEvent.INVOICE_PAYMENT);
-        // 2015-1-14
-        clock.addDays(30);
-        assertListenerStatus();
-        invoiceChecker.checkInvoice(account.getId(), invoiceItemCount++, callContext, expectedInvoices);
-        expectedInvoices.clear();
-
-
-        // We test first the next expected invoice for a specific subscription: We can see the targetDate is 2015-2-14 and not 2015-2-1
-        final DryRunArguments dryRunWIthSubscription = new TestDryRunArguments(DryRunType.UPCOMING_INVOICE, null, null, null, null, null, null, subscriptionMonthly.getId(), null, null, null);
-        expectedInvoices.add(new ExpectedInvoiceItemCheck(new LocalDate(2015, 2, 14), new LocalDate(2015, 3, 14), InvoiceItemType.RECURRING, new BigDecimal("249.95")));
-        dryRunInvoice = invoiceUserApi.triggerInvoiceGeneration(account.getId(), null, dryRunWIthSubscription, callContext);
-        assertEquals(dryRunInvoice.getTargetDate(), new LocalDate(2015, 2, 14));
-        invoiceChecker.checkInvoiceNoAudits(dryRunInvoice, expectedInvoices);
-        expectedInvoices.clear();
-
-        // Then we test first the next expected invoice at the account level
-        expectedInvoices.add(new ExpectedInvoiceItemCheck(new LocalDate(2015, 2, 1), new LocalDate(2016, 2, 1), InvoiceItemType.RECURRING, new BigDecimal("2399.95")));
-        dryRunInvoice = invoiceUserApi.triggerInvoiceGeneration(account.getId(), null, dryRun, callContext);
-        invoiceChecker.checkInvoiceNoAudits(dryRunInvoice, expectedInvoices);
-
-        busHandler.pushExpectedEvents(NextEvent.INVOICE, NextEvent.PAYMENT, NextEvent.INVOICE_PAYMENT);
-        // 2015-2-1
-        clock.addDays(18);
-        assertListenerStatus();
-        invoiceChecker.checkInvoice(account.getId(), invoiceItemCount++, callContext, expectedInvoices);
-        expectedInvoices.clear();
-
-        expectedInvoices.add(new ExpectedInvoiceItemCheck(new LocalDate(2015, 2, 14), new LocalDate(2015, 3, 14), InvoiceItemType.RECURRING, new BigDecimal("249.95")));
-        dryRunInvoice = invoiceUserApi.triggerInvoiceGeneration(account.getId(), null, dryRun, callContext);
-        invoiceChecker.checkInvoiceNoAudits(dryRunInvoice, expectedInvoices);
-    }
-
-=======
->>>>>>> b21e4485
     @Test(groups = "slow")
     public void testApplyCreditOnExistingBalance() throws Exception {
         final DateTime initialCreationDate = new DateTime(2015, 5, 15, 0, 0, 0, 0, testTimeZone);
@@ -362,145 +201,7 @@
         assertListenerStatus();
     }
 
-<<<<<<< HEAD
-    @Test(groups = "slow")
-    public void testDryRunWithPendingSubscription() throws Exception {
-
-        final LocalDate initialDate = new LocalDate(2017, 4, 1);
-        clock.setDay(initialDate);
-
-        // Create account with non BCD to force junction BCD logic to activate
-        final Account account = createAccountWithNonOsgiPaymentMethod(getAccountData(null));
-
-        final PlanPhaseSpecifier spec = new PlanPhaseSpecifier("Shotgun", BillingPeriod.ANNUAL, PriceListSet.DEFAULT_PRICELIST_NAME, null);
-
-        final LocalDate futureDate = new LocalDate(2017, 5, 1);
-
-        // No CREATE event as this is set in the future
-        final Entitlement createdEntitlement = entitlementApi.createBaseEntitlement(account.getId(), spec, account.getExternalKey(), null, futureDate, futureDate, false, true, ImmutableList.<PluginProperty>of(), callContext);
-        assertEquals(createdEntitlement.getState(), Entitlement.EntitlementState.PENDING);
-        assertEquals(createdEntitlement.getEffectiveStartDate().compareTo(futureDate), 0);
-        assertEquals(createdEntitlement.getEffectiveEndDate(), null);
-        assertListenerStatus();
-
-        // Generate a dryRun invoice on the billing startDate
-        final DryRunArguments dryRunArguments1 = new TestDryRunArguments(DryRunType.TARGET_DATE);
-        final Invoice dryRunInvoice1 = invoiceUserApi.triggerInvoiceGeneration(createdEntitlement.getAccountId(), futureDate, dryRunArguments1, callContext);
-        assertEquals(dryRunInvoice1.getInvoiceItems().size(), 1);
-        assertEquals(dryRunInvoice1.getInvoiceItems().get(0).getInvoiceItemType(),  InvoiceItemType.FIXED);
-        assertEquals(dryRunInvoice1.getInvoiceItems().get(0).getAmount().compareTo(BigDecimal.ZERO), 0);
-        assertEquals(dryRunInvoice1.getInvoiceItems().get(0).getStartDate(),  futureDate);
-        assertEquals(dryRunInvoice1.getInvoiceItems().get(0).getPlanName(),  "shotgun-annual");
-
-
-        // Generate a dryRun invoice with a plan change
-        final DryRunArguments dryRunArguments = new TestDryRunArguments(DryRunType.SUBSCRIPTION_ACTION, "Pistol", ProductCategory.BASE, BillingPeriod.MONTHLY, PriceListSet.DEFAULT_PRICELIST_NAME, null,
-                SubscriptionEventType.CHANGE,  createdEntitlement.getId(), createdEntitlement.getBundleId(), futureDate, BillingActionPolicy.IMMEDIATE);
-
-        // First one day prior subscription starts
-        try {
-            invoiceUserApi.triggerInvoiceGeneration(createdEntitlement.getAccountId(), futureDate.minusDays(1), dryRunArguments, callContext);
-            fail("Should fail to trigger dryRun invoice prior subscription starts");
-        } catch (final InvoiceApiException e) {
-            assertEquals(e.getCode(),ErrorCode.INVOICE_NOTHING_TO_DO.getCode());
-        }
-
-        // Second, on the startDate
-        final Invoice dryRunInvoice2 = invoiceUserApi.triggerInvoiceGeneration(createdEntitlement.getAccountId(), futureDate, dryRunArguments, callContext);
-        assertEquals(dryRunInvoice2.getInvoiceItems().size(), 1);
-        assertEquals(dryRunInvoice2.getInvoiceItems().get(0).getInvoiceItemType(),  InvoiceItemType.FIXED);
-        assertEquals(dryRunInvoice2.getInvoiceItems().get(0).getAmount().compareTo(BigDecimal.ZERO), 0);
-        assertEquals(dryRunInvoice2.getInvoiceItems().get(0).getStartDate(),  futureDate);
-        assertEquals(dryRunInvoice2.getInvoiceItems().get(0).getPlanName(),  "pistol-monthly");
-
-
-        // Check BCD is not yet set
-        final Account refreshedAccount1 = accountUserApi.getAccountById(account.getId(), callContext);
-        assertEquals(refreshedAccount1.getBillCycleDayLocal(), new Integer(0));
-
-
-        busHandler.pushExpectedEvents(NextEvent.INVOICE);
-        final Invoice realInvoice = invoiceUserApi.triggerInvoiceGeneration(createdEntitlement.getAccountId(), futureDate, null, callContext);
-        assertListenerStatus();
-
-        assertEquals(realInvoice.getInvoiceItems().size(), 1);
-        assertEquals(realInvoice.getInvoiceItems().get(0).getInvoiceItemType(),  InvoiceItemType.FIXED);
-        assertEquals(realInvoice.getInvoiceItems().get(0).getAmount().compareTo(BigDecimal.ZERO), 0);
-        assertEquals(realInvoice.getInvoiceItems().get(0).getStartDate(),  futureDate);
-        assertEquals(realInvoice.getInvoiceItems().get(0).getPlanName(),  "shotgun-annual");
-
-        // Check BCD is now set
-        final Account refreshedAccount2 = accountUserApi.getAccountById(account.getId(), callContext);
-        assertEquals(refreshedAccount2.getBillCycleDayLocal(), new Integer(31));
-
-
-        // Move clock past startDate to check nothing happens
-        busHandler.pushExpectedEvents(NextEvent.CREATE, NextEvent.BLOCK, NextEvent.NULL_INVOICE);
-        clock.addDays(31);
-        assertListenerStatus();
-
-        // Move clock after PHASE event
-        busHandler.pushExpectedEvents(NextEvent.PHASE, NextEvent.INVOICE, NextEvent.INVOICE_PAYMENT, NextEvent.PAYMENT);
-        clock.addMonths(12);
-        assertListenerStatus();
-    }
-
-
-    @Test(groups = "slow")
-    public void testDryRunWithPendingCancelledSubscription() throws Exception {
-
-        final LocalDate initialDate = new LocalDate(2017, 4, 1);
-        clock.setDay(initialDate);
-
-        // Create account with non BCD to force junction BCD logic to activate
-        final Account account = createAccountWithNonOsgiPaymentMethod(getAccountData(null));
-
-        final PlanPhaseSpecifier spec = new PlanPhaseSpecifier("pistol-monthly-notrial", null);
-
-        final LocalDate futureDate = new LocalDate(2017, 5, 1);
-
-        // No CREATE event as this is set in the future
-        final Entitlement createdEntitlement = entitlementApi.createBaseEntitlement(account.getId(), spec, account.getExternalKey(), null, futureDate, futureDate, false, true, ImmutableList.<PluginProperty>of(), callContext);
-        assertEquals(createdEntitlement.getState(), Entitlement.EntitlementState.PENDING);
-        assertEquals(createdEntitlement.getEffectiveStartDate().compareTo(futureDate), 0);
-        assertEquals(createdEntitlement.getEffectiveEndDate(), null);
-        assertListenerStatus();
-
-        // Generate an invoice using a future targetDate
-        busHandler.pushExpectedEvents(NextEvent.INVOICE, NextEvent.INVOICE_PAYMENT, NextEvent.PAYMENT);
-        final Invoice firstInvoice = invoiceUserApi.triggerInvoiceGeneration(createdEntitlement.getAccountId(), futureDate, null, callContext);
-        assertListenerStatus();
-
-        assertEquals(firstInvoice.getInvoiceItems().size(), 1);
-        assertEquals(firstInvoice.getInvoiceItems().get(0).getInvoiceItemType(),  InvoiceItemType.RECURRING);
-        assertEquals(firstInvoice.getInvoiceItems().get(0).getAmount().compareTo(new BigDecimal("19.95")), 0);
-        assertEquals(firstInvoice.getInvoiceItems().get(0).getStartDate(),  futureDate);
-        assertEquals(firstInvoice.getInvoiceItems().get(0).getPlanName(),  "pistol-monthly-notrial");
-
-
-        // Cancel subscription on its pending startDate
-        createdEntitlement.cancelEntitlementWithDate(futureDate, true, ImmutableList.<PluginProperty>of(), callContext);
-
-        // Move to startDate/cancel Date
-        busHandler.pushExpectedEvents(NextEvent.CREATE, NextEvent.BLOCK, NextEvent.CANCEL, NextEvent.BLOCK, NextEvent.NULL_INVOICE, NextEvent.INVOICE);
-        clock.addMonths(1);
-        assertListenerStatus();
-
-        final List<Invoice> invoices = invoiceUserApi.getInvoicesByAccount(account.getId(), false, callContext);
-        assertEquals(invoices.size(), 2);
-
-        final List<ExpectedInvoiceItemCheck> toBeChecked = ImmutableList.<ExpectedInvoiceItemCheck>of(
-                new ExpectedInvoiceItemCheck(new LocalDate(2017, 5, 1), new LocalDate(2017, 6, 1), InvoiceItemType.REPAIR_ADJ, new BigDecimal("-19.95")),
-                new ExpectedInvoiceItemCheck(new LocalDate(2017, 5, 1), new LocalDate(2017, 5, 1), InvoiceItemType.CBA_ADJ, new BigDecimal("19.95")));
-        invoiceChecker.checkInvoice(invoices.get(1).getId(), callContext, toBeChecked);
-
-
-
-
-    }
-
-=======
->>>>>>> b21e4485
+
     @Test(groups = "slow", description = "https://github.com/killbill/killbill/issues/783")
     public void testIntegrationWithRecurringFreePlan() throws Exception {
         final DateTime initialCreationDate = new DateTime(2017, 1, 1, 0, 0, 0, 0, testTimeZone);
