--- conflicted
+++ resolved
@@ -1059,8 +1059,6 @@
         usageUserApi.recordRolledUpUsage(record, context);
     }
 
-<<<<<<< HEAD
-=======
     // Provide a backward compatible test method to record usage points using LocalDate
     // and transforming such date using account#referenceTime
     protected void recordUsageData(final UUID subscriptionId,
@@ -1078,7 +1076,6 @@
     }    
 
 
->>>>>>> b3223b4e
     protected void recordUsageData(final SubscriptionUsageRecord usageRecord, final CallContext context) throws UsageApiException {
         usageUserApi.recordRolledUpUsage(usageRecord, context);
     }
