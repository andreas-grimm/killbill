--- conflicted
+++ resolved
@@ -109,13 +109,8 @@
         invoiceChecker.checkInvoice(invoices.get(2).getId(), callContext, toBeChecked);
 
         toBeChecked = ImmutableList.<ExpectedInvoiceItemCheck>of(
-<<<<<<< HEAD
-                new ExpectedInvoiceItemCheck(new LocalDate(2012, 5, 11), new LocalDate(2012, 6, 1), InvoiceItemType.RECURRING, new BigDecimal("137.70")),
-                new ExpectedInvoiceItemCheck(new LocalDate(2012, 5, 11), new LocalDate(2012, 5, 11), InvoiceItemType.CBA_ADJ, new BigDecimal("-137.70")));
-=======
-                new ExpectedInvoiceItemCheck(new LocalDate(2012, 5, 11), new LocalDate(2013, 5, 1), InvoiceItemType.RECURRING, new BigDecimal("2334.19")),
-                new ExpectedInvoiceItemCheck(new LocalDate(2012, 5, 11), new LocalDate(2012, 5, 11), InvoiceItemType.CBA_ADJ, new BigDecimal("-2334.19")));
->>>>>>> 6839eb58
+                new ExpectedInvoiceItemCheck(new LocalDate(2012, 5, 11), new LocalDate(2013, 5, 1), InvoiceItemType.RECURRING, new BigDecimal("2334.20")),
+                new ExpectedInvoiceItemCheck(new LocalDate(2012, 5, 11), new LocalDate(2012, 5, 11), InvoiceItemType.CBA_ADJ, new BigDecimal("-2334.20")));
         invoiceChecker.checkInvoice(invoices.get(3).getId(), callContext, toBeChecked);
 
     }
