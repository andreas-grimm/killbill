/*
 * Copyright 2010-2011 Ning, Inc.
 *
 * Ning licenses this file to you under the Apache License, version 2.0
 * (the "License"); you may not use this file except in compliance with the
 * License.  You may obtain a copy of the License at:
 *
 *    http://www.apache.org/licenses/LICENSE-2.0
 *
 * Unless required by applicable law or agreed to in writing, software
 * distributed under the License is distributed on an "AS IS" BASIS, WITHOUT
 * WARRANTIES OR CONDITIONS OF ANY KIND, either express or implied.  See the
 * License for the specific language governing permissions and limitations
 * under the License.
 */

package com.ning.billing.beatrix.integration;

import static org.testng.Assert.assertEquals;
import static org.testng.Assert.assertNotNull;
import static org.testng.Assert.assertTrue;
import static org.testng.Assert.fail;

import java.math.BigDecimal;
import java.util.List;
import java.util.UUID;

<<<<<<< HEAD
import org.apache.commons.io.IOUtils;
import org.apache.commons.lang.RandomStringUtils;
=======
import com.ning.billing.account.api.AccountApiException;
import com.ning.billing.account.api.AccountData;
import com.ning.billing.catalog.api.PhaseType;
import com.ning.billing.entitlement.api.user.EntitlementUserApiException;

import com.ning.billing.invoice.api.Invoice;
>>>>>>> 2767fdf3
import org.joda.time.DateTime;

import org.joda.time.Interval;
<<<<<<< HEAD
import org.skife.jdbi.v2.Handle;
import org.skife.jdbi.v2.IDBI;
import org.skife.jdbi.v2.TransactionCallback;
import org.skife.jdbi.v2.TransactionStatus;
import org.slf4j.Logger;
import org.slf4j.LoggerFactory;
import org.testng.annotations.AfterMethod;
import org.testng.annotations.AfterSuite;
import org.testng.annotations.BeforeMethod;
import org.testng.annotations.BeforeSuite;
=======
>>>>>>> 2767fdf3
import org.testng.annotations.Guice;
import org.testng.annotations.Test;

import com.ning.billing.account.api.Account;
<<<<<<< HEAD
import com.ning.billing.account.api.AccountApiException;
import com.ning.billing.account.api.AccountData;
import com.ning.billing.account.api.AccountUserApi;
=======
>>>>>>> 2767fdf3
import com.ning.billing.beatrix.integration.TestBusHandler.NextEvent;
import com.ning.billing.catalog.api.BillingPeriod;
import com.ning.billing.catalog.api.Currency;
import com.ning.billing.catalog.api.PhaseType;
import com.ning.billing.catalog.api.PlanPhaseSpecifier;
import com.ning.billing.catalog.api.PriceListSet;
import com.ning.billing.catalog.api.ProductCategory;
<<<<<<< HEAD
import com.ning.billing.dbi.MysqlTestingHelper;
import com.ning.billing.entitlement.api.user.EntitlementUserApi;
import com.ning.billing.entitlement.api.user.EntitlementUserApiException;
import com.ning.billing.entitlement.api.user.Subscription;
import com.ning.billing.entitlement.api.user.SubscriptionBundle;
import com.ning.billing.entitlement.api.user.SubscriptionData;
import com.ning.billing.invoice.api.Invoice;
import com.ning.billing.invoice.api.InvoiceItem;
import com.ning.billing.invoice.api.InvoiceUserApi;
import com.ning.billing.invoice.model.InvoicingConfiguration;
import com.ning.billing.junction.plumbing.api.BlockingSubscription;
import com.ning.billing.util.bus.BusService;
import com.ning.billing.util.callcontext.CallContext;
import com.ning.billing.util.callcontext.CallOrigin;
import com.ning.billing.util.callcontext.DefaultCallContextFactory;
import com.ning.billing.util.callcontext.UserType;
import com.ning.billing.util.clock.ClockMock;

@Test(groups = "slow")
@Guice(modules = {MockModule.class})
public class TestIntegration {
    private static final int NUMBER_OF_DECIMALS = InvoicingConfiguration.getNumberOfDecimals();
    private static final int ROUNDING_METHOD = InvoicingConfiguration.getRoundingMode();

    private static final BigDecimal ONE = new BigDecimal("1.0000").setScale(NUMBER_OF_DECIMALS);
    private static final BigDecimal TWENTY_NINE = new BigDecimal("29.0000").setScale(NUMBER_OF_DECIMALS);
    private static final BigDecimal THIRTY = new BigDecimal("30.0000").setScale(NUMBER_OF_DECIMALS);
    private static final BigDecimal THIRTY_ONE = new BigDecimal("31.0000").setScale(NUMBER_OF_DECIMALS);

    private static final Logger log = LoggerFactory.getLogger(TestIntegration.class);
    private static long AT_LEAST_ONE_MONTH_MS =  31L * 24L * 3600L * 1000L;

    private static final long DELAY = 5000;

    @Inject IDBI dbi;

    @Inject
    private ClockMock clock;
    private CallContext context;

    @Inject
    private Lifecycle lifecycle;

    @Inject
    private BusService busService;

    @Inject
    private MysqlTestingHelper helper;

    @Inject
    private EntitlementUserApi entitlementUserApi;

    @Inject
    private InvoiceUserApi invoiceUserApi;

    @Inject
    private AccountUserApi accountUserApi;

    private TestBusHandler busHandler;

    private void setupMySQL() throws IOException
    {
        final String accountDdl = IOUtils.toString(TestIntegration.class.getResourceAsStream("/com/ning/billing/account/ddl.sql"));
        final String entitlementDdl = IOUtils.toString(TestIntegration.class.getResourceAsStream("/com/ning/billing/entitlement/ddl.sql"));
        final String invoiceDdl = IOUtils.toString(TestIntegration.class.getResourceAsStream("/com/ning/billing/invoice/ddl.sql"));
        final String paymentDdl = IOUtils.toString(TestIntegration.class.getResourceAsStream("/com/ning/billing/payment/ddl.sql"));
        final String utilDdl = IOUtils.toString(TestIntegration.class.getResourceAsStream("/com/ning/billing/util/ddl.sql"));
        final String blockingDdl = IOUtils.toString(TestIntegration.class.getResourceAsStream("/com/ning/billing/junction/ddl.sql"));

        helper.startMysql();

        helper.initDb(accountDdl);
        helper.initDb(entitlementDdl);
        helper.initDb(invoiceDdl);
        helper.initDb(paymentDdl);
        helper.initDb(utilDdl);
        helper.initDb(blockingDdl);
    }

    @BeforeSuite(groups = "slow")
    public void setup() throws Exception{

        setupMySQL();
        cleanupData();
        context = new DefaultCallContextFactory(clock).createCallContext("Integration Test", CallOrigin.TEST, UserType.TEST);

        /**
         * Initialize lifecyle for subset of services
         */
        busHandler = new TestBusHandler();
        lifecycle.fireStartupSequencePriorEventRegistration();
        busService.getBus().register(busHandler);
        lifecycle.fireStartupSequencePostEventRegistration();



    }

    @AfterSuite(groups = "slow")
    public void tearDown() throws Exception {
        lifecycle.fireShutdownSequencePriorEventUnRegistration();
        busService.getBus().unregister(busHandler);
        lifecycle.fireShutdownSequencePostEventUnRegistration();
        helper.stopMysql();
    }


    @BeforeMethod(groups = "slow")
    public void setupTest() {

        log.warn("\n");
        log.warn("RESET TEST FRAMEWORK\n\n");
        cleanupData();
        busHandler.reset();
        clock.resetDeltaFromReality();

    }

    @AfterMethod(groups = "slow")
    public void cleanupTest() {
        log.warn("DONE WITH TEST\n");
    }

    private void cleanupData() {
        dbi.inTransaction(new TransactionCallback<Void>() {
            @Override
            public Void inTransaction(Handle h, TransactionStatus status)
                    throws Exception {
                h.execute("truncate table accounts");
                h.execute("truncate table entitlement_events");
                h.execute("truncate table subscriptions");
                h.execute("truncate table bundles");
                h.execute("truncate table notifications");
                h.execute("truncate table claimed_notifications");
                h.execute("truncate table invoices");
                h.execute("truncate table fixed_invoice_items");
                h.execute("truncate table recurring_invoice_items");
                h.execute("truncate table tag_definitions");
                h.execute("truncate table tags");
                h.execute("truncate table custom_fields");
                h.execute("truncate table invoice_payments");
                h.execute("truncate table payment_attempts");
                h.execute("truncate table payments");
                return null;
            }
        });
    }

    private void verifyTestResult(UUID accountId, UUID subscriptionId,
                                  DateTime startDate, DateTime endDate,
                                  BigDecimal amount, DateTime chargeThroughDate,
                                  int totalInvoiceItemCount) throws EntitlementUserApiException {
        BlockingSubscription bSubscription = (BlockingSubscription) entitlementUserApi.getSubscriptionFromId(subscriptionId);
        SubscriptionData subscription = (SubscriptionData) bSubscription.getDelegateSubscription();

        List<Invoice> invoices = invoiceUserApi.getInvoicesByAccount(accountId);
        List<InvoiceItem> invoiceItems = new ArrayList<InvoiceItem>();
        for (Invoice invoice : invoices) {
            invoiceItems.addAll(invoice.getInvoiceItems());
        }
        assertEquals(invoiceItems.size(), totalInvoiceItemCount);

        boolean wasFound = false;

        for (InvoiceItem item : invoiceItems) {
            if (item.getStartDate().compareTo(startDate) == 0) {
                if (item.getEndDate().compareTo(endDate) == 0) {
                    if (item.getAmount().compareTo(amount) == 0) {
                        wasFound = true;
                        break;
                    }
                }
            }
        }

        if (!wasFound) {
            fail();
        }

        DateTime ctd = subscription.getChargedThroughDate();
        assertNotNull(ctd);
        log.info("Checking CTD: " + ctd.toString() + "; clock is " + clock.getUTCNow().toString());
        assertTrue(clock.getUTCNow().isBefore(ctd));
        assertTrue(ctd.compareTo(chargeThroughDate) == 0);
    }
=======
import com.ning.billing.entitlement.api.user.SubscriptionBundle;
import com.ning.billing.entitlement.api.user.SubscriptionData;

@Test(groups = "slow")
@Guice(modules = {MockModule.class})
public class TestIntegration extends TestIntegrationBase {
 
>>>>>>> 2767fdf3

    @Test(groups = "slow", enabled = true)
    public void testBasePlanCompleteWithBillingDayInPast() throws Exception {
        DateTime startDate = new DateTime(2012, 2, 1, 0, 3, 42, 0);
        testBasePlanComplete(startDate, 31, false);
    }

    @Test(groups = "slow", enabled = true)
    public void testBasePlanCompleteWithBillingDayPresent() throws Exception {
        DateTime startDate = new DateTime(2012, 2, 1, 0, 3, 42, 0);
        testBasePlanComplete(startDate, 1, false);
    }

    @Test(groups = "slow", enabled = true)
    public void testBasePlanCompleteWithBillingDayAlignedWithTrial() throws Exception {
        DateTime startDate = new DateTime(2012, 2, 1, 0, 3, 42, 0);
        testBasePlanComplete(startDate, 2, false);
    }

    @Test(groups = "slow", enabled = true)
    public void testBasePlanCompleteWithBillingDayInFuture() throws Exception {
        DateTime startDate = new DateTime(2012, 2, 1, 0, 3, 42, 0);
        testBasePlanComplete(startDate, 3, true);
    }

//    private void waitForDebug() throws Exception {
//        Thread.sleep(600000);
//    }

    @Test(groups = {"slow", "stress"}, enabled = false)
    public void stressTest() throws Exception {
        final int maxIterations = 7;
        for (int curIteration = 0; curIteration < maxIterations; curIteration++) {
            log.info("################################  ITERATION " + curIteration + "  #########################");
            Thread.sleep(1000);
            setupTest();
            testBasePlanCompleteWithBillingDayPresent();
            Thread.sleep(1000);
            setupTest();
            testBasePlanCompleteWithBillingDayInPast();
            Thread.sleep(1000);
            setupTest();
            testBasePlanCompleteWithBillingDayAlignedWithTrial();
            Thread.sleep(1000);
            setupTest();
            testBasePlanCompleteWithBillingDayInFuture();
        }
    }

   @Test(groups = "slow", enabled = true) 
   public void testRepairChangeBPWithAddonIncluded() throws Exception {
        
        DateTime initialDate = new DateTime(2012, 4, 25, 0, 3, 42, 0);
        clock.setDeltaFromReality(initialDate.getMillis() - clock.getUTCNow().getMillis());
        
        Account account = accountUserApi.createAccount(getAccountData(25), null, null, context);
        assertNotNull(account);

        SubscriptionBundle bundle = entitlementUserApi.createBundleForAccount(account.getId(), "whatever", context);

        String productName = "Shotgun";
        BillingPeriod term = BillingPeriod.MONTHLY;
        String planSetName = PriceListSet.DEFAULT_PRICELIST_NAME;

        busHandler.pushExpectedEvent(NextEvent.CREATE);
        busHandler.pushExpectedEvent(NextEvent.INVOICE);
        SubscriptionData baseSubscription = (SubscriptionData) entitlementUserApi.createSubscription(bundle.getId(),
                new PlanPhaseSpecifier(productName, ProductCategory.BASE, term, planSetName, null), null, context);
        assertNotNull(baseSubscription);
        assertTrue(busHandler.isCompleted(DELAY));
   
        // MOVE CLOCK A LITTLE BIT-- STILL IN TRIAL
        Interval it = new Interval(clock.getUTCNow(), clock.getUTCNow().plusDays(3));
        clock.addDeltaFromReality(it.toDurationMillis());

        busHandler.pushExpectedEvent(NextEvent.CREATE);
        busHandler.pushExpectedEvent(NextEvent.INVOICE);
        busHandler.pushExpectedEvent(NextEvent.PAYMENT);
        SubscriptionData aoSubscription = (SubscriptionData) entitlementUserApi.createSubscription(bundle.getId(),
                new PlanPhaseSpecifier("Telescopic-Scope", ProductCategory.ADD_ON, BillingPeriod.MONTHLY, PriceListSet.DEFAULT_PRICELIST_NAME, null), null, context);
        assertTrue(busHandler.isCompleted(DELAY));
        
        busHandler.pushExpectedEvent(NextEvent.CREATE);
        busHandler.pushExpectedEvent(NextEvent.INVOICE);
        busHandler.pushExpectedEvent(NextEvent.PAYMENT);
        SubscriptionData aoSubscription2 = (SubscriptionData) entitlementUserApi.createSubscription(bundle.getId(),
                new PlanPhaseSpecifier("Laser-Scope", ProductCategory.ADD_ON, BillingPeriod.MONTHLY, PriceListSet.DEFAULT_PRICELIST_NAME, null), null, context); 
        assertTrue(busHandler.isCompleted(DELAY));
        

        // MOVE CLOCK A LITTLE BIT MORE -- EITHER STAY IN TRIAL OR GET OUT   
        int duration = 35;
        it = new Interval(clock.getUTCNow(), clock.getUTCNow().plusDays(duration));
        busHandler.pushExpectedEvent(NextEvent.PHASE);
        busHandler.pushExpectedEvent(NextEvent.PHASE);
        busHandler.pushExpectedEvent(NextEvent.PHASE);            
        busHandler.pushExpectedEvent(NextEvent.INVOICE);
        busHandler.pushExpectedEvent(NextEvent.PAYMENT);
        clock.addDeltaFromReality(it.toDurationMillis());
        assertTrue(busHandler.isCompleted(DELAY));
   }
   
   
    @Test(groups = "slow", enabled = true)
    public void testWithRecreatePlan() throws Exception {

        DateTime initialDate = new DateTime(2012, 2, 1, 0, 3, 42, 0);
        int billingDay = 2;

        log.info("Beginning test with BCD of " + billingDay);
        Account account = accountUserApi.createAccount(getAccountData(billingDay), null, null, context);
        UUID accountId = account.getId();
        assertNotNull(account);

        // set clock to the initial start date
        clock.setDeltaFromReality(initialDate.getMillis() - clock.getUTCNow().getMillis());
        SubscriptionBundle bundle = entitlementUserApi.createBundleForAccount(account.getId(), "whatever2", context);

        String productName = "Shotgun";
        BillingPeriod term = BillingPeriod.MONTHLY;
        String planSetName = PriceListSet.DEFAULT_PRICELIST_NAME;

        //
        // CREATE SUBSCRIPTION AND EXPECT BOTH EVENTS: NextEvent.CREATE NextEvent.INVOICE
        //
        busHandler.pushExpectedEvent(NextEvent.CREATE);
        busHandler.pushExpectedEvent(NextEvent.INVOICE);
        
        SubscriptionData subscription = subscriptionDataFromSubscription(entitlementUserApi.createSubscription(bundle.getId(),
                new PlanPhaseSpecifier(productName, ProductCategory.BASE, term, planSetName, null), null, context));
        
        assertNotNull(subscription);
        assertTrue(busHandler.isCompleted(DELAY));

        //
        // VERIFY CTD HAS BEEN SET
        //
        DateTime startDate = subscription.getCurrentPhaseStart();
        DateTime endDate = startDate.plusDays(30);
        BigDecimal rate = subscription.getCurrentPhase().getFixedPrice().getPrice(Currency.USD);
        int invoiceItemCount = 1;
        verifyTestResult(accountId, subscription.getId(), startDate, endDate, rate, endDate, invoiceItemCount);

        //
        // MOVE TIME TO AFTER TRIAL AND EXPECT BOTH EVENTS :  NextEvent.PHASE NextEvent.INVOICE
        //
        busHandler.pushExpectedEvent(NextEvent.PHASE);
        busHandler.pushExpectedEvent(NextEvent.INVOICE);
        busHandler.pushExpectedEvent(NextEvent.PAYMENT);
        clock.addDeltaFromReality(AT_LEAST_ONE_MONTH_MS);
        assertTrue(busHandler.isCompleted(DELAY));

        subscription = subscriptionDataFromSubscription(entitlementUserApi.getSubscriptionFromId(subscription.getId()));
        subscription.cancel(clock.getUTCNow(), false, context);

        // MOVE AFTER CANCEL DATE AND EXPECT EVENT : NextEvent.CANCEL
        busHandler.pushExpectedEvent(NextEvent.CANCEL);
        endDate = subscription.getChargedThroughDate();
        Interval it = new Interval(clock.getUTCNow(), endDate);
        clock.addDeltaFromReality(it.toDurationMillis());
        assertTrue(busHandler.isCompleted(DELAY));

        productName = "Assault-Rifle";
        term = BillingPeriod.MONTHLY;
        planSetName = PriceListSet.DEFAULT_PRICELIST_NAME;

        busHandler.pushExpectedEvent(NextEvent.CREATE);
        busHandler.pushExpectedEvent(NextEvent.INVOICE);
        busHandler.pushExpectedEvent(NextEvent.PAYMENT);
        subscription.recreate(new PlanPhaseSpecifier(productName, ProductCategory.BASE, term, planSetName, null), endDate, context);
        assertTrue(busHandler.isCompleted(DELAY));


    }
    
    private SubscriptionData subscriptionDataFromSubscription(Subscription sub) {
        return (SubscriptionData)((BlockingSubscription)sub).getDelegateSubscription();
    }
    
    private void testBasePlanComplete(DateTime initialCreationDate, int billingDay,
                                      boolean proRationExpected) throws Exception {

        log.info("Beginning test with BCD of " + billingDay);
        AccountData accountData = getAccountData(billingDay);
        Account account = accountUserApi.createAccount(accountData, null, null, context);
        UUID accountId = account.getId();
        assertNotNull(account);

        // set clock to the initial start date
        clock.setDeltaFromReality(initialCreationDate.getMillis() - clock.getUTCNow().getMillis());
        SubscriptionBundle bundle = entitlementUserApi.createBundleForAccount(account.getId(), "whatever", context);

        String productName = "Shotgun";
        BillingPeriod term = BillingPeriod.MONTHLY;
        String planSetName = PriceListSet.DEFAULT_PRICELIST_NAME;

        //
        // CREATE SUBSCRIPTION AND EXPECT BOTH EVENTS: NextEvent.CREATE NextEvent.INVOICE
        //
        busHandler.pushExpectedEvent(NextEvent.CREATE);
        busHandler.pushExpectedEvent(NextEvent.INVOICE);
        SubscriptionData subscription = subscriptionDataFromSubscription(entitlementUserApi.createSubscription(bundle.getId(),
                new PlanPhaseSpecifier(productName, ProductCategory.BASE, term, planSetName, null), null, context));
           
        assertNotNull(subscription);

        assertTrue(busHandler.isCompleted(DELAY));

        //
        // VERIFY CTD HAS BEEN SET
        //
        DateTime startDate = subscription.getCurrentPhaseStart();
        DateTime endDate = startDate.plusDays(30);
        BigDecimal rate = subscription.getCurrentPhase().getFixedPrice().getPrice(Currency.USD);
        int invoiceItemCount = 1;
        verifyTestResult(accountId, subscription.getId(), startDate, endDate, rate, endDate, invoiceItemCount);

        //
        // CHANGE PLAN IMMEDIATELY AND EXPECT BOTH EVENTS: NextEvent.CHANGE NextEvent.INVOICE
        //
        busHandler.pushExpectedEvent(NextEvent.CHANGE);
        busHandler.pushExpectedEvent(NextEvent.INVOICE);

        BillingPeriod newTerm = BillingPeriod.MONTHLY;
        String newPlanSetName = PriceListSet.DEFAULT_PRICELIST_NAME;
        String newProductName = "Assault-Rifle";
        subscription.changePlan(newProductName, newTerm, newPlanSetName, clock.getUTCNow(), context);

        assertTrue(busHandler.isCompleted(DELAY));

        //
        // VERIFY AGAIN CTD HAS BEEN SET
        //
        startDate = subscription.getCurrentPhaseStart();
        endDate = startDate.plusDays(30);
        invoiceItemCount = 2;
        verifyTestResult(accountId, subscription.getId(), startDate, endDate, rate, endDate, invoiceItemCount);

        //
        // MOVE TIME TO AFTER TRIAL AND EXPECT BOTH EVENTS :  NextEvent.PHASE NextEvent.INVOICE
        //
        busHandler.pushExpectedEvent(NextEvent.PHASE);
        busHandler.pushExpectedEvent(NextEvent.INVOICE);
        busHandler.pushExpectedEvent(NextEvent.PAYMENT);

        if (proRationExpected) {
            busHandler.pushExpectedEvent(NextEvent.INVOICE);
            busHandler.pushExpectedEvent(NextEvent.PAYMENT);
        }

        clock.addDeltaFromReality(AT_LEAST_ONE_MONTH_MS);

        assertTrue(busHandler.isCompleted(DELAY));

        startDate = subscription.getCurrentPhaseStart();
        rate = subscription.getCurrentPhase().getRecurringPrice().getPrice(Currency.USD);
        BigDecimal price;
        DateTime chargeThroughDate;

        switch (billingDay) {
            case 1:
                // this will result in a 30-day pro-ration
                price = THIRTY.divide(THIRTY_ONE, 2 * NUMBER_OF_DECIMALS, ROUNDING_METHOD).multiply(rate).setScale(NUMBER_OF_DECIMALS, ROUNDING_METHOD);
                chargeThroughDate = startDate.plusMonths(1).toMutableDateTime().dayOfMonth().set(billingDay).toDateTime();
                invoiceItemCount += 1;
                verifyTestResult(accountId, subscription.getId(), startDate, chargeThroughDate, price, chargeThroughDate, invoiceItemCount);
                break;
            case 2:
                // this will result in one full-period invoice item
                price = rate;
                chargeThroughDate = startDate.plusMonths(1);
                invoiceItemCount += 1;
                verifyTestResult(accountId, subscription.getId(), startDate, chargeThroughDate, price, chargeThroughDate, invoiceItemCount);
                break;
            case 3:
                // this will result in a 1-day leading pro-ration and a full-period invoice item
                price = ONE.divide(TWENTY_NINE, 2 * NUMBER_OF_DECIMALS, ROUNDING_METHOD).multiply(rate).setScale(NUMBER_OF_DECIMALS, ROUNDING_METHOD);
                DateTime firstEndDate = startDate.plusDays(1);
                chargeThroughDate = firstEndDate.plusMonths(1);
                invoiceItemCount += 2;
                verifyTestResult(accountId, subscription.getId(), startDate, firstEndDate, price, chargeThroughDate, invoiceItemCount);
                verifyTestResult(accountId, subscription.getId(), firstEndDate, chargeThroughDate, rate, chargeThroughDate, invoiceItemCount);
                break;
            case 31:
                // this will result in a 29-day pro-ration
                chargeThroughDate = startDate.toMutableDateTime().dayOfMonth().set(31).toDateTime();
                price = TWENTY_NINE.divide(THIRTY_ONE, 2 * NUMBER_OF_DECIMALS, ROUNDING_METHOD).multiply(rate).setScale(NUMBER_OF_DECIMALS, ROUNDING_METHOD);
                invoiceItemCount += 1;
                verifyTestResult(accountId, subscription.getId(), startDate, chargeThroughDate, price, chargeThroughDate, invoiceItemCount);
                break;
            default:
                throw new UnsupportedOperationException();
        }

        //
        // CHANGE PLAN EOT AND EXPECT NOTHING
        //
        newTerm = BillingPeriod.MONTHLY;
        newPlanSetName = PriceListSet.DEFAULT_PRICELIST_NAME;
        newProductName = "Pistol";
        subscription = subscriptionDataFromSubscription(entitlementUserApi.getSubscriptionFromId(subscription.getId()));
        subscription.changePlan(newProductName, newTerm, newPlanSetName, clock.getUTCNow(), context);

        //
        // MOVE TIME AFTER CTD AND EXPECT BOTH EVENTS : NextEvent.CHANGE NextEvent.INVOICE
        //
        busHandler.pushExpectedEvent(NextEvent.CHANGE);
        busHandler.pushExpectedEvent(NextEvent.INVOICE);
        busHandler.pushExpectedEvent(NextEvent.PAYMENT);
        //clock.addDeltaFromReality(ctd.getMillis() - clock.getUTCNow().getMillis());
        clock.addDeltaFromReality(AT_LEAST_ONE_MONTH_MS + 1000);

        //waitForDebug();

        assertTrue(busHandler.isCompleted(DELAY));

        startDate = chargeThroughDate;
        endDate = chargeThroughDate.plusMonths(1);
        price = subscription.getCurrentPhase().getRecurringPrice().getPrice(Currency.USD);
        invoiceItemCount += 1;
        verifyTestResult(accountId, subscription.getId(), startDate, endDate, price, endDate, invoiceItemCount);

        //
        // MOVE TIME AFTER NEXT BILL CYCLE DAY AND EXPECT EVENT : NextEvent.INVOICE
        //
        int maxCycles = 3;
        do {
            busHandler.pushExpectedEvent(NextEvent.INVOICE);
            busHandler.pushExpectedEvent(NextEvent.PAYMENT);
            clock.addDeltaFromReality(AT_LEAST_ONE_MONTH_MS + 1000);
            assertTrue(busHandler.isCompleted(DELAY));

            startDate = endDate;
            endDate = startDate.plusMonths(1);
            if (endDate.dayOfMonth().get() != billingDay) {
                // adjust for end of month issues
                int maximumDay = endDate.dayOfMonth().getMaximumValue();
                int newDay = (maximumDay < billingDay) ? maximumDay : billingDay;
                endDate = endDate.toMutableDateTime().dayOfMonth().set(newDay).toDateTime();
            }

            invoiceItemCount += 1;
            verifyTestResult(accountId, subscription.getId(), startDate, endDate, price, endDate, invoiceItemCount);
        } while (maxCycles-- > 0);

        //
        // FINALLY CANCEL SUBSCRIPTION EOT
        //
        subscription = subscriptionDataFromSubscription(entitlementUserApi.getSubscriptionFromId(subscription.getId()));
        subscription.cancel(clock.getUTCNow(), false, context);

        // MOVE AFTER CANCEL DATE AND EXPECT EVENT : NextEvent.CANCEL
        busHandler.pushExpectedEvent(NextEvent.CANCEL);
        Interval it = new Interval(clock.getUTCNow(), endDate);
        clock.addDeltaFromReality(it.toDurationMillis());
        assertTrue(busHandler.isCompleted(DELAY));

        //
        // CHECK AGAIN THERE IS NO MORE INVOICES GENERATED
        //
        busHandler.reset();
        clock.addDeltaFromReality(AT_LEAST_ONE_MONTH_MS + 1000);
        assertTrue(busHandler.isCompleted(DELAY));

        subscription = subscriptionDataFromSubscription(entitlementUserApi.getSubscriptionFromId(subscription.getId()));
        DateTime lastCtd = subscription.getChargedThroughDate();
        assertNotNull(lastCtd);
        log.info("Checking CTD: " + lastCtd.toString() + "; clock is " + clock.getUTCNow().toString());
        assertTrue(lastCtd.isBefore(clock.getUTCNow()));

        // The invoice system is still working to verify there is nothing to do
        Thread.sleep(DELAY);
        log.info("TEST PASSED !");
    }


    @Test(groups = "slow")
    public void testForMultipleRecurringPhases() throws AccountApiException, EntitlementUserApiException, InterruptedException {
        DateTime initialCreationDate = new DateTime(2012, 2, 1, 0, 3, 42, 0);
        clock.setDeltaFromReality(initialCreationDate.getMillis() - clock.getUTCNow().getMillis());

        Account account = accountUserApi.createAccount(getAccountData(2), null, null, context);
        UUID accountId = account.getId();

        String productName = "Blowdart";
        String planSetName = "DEFAULT";

        busHandler.pushExpectedEvent(NextEvent.CREATE);
        busHandler.pushExpectedEvent(NextEvent.INVOICE);
        SubscriptionBundle bundle = entitlementUserApi.createBundleForAccount(accountId, "testKey", context);
        subscriptionDataFromSubscription(entitlementUserApi.createSubscription(bundle.getId(),
                                        new PlanPhaseSpecifier(productName, ProductCategory.BASE,
                                        BillingPeriod.MONTHLY, planSetName, PhaseType.TRIAL), null, context));

        assertTrue(busHandler.isCompleted(DELAY));
        List<Invoice> invoices = invoiceUserApi.getInvoicesByAccount(accountId);
        assertNotNull(invoices);
        assertTrue(invoices.size() == 1);
        
        busHandler.pushExpectedEvent(NextEvent.PHASE);
        busHandler.pushExpectedEvent(NextEvent.INVOICE);
        busHandler.pushExpectedEvent(NextEvent.PAYMENT);
        clock.addDeltaFromReality(AT_LEAST_ONE_MONTH_MS);
        assertTrue(busHandler.isCompleted(DELAY));           
        invoices = invoiceUserApi.getInvoicesByAccount(accountId);
        assertNotNull(invoices);
        assertEquals(invoices.size(),2);
      
        for (int i = 0; i < 5; i++) {
            log.info("============== loop number " + i +"=======================");
            busHandler.pushExpectedEvent(NextEvent.INVOICE);
            busHandler.pushExpectedEvent(NextEvent.PAYMENT);
            clock.addDeltaFromReality(AT_LEAST_ONE_MONTH_MS);
            assertTrue(busHandler.isCompleted(DELAY));           
        }
        
        busHandler.pushExpectedEvent(NextEvent.INVOICE);
        busHandler.pushExpectedEvent(NextEvent.PAYMENT);
        busHandler.pushExpectedEvent(NextEvent.PHASE);
        clock.addDeltaFromReality(AT_LEAST_ONE_MONTH_MS);
        assertTrue(busHandler.isCompleted(DELAY));           
 
        invoices = invoiceUserApi.getInvoicesByAccount(accountId);
        assertNotNull(invoices);
        assertEquals(invoices.size(),8);

        for (int i = 0; i <= 5; i++) {
            log.info("============== second loop number " + i +"=======================");
            busHandler.pushExpectedEvent(NextEvent.INVOICE);
            busHandler.pushExpectedEvent(NextEvent.PAYMENT);
            clock.addDeltaFromReality(AT_LEAST_ONE_MONTH_MS);
            assertTrue(busHandler.isCompleted(DELAY));           
        }
               
        invoices = invoiceUserApi.getInvoicesByAccount(accountId);
        assertNotNull(invoices);
        assertEquals(invoices.size(),14);
    }
}<|MERGE_RESOLUTION|>--- conflicted
+++ resolved
@@ -19,49 +19,19 @@
 import static org.testng.Assert.assertEquals;
 import static org.testng.Assert.assertNotNull;
 import static org.testng.Assert.assertTrue;
-import static org.testng.Assert.fail;
 
 import java.math.BigDecimal;
 import java.util.List;
 import java.util.UUID;
 
-<<<<<<< HEAD
-import org.apache.commons.io.IOUtils;
-import org.apache.commons.lang.RandomStringUtils;
-=======
+import org.joda.time.DateTime;
+import org.joda.time.Interval;
+import org.testng.annotations.Guice;
+import org.testng.annotations.Test;
+
+import com.ning.billing.account.api.Account;
 import com.ning.billing.account.api.AccountApiException;
 import com.ning.billing.account.api.AccountData;
-import com.ning.billing.catalog.api.PhaseType;
-import com.ning.billing.entitlement.api.user.EntitlementUserApiException;
-
-import com.ning.billing.invoice.api.Invoice;
->>>>>>> 2767fdf3
-import org.joda.time.DateTime;
-
-import org.joda.time.Interval;
-<<<<<<< HEAD
-import org.skife.jdbi.v2.Handle;
-import org.skife.jdbi.v2.IDBI;
-import org.skife.jdbi.v2.TransactionCallback;
-import org.skife.jdbi.v2.TransactionStatus;
-import org.slf4j.Logger;
-import org.slf4j.LoggerFactory;
-import org.testng.annotations.AfterMethod;
-import org.testng.annotations.AfterSuite;
-import org.testng.annotations.BeforeMethod;
-import org.testng.annotations.BeforeSuite;
-=======
->>>>>>> 2767fdf3
-import org.testng.annotations.Guice;
-import org.testng.annotations.Test;
-
-import com.ning.billing.account.api.Account;
-<<<<<<< HEAD
-import com.ning.billing.account.api.AccountApiException;
-import com.ning.billing.account.api.AccountData;
-import com.ning.billing.account.api.AccountUserApi;
-=======
->>>>>>> 2767fdf3
 import com.ning.billing.beatrix.integration.TestBusHandler.NextEvent;
 import com.ning.billing.catalog.api.BillingPeriod;
 import com.ning.billing.catalog.api.Currency;
@@ -69,202 +39,15 @@
 import com.ning.billing.catalog.api.PlanPhaseSpecifier;
 import com.ning.billing.catalog.api.PriceListSet;
 import com.ning.billing.catalog.api.ProductCategory;
-<<<<<<< HEAD
-import com.ning.billing.dbi.MysqlTestingHelper;
-import com.ning.billing.entitlement.api.user.EntitlementUserApi;
 import com.ning.billing.entitlement.api.user.EntitlementUserApiException;
-import com.ning.billing.entitlement.api.user.Subscription;
 import com.ning.billing.entitlement.api.user.SubscriptionBundle;
 import com.ning.billing.entitlement.api.user.SubscriptionData;
 import com.ning.billing.invoice.api.Invoice;
-import com.ning.billing.invoice.api.InvoiceItem;
-import com.ning.billing.invoice.api.InvoiceUserApi;
-import com.ning.billing.invoice.model.InvoicingConfiguration;
-import com.ning.billing.junction.plumbing.api.BlockingSubscription;
-import com.ning.billing.util.bus.BusService;
-import com.ning.billing.util.callcontext.CallContext;
-import com.ning.billing.util.callcontext.CallOrigin;
-import com.ning.billing.util.callcontext.DefaultCallContextFactory;
-import com.ning.billing.util.callcontext.UserType;
-import com.ning.billing.util.clock.ClockMock;
-
-@Test(groups = "slow")
-@Guice(modules = {MockModule.class})
-public class TestIntegration {
-    private static final int NUMBER_OF_DECIMALS = InvoicingConfiguration.getNumberOfDecimals();
-    private static final int ROUNDING_METHOD = InvoicingConfiguration.getRoundingMode();
-
-    private static final BigDecimal ONE = new BigDecimal("1.0000").setScale(NUMBER_OF_DECIMALS);
-    private static final BigDecimal TWENTY_NINE = new BigDecimal("29.0000").setScale(NUMBER_OF_DECIMALS);
-    private static final BigDecimal THIRTY = new BigDecimal("30.0000").setScale(NUMBER_OF_DECIMALS);
-    private static final BigDecimal THIRTY_ONE = new BigDecimal("31.0000").setScale(NUMBER_OF_DECIMALS);
-
-    private static final Logger log = LoggerFactory.getLogger(TestIntegration.class);
-    private static long AT_LEAST_ONE_MONTH_MS =  31L * 24L * 3600L * 1000L;
-
-    private static final long DELAY = 5000;
-
-    @Inject IDBI dbi;
-
-    @Inject
-    private ClockMock clock;
-    private CallContext context;
-
-    @Inject
-    private Lifecycle lifecycle;
-
-    @Inject
-    private BusService busService;
-
-    @Inject
-    private MysqlTestingHelper helper;
-
-    @Inject
-    private EntitlementUserApi entitlementUserApi;
-
-    @Inject
-    private InvoiceUserApi invoiceUserApi;
-
-    @Inject
-    private AccountUserApi accountUserApi;
-
-    private TestBusHandler busHandler;
-
-    private void setupMySQL() throws IOException
-    {
-        final String accountDdl = IOUtils.toString(TestIntegration.class.getResourceAsStream("/com/ning/billing/account/ddl.sql"));
-        final String entitlementDdl = IOUtils.toString(TestIntegration.class.getResourceAsStream("/com/ning/billing/entitlement/ddl.sql"));
-        final String invoiceDdl = IOUtils.toString(TestIntegration.class.getResourceAsStream("/com/ning/billing/invoice/ddl.sql"));
-        final String paymentDdl = IOUtils.toString(TestIntegration.class.getResourceAsStream("/com/ning/billing/payment/ddl.sql"));
-        final String utilDdl = IOUtils.toString(TestIntegration.class.getResourceAsStream("/com/ning/billing/util/ddl.sql"));
-        final String blockingDdl = IOUtils.toString(TestIntegration.class.getResourceAsStream("/com/ning/billing/junction/ddl.sql"));
-
-        helper.startMysql();
-
-        helper.initDb(accountDdl);
-        helper.initDb(entitlementDdl);
-        helper.initDb(invoiceDdl);
-        helper.initDb(paymentDdl);
-        helper.initDb(utilDdl);
-        helper.initDb(blockingDdl);
-    }
-
-    @BeforeSuite(groups = "slow")
-    public void setup() throws Exception{
-
-        setupMySQL();
-        cleanupData();
-        context = new DefaultCallContextFactory(clock).createCallContext("Integration Test", CallOrigin.TEST, UserType.TEST);
-
-        /**
-         * Initialize lifecyle for subset of services
-         */
-        busHandler = new TestBusHandler();
-        lifecycle.fireStartupSequencePriorEventRegistration();
-        busService.getBus().register(busHandler);
-        lifecycle.fireStartupSequencePostEventRegistration();
-
-
-
-    }
-
-    @AfterSuite(groups = "slow")
-    public void tearDown() throws Exception {
-        lifecycle.fireShutdownSequencePriorEventUnRegistration();
-        busService.getBus().unregister(busHandler);
-        lifecycle.fireShutdownSequencePostEventUnRegistration();
-        helper.stopMysql();
-    }
-
-
-    @BeforeMethod(groups = "slow")
-    public void setupTest() {
-
-        log.warn("\n");
-        log.warn("RESET TEST FRAMEWORK\n\n");
-        cleanupData();
-        busHandler.reset();
-        clock.resetDeltaFromReality();
-
-    }
-
-    @AfterMethod(groups = "slow")
-    public void cleanupTest() {
-        log.warn("DONE WITH TEST\n");
-    }
-
-    private void cleanupData() {
-        dbi.inTransaction(new TransactionCallback<Void>() {
-            @Override
-            public Void inTransaction(Handle h, TransactionStatus status)
-                    throws Exception {
-                h.execute("truncate table accounts");
-                h.execute("truncate table entitlement_events");
-                h.execute("truncate table subscriptions");
-                h.execute("truncate table bundles");
-                h.execute("truncate table notifications");
-                h.execute("truncate table claimed_notifications");
-                h.execute("truncate table invoices");
-                h.execute("truncate table fixed_invoice_items");
-                h.execute("truncate table recurring_invoice_items");
-                h.execute("truncate table tag_definitions");
-                h.execute("truncate table tags");
-                h.execute("truncate table custom_fields");
-                h.execute("truncate table invoice_payments");
-                h.execute("truncate table payment_attempts");
-                h.execute("truncate table payments");
-                return null;
-            }
-        });
-    }
-
-    private void verifyTestResult(UUID accountId, UUID subscriptionId,
-                                  DateTime startDate, DateTime endDate,
-                                  BigDecimal amount, DateTime chargeThroughDate,
-                                  int totalInvoiceItemCount) throws EntitlementUserApiException {
-        BlockingSubscription bSubscription = (BlockingSubscription) entitlementUserApi.getSubscriptionFromId(subscriptionId);
-        SubscriptionData subscription = (SubscriptionData) bSubscription.getDelegateSubscription();
-
-        List<Invoice> invoices = invoiceUserApi.getInvoicesByAccount(accountId);
-        List<InvoiceItem> invoiceItems = new ArrayList<InvoiceItem>();
-        for (Invoice invoice : invoices) {
-            invoiceItems.addAll(invoice.getInvoiceItems());
-        }
-        assertEquals(invoiceItems.size(), totalInvoiceItemCount);
-
-        boolean wasFound = false;
-
-        for (InvoiceItem item : invoiceItems) {
-            if (item.getStartDate().compareTo(startDate) == 0) {
-                if (item.getEndDate().compareTo(endDate) == 0) {
-                    if (item.getAmount().compareTo(amount) == 0) {
-                        wasFound = true;
-                        break;
-                    }
-                }
-            }
-        }
-
-        if (!wasFound) {
-            fail();
-        }
-
-        DateTime ctd = subscription.getChargedThroughDate();
-        assertNotNull(ctd);
-        log.info("Checking CTD: " + ctd.toString() + "; clock is " + clock.getUTCNow().toString());
-        assertTrue(clock.getUTCNow().isBefore(ctd));
-        assertTrue(ctd.compareTo(chargeThroughDate) == 0);
-    }
-=======
-import com.ning.billing.entitlement.api.user.SubscriptionBundle;
-import com.ning.billing.entitlement.api.user.SubscriptionData;
 
 @Test(groups = "slow")
 @Guice(modules = {MockModule.class})
 public class TestIntegration extends TestIntegrationBase {
  
->>>>>>> 2767fdf3
-
     @Test(groups = "slow", enabled = true)
     public void testBasePlanCompleteWithBillingDayInPast() throws Exception {
         DateTime startDate = new DateTime(2012, 2, 1, 0, 3, 42, 0);
@@ -330,8 +113,8 @@
 
         busHandler.pushExpectedEvent(NextEvent.CREATE);
         busHandler.pushExpectedEvent(NextEvent.INVOICE);
-        SubscriptionData baseSubscription = (SubscriptionData) entitlementUserApi.createSubscription(bundle.getId(),
-                new PlanPhaseSpecifier(productName, ProductCategory.BASE, term, planSetName, null), null, context);
+        SubscriptionData baseSubscription = subscriptionDataFromSubscription(entitlementUserApi.createSubscription(bundle.getId(),
+                new PlanPhaseSpecifier(productName, ProductCategory.BASE, term, planSetName, null), null, context));
         assertNotNull(baseSubscription);
         assertTrue(busHandler.isCompleted(DELAY));
    
@@ -342,15 +125,15 @@
         busHandler.pushExpectedEvent(NextEvent.CREATE);
         busHandler.pushExpectedEvent(NextEvent.INVOICE);
         busHandler.pushExpectedEvent(NextEvent.PAYMENT);
-        SubscriptionData aoSubscription = (SubscriptionData) entitlementUserApi.createSubscription(bundle.getId(),
-                new PlanPhaseSpecifier("Telescopic-Scope", ProductCategory.ADD_ON, BillingPeriod.MONTHLY, PriceListSet.DEFAULT_PRICELIST_NAME, null), null, context);
-        assertTrue(busHandler.isCompleted(DELAY));
-        
-        busHandler.pushExpectedEvent(NextEvent.CREATE);
-        busHandler.pushExpectedEvent(NextEvent.INVOICE);
-        busHandler.pushExpectedEvent(NextEvent.PAYMENT);
-        SubscriptionData aoSubscription2 = (SubscriptionData) entitlementUserApi.createSubscription(bundle.getId(),
-                new PlanPhaseSpecifier("Laser-Scope", ProductCategory.ADD_ON, BillingPeriod.MONTHLY, PriceListSet.DEFAULT_PRICELIST_NAME, null), null, context); 
+        SubscriptionData aoSubscription = subscriptionDataFromSubscription(entitlementUserApi.createSubscription(bundle.getId(),
+                new PlanPhaseSpecifier("Telescopic-Scope", ProductCategory.ADD_ON, BillingPeriod.MONTHLY, PriceListSet.DEFAULT_PRICELIST_NAME, null), null, context));
+        assertTrue(busHandler.isCompleted(DELAY));
+        
+        busHandler.pushExpectedEvent(NextEvent.CREATE);
+        busHandler.pushExpectedEvent(NextEvent.INVOICE);
+        busHandler.pushExpectedEvent(NextEvent.PAYMENT);
+        SubscriptionData aoSubscription2 = subscriptionDataFromSubscription(entitlementUserApi.createSubscription(bundle.getId(),
+                new PlanPhaseSpecifier("Laser-Scope", ProductCategory.ADD_ON, BillingPeriod.MONTHLY, PriceListSet.DEFAULT_PRICELIST_NAME, null), null, context)); 
         assertTrue(busHandler.isCompleted(DELAY));
         
 
@@ -438,11 +221,7 @@
 
 
     }
-    
-    private SubscriptionData subscriptionDataFromSubscription(Subscription sub) {
-        return (SubscriptionData)((BlockingSubscription)sub).getDelegateSubscription();
-    }
-    
+     
     private void testBasePlanComplete(DateTime initialCreationDate, int billingDay,
                                       boolean proRationExpected) throws Exception {
 
