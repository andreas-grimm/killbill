/*
 * Copyright 2010-2012 Ning, Inc.
 *
 * Ning licenses this file to you under the Apache License, version 2.0
 * (the "License"); you may not use this file except in compliance with the
 * License.  You may obtain a copy of the License at:
 *
 *    http://www.apache.org/licenses/LICENSE-2.0
 *
 * Unless required by applicable law or agreed to in writing, software
 * distributed under the License is distributed on an "AS IS" BASIS, WITHOUT
 * WARRANTIES OR CONDITIONS OF ANY KIND, either express or implied.  See the
 * License for the specific language governing permissions and limitations
 * under the License.
 */

package com.ning.billing.analytics;

import java.util.UUID;

import org.mockito.Mockito;
import org.skife.jdbi.v2.IDBI;
import org.testng.Assert;
import org.testng.annotations.AfterMethod;
import org.testng.annotations.BeforeMethod;
import org.testng.annotations.Test;

import com.ning.billing.ObjectType;
import com.ning.billing.account.api.Account;
import com.ning.billing.account.api.AccountUserApi;
import com.ning.billing.account.api.svcs.DefaultAccountInternalApi;
import com.ning.billing.account.api.user.DefaultAccountUserApi;
import com.ning.billing.account.dao.AccountDao;
import com.ning.billing.account.dao.DefaultAccountDao;
import com.ning.billing.analytics.dao.BusinessAccountTagSqlDao;
import com.ning.billing.analytics.dao.BusinessInvoicePaymentTagSqlDao;
import com.ning.billing.analytics.dao.BusinessInvoiceTagSqlDao;
import com.ning.billing.analytics.dao.BusinessSubscriptionTransitionTagSqlDao;
import com.ning.billing.catalog.DefaultCatalogService;
import com.ning.billing.catalog.api.CatalogService;
import com.ning.billing.catalog.api.Currency;
import com.ning.billing.catalog.io.VersionedCatalogLoader;
import com.ning.billing.entitlement.alignment.PlanAligner;
import com.ning.billing.entitlement.api.svcs.DefaultEntitlementInternalApi;
import com.ning.billing.entitlement.api.user.DefaultEntitlementUserApi;
import com.ning.billing.entitlement.api.user.DefaultSubscriptionApiService;
import com.ning.billing.entitlement.api.user.DefaultSubscriptionFactory;
import com.ning.billing.entitlement.api.user.EntitlementUserApi;
import com.ning.billing.entitlement.api.user.SubscriptionBundle;
import com.ning.billing.entitlement.engine.addon.AddonUtils;
import com.ning.billing.entitlement.engine.dao.DefaultEntitlementDao;
import com.ning.billing.entitlement.engine.dao.EntitlementDao;
import com.ning.billing.mock.MockAccountBuilder;
import com.ning.billing.util.bus.InMemoryInternalBus;
import com.ning.billing.util.callcontext.DefaultCallContextFactory;
import com.ning.billing.util.callcontext.InternalCallContextFactory;
import com.ning.billing.util.clock.Clock;
import com.ning.billing.util.clock.ClockMock;
<<<<<<< HEAD
import com.ning.billing.util.clock.DefaultClock;
import com.ning.billing.util.config.NotificationConfig;
=======
import com.ning.billing.util.config.CatalogConfig;
>>>>>>> 2c0c7023
import com.ning.billing.util.notificationq.DefaultNotificationQueueService;
import com.ning.billing.util.svcapi.account.AccountInternalApi;
import com.ning.billing.util.svcapi.entitlement.EntitlementInternalApi;

public class TestBusinessTagRecorder extends AnalyticsTestSuiteWithEmbeddedDB {

    private BusinessAccountTagSqlDao accountTagSqlDao;
    private BusinessSubscriptionTransitionTagSqlDao subscriptionTransitionTagSqlDao;
    private InMemoryInternalBus eventBus;
    private DefaultCallContextFactory callContextFactory;
    private AccountInternalApi accountApi;
    private AccountUserApi accountUserApi;
    private EntitlementInternalApi entitlementApi;
    private EntitlementUserApi entitlementUserApi;
    private BusinessTagDao tagDao;


    private NotificationConfig config = new NotificationConfig() {
        @Override
        public boolean isNotificationProcessingOff() {
            return false;
        }
        @Override
        public long getSleepTimeMs() {
            return 3000;
        }
    };

    @BeforeMethod(groups = "slow")
    public void setUp() throws Exception {
        final Clock clock = new ClockMock();
        final IDBI dbi = helper.getDBI();
        accountTagSqlDao = dbi.onDemand(BusinessAccountTagSqlDao.class);
        final BusinessInvoiceTagSqlDao invoiceTagSqlDao = dbi.onDemand(BusinessInvoiceTagSqlDao.class);
        final BusinessInvoicePaymentTagSqlDao invoicePaymentTagSqlDao = dbi.onDemand(BusinessInvoicePaymentTagSqlDao.class);
        subscriptionTransitionTagSqlDao = dbi.onDemand(BusinessSubscriptionTransitionTagSqlDao.class);
        eventBus = new InMemoryInternalBus();
        final AccountDao accountDao = new DefaultAccountDao(dbi, eventBus, new InternalCallContextFactory(dbi, new ClockMock()));
        callContextFactory = new DefaultCallContextFactory(clock);
        final InternalCallContextFactory internalCallContextFactory = new InternalCallContextFactory(dbi, clock);
        accountApi = new DefaultAccountInternalApi(accountDao);
        accountUserApi = new DefaultAccountUserApi(callContextFactory, internalCallContextFactory, accountDao);
        final CatalogService catalogService = new DefaultCatalogService(Mockito.mock(CatalogConfig.class), Mockito.mock(VersionedCatalogLoader.class));
        final AddonUtils addonUtils = new AddonUtils(catalogService);
<<<<<<< HEAD
        final DefaultNotificationQueueService notificationQueueService = new DefaultNotificationQueueService(dbi, clock, config, internalCallContextFactory);
        final EntitlementDao entitlementDao = new AuditedEntitlementDao(dbi, clock, addonUtils, notificationQueueService, eventBus, catalogService);
=======
        final DefaultNotificationQueueService notificationQueueService = new DefaultNotificationQueueService(dbi, clock, internalCallContextFactory);
        final EntitlementDao entitlementDao = new DefaultEntitlementDao(dbi, clock, addonUtils, notificationQueueService, eventBus, catalogService);
>>>>>>> 2c0c7023
        final PlanAligner planAligner = new PlanAligner(catalogService);
        final DefaultSubscriptionApiService apiService = new DefaultSubscriptionApiService(clock, entitlementDao, catalogService, planAligner, internalCallContextFactory);
        final DefaultSubscriptionFactory subscriptionFactory = new DefaultSubscriptionFactory(apiService, clock, catalogService);
        entitlementApi = new DefaultEntitlementInternalApi(entitlementDao, subscriptionFactory);
        entitlementUserApi = new DefaultEntitlementUserApi(clock, entitlementDao, catalogService, apiService, subscriptionFactory, addonUtils, internalCallContextFactory);
        tagDao = new BusinessTagDao(accountTagSqlDao, invoicePaymentTagSqlDao, invoiceTagSqlDao, subscriptionTransitionTagSqlDao,
                                    accountApi, entitlementApi);

        eventBus.start();
    }

    @AfterMethod(groups = "slow")
    public void tearDown() throws Exception {
        eventBus.stop();
    }

    @Test(groups = "slow")
    public void testAddAndRemoveTagsForAccount() throws Exception {
        final String name = UUID.randomUUID().toString().substring(0, 20);
        final String accountKey = UUID.randomUUID().toString();

        final Account accountData = new MockAccountBuilder()
                .externalKey(accountKey)
                .currency(Currency.MXN)
                .build();
        final Account account = accountUserApi.createAccount(accountData, callContext);
        final UUID accountId = account.getId();

        Assert.assertEquals(accountTagSqlDao.getTagsForAccountByKey(accountKey, internalCallContext).size(), 0);
        tagDao.tagAdded(ObjectType.ACCOUNT, accountId, name, internalCallContext);
        Assert.assertEquals(accountTagSqlDao.getTagsForAccountByKey(accountKey, internalCallContext).size(), 1);
        tagDao.tagRemoved(ObjectType.ACCOUNT, accountId, name, internalCallContext);
        Assert.assertEquals(accountTagSqlDao.getTagsForAccountByKey(accountKey, internalCallContext).size(), 0);
    }

    @Test(groups = "slow")
    public void testAddAndRemoveTagsForBundle() throws Exception {
        final String name = UUID.randomUUID().toString().substring(0, 20);
        final String externalKey = UUID.randomUUID().toString();

        final Account accountData = new MockAccountBuilder()
                .currency(Currency.MXN)
                .build();
        final Account account = accountUserApi.createAccount(accountData, callContext);
        final SubscriptionBundle bundle = entitlementUserApi.createBundleForAccount(account.getId(), externalKey, callContext);
        final UUID bundleId = bundle.getId();

        Assert.assertEquals(subscriptionTransitionTagSqlDao.getTagsForBusinessSubscriptionTransitionByKey(externalKey, internalCallContext).size(), 0);
        tagDao.tagAdded(ObjectType.BUNDLE, bundleId, name, internalCallContext);
        Assert.assertEquals(subscriptionTransitionTagSqlDao.getTagsForBusinessSubscriptionTransitionByKey(externalKey, internalCallContext).size(), 1);
        tagDao.tagRemoved(ObjectType.BUNDLE, bundleId, name, internalCallContext);
        Assert.assertEquals(subscriptionTransitionTagSqlDao.getTagsForBusinessSubscriptionTransitionByKey(externalKey, internalCallContext).size(), 0);
    }
}<|MERGE_RESOLUTION|>--- conflicted
+++ resolved
@@ -56,15 +56,12 @@
 import com.ning.billing.util.callcontext.InternalCallContextFactory;
 import com.ning.billing.util.clock.Clock;
 import com.ning.billing.util.clock.ClockMock;
-<<<<<<< HEAD
-import com.ning.billing.util.clock.DefaultClock;
+import com.ning.billing.util.config.CatalogConfig;
 import com.ning.billing.util.config.NotificationConfig;
-=======
-import com.ning.billing.util.config.CatalogConfig;
->>>>>>> 2c0c7023
 import com.ning.billing.util.notificationq.DefaultNotificationQueueService;
 import com.ning.billing.util.svcapi.account.AccountInternalApi;
 import com.ning.billing.util.svcapi.entitlement.EntitlementInternalApi;
+
 
 public class TestBusinessTagRecorder extends AnalyticsTestSuiteWithEmbeddedDB {
 
@@ -84,6 +81,7 @@
         public boolean isNotificationProcessingOff() {
             return false;
         }
+
         @Override
         public long getSleepTimeMs() {
             return 3000;
@@ -106,13 +104,8 @@
         accountUserApi = new DefaultAccountUserApi(callContextFactory, internalCallContextFactory, accountDao);
         final CatalogService catalogService = new DefaultCatalogService(Mockito.mock(CatalogConfig.class), Mockito.mock(VersionedCatalogLoader.class));
         final AddonUtils addonUtils = new AddonUtils(catalogService);
-<<<<<<< HEAD
         final DefaultNotificationQueueService notificationQueueService = new DefaultNotificationQueueService(dbi, clock, config, internalCallContextFactory);
-        final EntitlementDao entitlementDao = new AuditedEntitlementDao(dbi, clock, addonUtils, notificationQueueService, eventBus, catalogService);
-=======
-        final DefaultNotificationQueueService notificationQueueService = new DefaultNotificationQueueService(dbi, clock, internalCallContextFactory);
         final EntitlementDao entitlementDao = new DefaultEntitlementDao(dbi, clock, addonUtils, notificationQueueService, eventBus, catalogService);
->>>>>>> 2c0c7023
         final PlanAligner planAligner = new PlanAligner(catalogService);
         final DefaultSubscriptionApiService apiService = new DefaultSubscriptionApiService(clock, entitlementDao, catalogService, planAligner, internalCallContextFactory);
         final DefaultSubscriptionFactory subscriptionFactory = new DefaultSubscriptionFactory(apiService, clock, catalogService);
