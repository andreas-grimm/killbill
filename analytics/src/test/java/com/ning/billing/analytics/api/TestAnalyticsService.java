/*
 * Copyright 2010-2011 Ning, Inc.
 *
 * Ning licenses this file to you under the Apache License, version 2.0
 * (the "License"); you may not use this file except in compliance with the
 * License.  You may obtain a copy of the License at:
 *
 *    http://www.apache.org/licenses/LICENSE-2.0
 *
 * Unless required by applicable law or agreed to in writing, software
 * distributed under the License is distributed on an "AS IS" BASIS, WITHOUT
 * WARRANTIES OR CONDITIONS OF ANY KIND, either express or implied.  See the
 * License for the specific language governing permissions and limitations
 * under the License.
 */

package com.ning.billing.analytics.api;

import static org.testng.Assert.fail;

import java.io.IOException;
import java.math.BigDecimal;
import java.sql.SQLException;
import java.util.ArrayList;
import java.util.Arrays;
import java.util.List;
import java.util.UUID;

import com.ning.billing.payment.api.DefaultPaymentAttempt;
import com.ning.billing.util.tag.TagDefinition;
import org.apache.commons.io.IOUtils;
import org.joda.time.DateTime;
import org.testng.Assert;
import org.testng.annotations.AfterClass;
import org.testng.annotations.BeforeClass;
import org.testng.annotations.Guice;
import org.testng.annotations.Test;

import com.google.inject.Inject;
import com.ning.billing.account.api.Account;
import com.ning.billing.account.api.AccountCreationEvent;
import com.ning.billing.account.api.AccountUserApi;
import com.ning.billing.account.api.user.DefaultAccountCreationEvent;
import com.ning.billing.analytics.AnalyticsTestModule;
import com.ning.billing.analytics.BusinessSubscription;
import com.ning.billing.analytics.BusinessSubscriptionEvent;
import com.ning.billing.analytics.BusinessSubscriptionTransition;
import com.ning.billing.analytics.MockAccount;
import com.ning.billing.analytics.MockDuration;
import com.ning.billing.analytics.MockPhase;
import com.ning.billing.analytics.MockPlan;
import com.ning.billing.analytics.MockProduct;
import com.ning.billing.analytics.dao.BusinessAccountDao;
import com.ning.billing.analytics.dao.BusinessSubscriptionTransitionDao;
import com.ning.billing.catalog.MockCatalogModule;
import com.ning.billing.catalog.MockPriceList;
import com.ning.billing.catalog.api.Catalog;
import com.ning.billing.catalog.api.CatalogService;
import com.ning.billing.catalog.api.Currency;
import com.ning.billing.catalog.api.PhaseType;
import com.ning.billing.catalog.api.Plan;
import com.ning.billing.catalog.api.PlanPhase;
import com.ning.billing.catalog.api.PriceList;
import com.ning.billing.catalog.api.Product;
import com.ning.billing.catalog.api.ProductCategory;
import com.ning.billing.dbi.MysqlTestingHelper;
import com.ning.billing.entitlement.api.user.DefaultSubscriptionEvent;
import com.ning.billing.entitlement.api.user.EntitlementUserApi;
import com.ning.billing.entitlement.api.user.EntitlementUserApiException;
import com.ning.billing.entitlement.api.user.Subscription;
import com.ning.billing.entitlement.api.user.SubscriptionBundle;
import com.ning.billing.entitlement.api.user.SubscriptionEvent;
import com.ning.billing.entitlement.api.user.SubscriptionTransitionData;
import com.ning.billing.entitlement.events.EntitlementEvent;
import com.ning.billing.entitlement.events.user.ApiEventType;
import com.ning.billing.invoice.api.Invoice;
import com.ning.billing.invoice.api.InvoiceCreationEvent;
import com.ning.billing.invoice.api.user.DefaultInvoiceCreationEvent;
import com.ning.billing.invoice.dao.InvoiceDao;
import com.ning.billing.invoice.model.DefaultInvoice;
import com.ning.billing.invoice.model.FixedPriceInvoiceItem;
import com.ning.billing.mock.BrainDeadProxyFactory.ZombieControl;
import com.ning.billing.payment.api.DefaultPaymentInfoEvent;
import com.ning.billing.payment.api.PaymentAttempt;
import com.ning.billing.payment.api.PaymentAttempt.PaymentAttemptStatus;
import com.ning.billing.payment.api.PaymentInfoEvent;
import com.ning.billing.payment.dao.PaymentDao;
import com.ning.billing.util.bus.Bus;
import com.ning.billing.util.callcontext.CallContext;
import com.ning.billing.util.callcontext.CallOrigin;
import com.ning.billing.util.callcontext.DefaultCallContextFactory;
import com.ning.billing.util.callcontext.UserType;
import com.ning.billing.util.clock.Clock;
import com.ning.billing.util.clock.DefaultClock;
import com.ning.billing.util.tag.DefaultTagDefinition;
import com.ning.billing.util.tag.dao.TagDefinitionSqlDao;

@Guice(modules = {AnalyticsTestModule.class, MockCatalogModule.class})
public class TestAnalyticsService {
    
    final Product product = new MockProduct("platinum", "subscription", ProductCategory.BASE);
    final Plan plan = new MockPlan("platinum-monthly", product);
    final PlanPhase phase = new MockPhase(PhaseType.EVERGREEN, plan, MockDuration.UNLIMITED(), 25.95);


    private static final UUID ID = UUID.randomUUID();
    private static final String KEY = "12345";
    private static final String ACCOUNT_KEY = "pierre-12345";
    private static final Currency ACCOUNT_CURRENCY = Currency.EUR;
    private static final DefaultTagDefinition TAG_ONE = new DefaultTagDefinition("batch20", "something", false);
    private static final DefaultTagDefinition TAG_TWO = new DefaultTagDefinition("awesome", "something", false);
    private static final BigDecimal INVOICE_AMOUNT = BigDecimal.valueOf(1243.11);
    private static final String PAYMENT_METHOD = "Paypal";
    private static final String CARD_COUNTRY = "France";

    private final Clock clock = new DefaultClock();
    private final CallContext context = new DefaultCallContextFactory(clock).createCallContext("Analytics Test", CallOrigin.TEST, UserType.TEST);

    @Inject
    private AccountUserApi accountApi;

    @Inject
    private EntitlementUserApi entitlementApi;

    @Inject
    private TagDefinitionSqlDao tagDao;

    @Inject
    private InvoiceDao invoiceDao;

    @Inject
    private PaymentDao paymentDao;

    @Inject
    private DefaultAnalyticsService service;

    @Inject
    private Bus bus;

    @Inject
    private BusinessSubscriptionTransitionDao subscriptionDao;

    @Inject
    private BusinessAccountDao accountDao;

    @Inject
    private MysqlTestingHelper helper;

    private SubscriptionEvent transition;
    private BusinessSubscriptionTransition expectedTransition;

    private AccountCreationEvent accountCreationNotification;
    private InvoiceCreationEvent invoiceCreationNotification;
    private PaymentInfoEvent paymentInfoNotification;

    @Inject
    private  CatalogService catalogService;
    
    private Catalog catalog;
 
    @BeforeClass(groups = "slow")
    public void startMysql() throws IOException, ClassNotFoundException, SQLException, EntitlementUserApiException {

        catalog = catalogService.getFullCatalog();
        ((ZombieControl) catalog).addResult("findPlan", plan);
        ((ZombieControl) catalog).addResult("findPhase", phase);        

        // Killbill generic setup
        setupBusAndMySQL();

        helper.cleanupAllTables();
        
        tagDao.create(TAG_ONE, context);
        tagDao.create(TAG_TWO, context);

        final MockAccount account = new MockAccount(UUID.randomUUID(), ACCOUNT_KEY, ACCOUNT_CURRENCY);
        try {
            final List<TagDefinition> tagDefinitions = new ArrayList<TagDefinition>();
            tagDefinitions.add(TAG_ONE);
            tagDefinitions.add(TAG_TWO);

            final Account storedAccount = accountApi.createAccount(account, null, tagDefinitions, context);

            // Create events for the bus and expected results
            createSubscriptionTransitionEvent(storedAccount);
            createAccountCreationEvent(storedAccount);
            createInvoiceAndPaymentCreationEvents(storedAccount);
        } catch (Throwable t) {
            fail("Initializing accounts failed.", t);
        }
    }

    private void setupBusAndMySQL() throws IOException {

        final String analyticsDdl = IOUtils.toString(BusinessSubscriptionTransitionDao.class.getResourceAsStream("/com/ning/billing/analytics/ddl.sql"));
        final String accountDdl = IOUtils.toString(BusinessSubscriptionTransitionDao.class.getResourceAsStream("/com/ning/billing/account/ddl.sql"));
        final String entitlementDdl = IOUtils.toString(BusinessSubscriptionTransitionDao.class.getResourceAsStream("/com/ning/billing/entitlement/ddl.sql"));
        final String invoiceDdl = IOUtils.toString(BusinessSubscriptionTransitionDao.class.getResourceAsStream("/com/ning/billing/invoice/ddl.sql"));
        final String paymentDdl = IOUtils.toString(BusinessSubscriptionTransitionDao.class.getResourceAsStream("/com/ning/billing/payment/ddl.sql"));
        final String utilDdl = IOUtils.toString(BusinessSubscriptionTransitionDao.class.getResourceAsStream("/com/ning/billing/util/ddl.sql"));
        final String junctionDdl = IOUtils.toString(BusinessSubscriptionTransitionDao.class.getResourceAsStream("/com/ning/billing/junction/ddl.sql"));

        helper.startMysql();
        helper.initDb(analyticsDdl);
        helper.initDb(accountDdl);
        helper.initDb(entitlementDdl);
        helper.initDb(invoiceDdl);
        helper.initDb(paymentDdl);
        helper.initDb(utilDdl);
        helper.initDb(junctionDdl);

        helper.cleanupAllTables();
    	
        bus.start();
    }

    private void createSubscriptionTransitionEvent(final Account account) throws EntitlementUserApiException {
        final SubscriptionBundle bundle = entitlementApi.createBundleForAccount(account.getId(), KEY, context);

        // Verify we correctly initialized the account subsystem
        Assert.assertNotNull(bundle);
        Assert.assertEquals(bundle.getKey(), KEY);

        // Create a subscription transition event
        final UUID subscriptionId = UUID.randomUUID();
        final DateTime effectiveTransitionTime = clock.getUTCNow();
        final DateTime requestedTransitionTime = clock.getUTCNow();
        final PriceList priceList = new MockPriceList().setName("something");

        
        transition = new DefaultSubscriptionEvent(new SubscriptionTransitionData(
                ID,
                subscriptionId,
                bundle.getId(),
                EntitlementEvent.EventType.API_USER,
                ApiEventType.CREATE,
                requestedTransitionTime,
                effectiveTransitionTime,
                null,
                null,
                null,
                null,
                Subscription.SubscriptionState.ACTIVE,
                plan,
                phase,
                priceList,
                1L,
                null,
                true), null);
        expectedTransition = new BusinessSubscriptionTransition(
                ID,
                KEY,
                ACCOUNT_KEY,
                requestedTransitionTime,
                BusinessSubscriptionEvent.subscriptionCreated(plan.getName(), catalog, new DateTime(), new DateTime()),
                null,
                new BusinessSubscription(priceList.getName(), plan.getName(), phase.getName(), ACCOUNT_CURRENCY, effectiveTransitionTime, Subscription.SubscriptionState.ACTIVE, subscriptionId, bundle.getId(), catalog)
        );
    }

    private void createAccountCreationEvent(final Account account) {
        accountCreationNotification = new DefaultAccountCreationEvent(account, null);
    }

    private void createInvoiceAndPaymentCreationEvents(final Account account) {
        final DefaultInvoice invoice = new DefaultInvoice(account.getId(), clock.getUTCNow(), clock.getUTCNow(), ACCOUNT_CURRENCY);
        final FixedPriceInvoiceItem invoiceItem = new FixedPriceInvoiceItem(
                UUID.randomUUID(), invoice.getId(), account.getId(), UUID.randomUUID(), UUID.randomUUID(), "somePlan", "somePhase", clock.getUTCNow(), clock.getUTCNow().plusDays(1),
                INVOICE_AMOUNT, ACCOUNT_CURRENCY);
        invoice.addInvoiceItem(invoiceItem);

        invoiceDao.create(invoice, context);
        List<Invoice> invoices = invoiceDao.getInvoicesByAccount(account.getId());
        Assert.assertEquals(invoices.size(), 1);
        Assert.assertEquals(invoices.get(0).getInvoiceItems().size(), 1);

        // It doesn't really matter what the events contain - the listener will go back to the db
        invoiceCreationNotification = new DefaultInvoiceCreationEvent(invoice.getId(), account.getId(),
                INVOICE_AMOUNT, ACCOUNT_CURRENCY, clock.getUTCNow(), null);

<<<<<<< HEAD
        paymentInfoNotification = new DefaultPaymentInfoEvent.Builder().setPaymentId(UUID.randomUUID().toString()).setPaymentMethod(PAYMENT_METHOD).setCardCountry(CARD_COUNTRY).build();
        final PaymentAttempt paymentAttempt = new PaymentAttempt(UUID.randomUUID(), invoice.getId(), account.getId(), BigDecimal.TEN,
                ACCOUNT_CURRENCY, clock.getUTCNow(), clock.getUTCNow(), paymentInfoNotification.getPaymentId(), 1, PaymentAttemptStatus.COMPLETED_SUCCESS);
        paymentDao.createPaymentAttempt(paymentAttempt, PaymentAttemptStatus.COMPLETED_SUCCESS, context);
=======
        paymentInfoNotification = new DefaultPaymentInfoEvent.Builder().setId(UUID.randomUUID()).setPaymentMethod(PAYMENT_METHOD).setCardCountry(CARD_COUNTRY).build();
        final PaymentAttempt paymentAttempt = new DefaultPaymentAttempt(UUID.randomUUID(), invoice.getId(), account.getId(), BigDecimal.TEN,
                ACCOUNT_CURRENCY, clock.getUTCNow(), clock.getUTCNow(), paymentInfoNotification.getId(), 1, null, null);
        paymentDao.createPaymentAttempt(paymentAttempt, context);
>>>>>>> 6bc860a8
        paymentDao.savePaymentInfo(paymentInfoNotification, context);
        Assert.assertEquals(paymentDao.getPaymentInfoList(Arrays.asList(invoice.getId().toString())).size(), 1);
    }

    @AfterClass(groups = "slow")
    public void stopMysql() {
        helper.stopMysql();
    }

    @Test(groups = "slow", enabled=true)
    public void testRegisterForNotifications() throws Exception {
        // Make sure the service has been instantiated
        Assert.assertEquals(service.getName(), "analytics-service");

        // Test the bus and make sure we can register our service
        try {
            service.registerForNotifications();
        } catch (Throwable t) {
            Assert.fail("Unable to start the bus or service! " + t);
        }

        Assert.assertNull(accountDao.getAccount(ACCOUNT_KEY));

        // Send events and wait for the async part...
        bus.post(transition);
        bus.post(accountCreationNotification);
        Thread.sleep(5000);

        Assert.assertEquals(subscriptionDao.getTransitions(KEY).size(), 1);
        Assert.assertEquals(subscriptionDao.getTransitions(KEY).get(0), expectedTransition);

        Assert.assertEquals(accountDao.getAccount(ACCOUNT_KEY).getKey(), ACCOUNT_KEY);
        Assert.assertEquals(accountDao.getAccount(ACCOUNT_KEY).getTags().size(), 2);
        Assert.assertTrue(accountDao.getAccount(ACCOUNT_KEY).getTags().indexOf(TAG_ONE.getName()) != -1);
        Assert.assertTrue(accountDao.getAccount(ACCOUNT_KEY).getTags().indexOf(TAG_TWO.getName()) != -1);

        // Test invoice integration - the account creation notification has triggered a BAC update
        Assert.assertTrue(accountDao.getAccount(ACCOUNT_KEY).getTotalInvoiceBalance().compareTo(INVOICE_AMOUNT) == 0);

        // Post the same invoice event again - the invoice balance shouldn't change
        bus.post(invoiceCreationNotification);
        Thread.sleep(5000);
        Assert.assertTrue(accountDao.getAccount(ACCOUNT_KEY).getTotalInvoiceBalance().compareTo(INVOICE_AMOUNT) == 0);

        // Test payment integration - the fields have already been populated, just make sure the code is exercised
        bus.post(paymentInfoNotification);
        Thread.sleep(5000);
        Assert.assertEquals(accountDao.getAccount(ACCOUNT_KEY).getPaymentMethod(), PAYMENT_METHOD);
        Assert.assertEquals(accountDao.getAccount(ACCOUNT_KEY).getBillingAddressCountry(), CARD_COUNTRY);

        // Test the shutdown sequence
        try {
            bus.stop();
        } catch (Throwable t) {
            Assert.fail("Unable to stop the bus!");
        }
    }
}<|MERGE_RESOLUTION|>--- conflicted
+++ resolved
@@ -278,19 +278,13 @@
         invoiceCreationNotification = new DefaultInvoiceCreationEvent(invoice.getId(), account.getId(),
                 INVOICE_AMOUNT, ACCOUNT_CURRENCY, clock.getUTCNow(), null);
 
-<<<<<<< HEAD
-        paymentInfoNotification = new DefaultPaymentInfoEvent.Builder().setPaymentId(UUID.randomUUID().toString()).setPaymentMethod(PAYMENT_METHOD).setCardCountry(CARD_COUNTRY).build();
-        final PaymentAttempt paymentAttempt = new PaymentAttempt(UUID.randomUUID(), invoice.getId(), account.getId(), BigDecimal.TEN,
-                ACCOUNT_CURRENCY, clock.getUTCNow(), clock.getUTCNow(), paymentInfoNotification.getPaymentId(), 1, PaymentAttemptStatus.COMPLETED_SUCCESS);
-        paymentDao.createPaymentAttempt(paymentAttempt, PaymentAttemptStatus.COMPLETED_SUCCESS, context);
-=======
+
         paymentInfoNotification = new DefaultPaymentInfoEvent.Builder().setId(UUID.randomUUID()).setPaymentMethod(PAYMENT_METHOD).setCardCountry(CARD_COUNTRY).build();
         final PaymentAttempt paymentAttempt = new DefaultPaymentAttempt(UUID.randomUUID(), invoice.getId(), account.getId(), BigDecimal.TEN,
-                ACCOUNT_CURRENCY, clock.getUTCNow(), clock.getUTCNow(), paymentInfoNotification.getId(), 1, null, null);
-        paymentDao.createPaymentAttempt(paymentAttempt, context);
->>>>>>> 6bc860a8
+                ACCOUNT_CURRENCY, clock.getUTCNow(), clock.getUTCNow(), paymentInfoNotification.getPaymentId(), 1, new DateTime(), new DateTime(), PaymentAttemptStatus.COMPLETED_SUCCESS);
+        paymentDao.createPaymentAttempt(paymentAttempt, PaymentAttemptStatus.COMPLETED_SUCCESS, context);
         paymentDao.savePaymentInfo(paymentInfoNotification, context);
-        Assert.assertEquals(paymentDao.getPaymentInfoList(Arrays.asList(invoice.getId().toString())).size(), 1);
+        Assert.assertEquals(paymentDao.getPaymentInfoList(Arrays.asList(invoice.getId())).size(), 1);
     }
 
     @AfterClass(groups = "slow")
