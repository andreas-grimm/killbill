/*
 * Copyright 2010-2011 Ning, Inc.
 *
 * Ning licenses this file to you under the Apache License, version 2.0
 * (the "License"); you may not use this file except in compliance with the
 * License.  You may obtain a copy of the License at:
 *
 *    http://www.apache.org/licenses/LICENSE-2.0
 *
 * Unless required by applicable law or agreed to in writing, software
 * distributed under the License is distributed on an "AS IS" BASIS, WITHOUT
 * WARRANTIES OR CONDITIONS OF ANY KIND, either express or implied.  See the
 * License for the specific language governing permissions and limitations
 * under the License.
 */

package com.ning.billing.analytics;

import java.math.BigDecimal;
import java.util.ArrayList;
import java.util.List;
import java.util.Map;
import java.util.UUID;

import org.joda.time.DateTime;
import org.slf4j.Logger;
import org.slf4j.LoggerFactory;

import com.google.inject.Inject;
import com.ning.billing.account.api.Account;
import com.ning.billing.account.api.AccountApiException;
import com.ning.billing.account.api.AccountData;
import com.ning.billing.account.api.AccountUserApi;
import com.ning.billing.account.api.ChangedField;
import com.ning.billing.analytics.dao.BusinessAccountDao;
import com.ning.billing.invoice.api.Invoice;
import com.ning.billing.invoice.api.InvoiceUserApi;
import com.ning.billing.payment.api.Payment;
import com.ning.billing.payment.api.PaymentApi;
import com.ning.billing.payment.api.PaymentApiException;
import com.ning.billing.payment.api.PaymentInfoEvent;
import com.ning.billing.util.api.TagUserApi;
import com.ning.billing.util.dao.ObjectType;
import com.ning.billing.util.tag.Tag;

public class BusinessAccountRecorder {
    private static final Logger log = LoggerFactory.getLogger(BusinessAccountRecorder.class);

    private final BusinessAccountDao dao;
    private final AccountUserApi accountApi;
    private final InvoiceUserApi invoiceUserApi;
    private final PaymentApi paymentApi;
    private final TagUserApi tagUserApi;

    @Inject
    public BusinessAccountRecorder(final BusinessAccountDao dao, final AccountUserApi accountApi,
                                   final InvoiceUserApi invoiceUserApi, final PaymentApi paymentApi,
                                   final TagUserApi tagUserApi) {
        this.dao = dao;
        this.accountApi = accountApi;
        this.invoiceUserApi = invoiceUserApi;
        this.paymentApi = paymentApi;
        this.tagUserApi = tagUserApi;
    }

    public void accountCreated(final AccountData data) {
        Account account;
        try {
            account = accountApi.getAccountByKey(data.getExternalKey());
            Map<String, Tag> tags = tagUserApi.getTags(account.getId(), ObjectType.ACCOUNT);
            final BusinessAccount bac = createBusinessAccountFromAccount(account, new ArrayList<Tag>(tags.values()));

            log.info("ACCOUNT CREATION " + bac);
            dao.createAccount(bac);
        } catch (AccountApiException e) {
            log.warn("Error encountered creating BusinessAccount", e);
        }
    }

    /**
     * Notification handler for Account changes
     *
     * @param accountId     account id changed
     * @param changedFields list of changed fields
     */
    public void accountUpdated(final UUID accountId, final List<ChangedField> changedFields) {
        // None of the fields updated interest us so far - see DefaultAccountChangeNotification
        // TODO We'll need notifications for tags changes eventually
    }

    /**
     * Notification handler for Payment creations
     *
     * @param paymentInfo payment object (from the payment plugin)
     */
    public void accountUpdated(final PaymentInfoEvent paymentInfo) {
        try {
            final Account account = accountApi.getAccountById(paymentInfo.getAccountId());
            accountUpdated(account.getId());
        } catch (AccountApiException e) {
<<<<<<< HEAD
            log.warn("Error encountered creating BusinessAccount",e);
=======
            log.warn("Error encountered creating BusinessAccount", e);
        } catch (PaymentApiException e) {
            log.warn("Error encountered creating BusinessAccount", e);
>>>>>>> dc1337c3
        }
    }

    /**
     * Notification handler for Invoice creations
     *
     * @param accountId account id associated with the created invoice
     */
    public void accountUpdated(final UUID accountId) {
        try {
            final Account account = accountApi.getAccountById(accountId);
            final Map<String, Tag> tags = tagUserApi.getTags(accountId, ObjectType.ACCOUNT);

            if (account == null) {
                log.warn("Couldn't find account {}", accountId);
                return;
            }

            BusinessAccount bac = dao.getAccount(account.getExternalKey());
            if (bac == null) {
                bac = createBusinessAccountFromAccount(account, new ArrayList<Tag>(tags.values()));
                log.info("ACCOUNT CREATION " + bac);
                dao.createAccount(bac);
            } else {
                updateBusinessAccountFromAccount(account, bac);
                log.info("ACCOUNT UPDATE " + bac);
                dao.saveAccount(bac);
            }
        } catch (AccountApiException e) {
            log.warn("Error encountered creating BusinessAccount", e);
        }

    }

    private BusinessAccount createBusinessAccountFromAccount(final Account account, final List<Tag> tags) {
        final BusinessAccount bac = new BusinessAccount(
                account.getExternalKey(),
                invoiceUserApi.getAccountBalance(account.getId()),
                tags,
                // These fields will be updated below
                null,
                null,
                null,
                null,
                null,
                null
        );
        updateBusinessAccountFromAccount(account, bac);

        return bac;
    }

    private void updateBusinessAccountFromAccount(final Account account, final BusinessAccount bac) {

        final List<UUID> invoiceIds = new ArrayList<UUID>();
        try {
            DateTime lastInvoiceDate = null;
            BigDecimal totalInvoiceBalance = BigDecimal.ZERO;
            String lastPaymentStatus = null;
            String paymentMethod = null;
            String creditCardType = null;
            String billingAddressCountry = null;

            // Retrieve invoices information
            final List<Invoice> invoices = invoiceUserApi.getInvoicesByAccount(account.getId());
            if (invoices != null && invoices.size() > 0) {

                for (final Invoice invoice : invoices) {
                    invoiceIds.add(invoice.getId());
                    totalInvoiceBalance = totalInvoiceBalance.add(invoice.getBalance());

                    if (lastInvoiceDate == null || invoice.getInvoiceDate().isAfter(lastInvoiceDate)) {
                        lastInvoiceDate = invoice.getInvoiceDate();
                    }
                }

                // Retrieve payments information for these invoices
                DateTime lastPaymentDate = null;
                
                List<Payment> payments = paymentApi.getAccountPayments(account.getId());
                if (payments != null) {
                    for (Payment cur : payments) {
                     // Use the last payment method/type/country as the default one for the account
                        if (lastPaymentDate == null || cur.getEffectiveDate().isAfter(lastPaymentDate)) {
                            lastPaymentDate = cur.getEffectiveDate();
                            lastPaymentStatus = cur.getPaymentStatus().toString();
                            // STEPH talk to Pierre
                            paymentMethod = null;
                            creditCardType = null;
                            billingAddressCountry = null;
                        }
                    }
                }
            }

            bac.setLastPaymentStatus(lastPaymentStatus);
            bac.setPaymentMethod(paymentMethod);
            bac.setCreditCardType(creditCardType);
            bac.setBillingAddressCountry(billingAddressCountry);
            bac.setLastInvoiceDate(lastInvoiceDate);
            bac.setTotalInvoiceBalance(totalInvoiceBalance);

            bac.setBalance(invoiceUserApi.getAccountBalance(account.getId()));

        } catch (PaymentApiException ex) {
            log.error(String.format("Failed to handle account update for account %s", account.getId()), ex);
        }
    }
}<|MERGE_RESOLUTION|>--- conflicted
+++ resolved
@@ -98,13 +98,7 @@
             final Account account = accountApi.getAccountById(paymentInfo.getAccountId());
             accountUpdated(account.getId());
         } catch (AccountApiException e) {
-<<<<<<< HEAD
-            log.warn("Error encountered creating BusinessAccount",e);
-=======
             log.warn("Error encountered creating BusinessAccount", e);
-        } catch (PaymentApiException e) {
-            log.warn("Error encountered creating BusinessAccount", e);
->>>>>>> dc1337c3
         }
     }
 
