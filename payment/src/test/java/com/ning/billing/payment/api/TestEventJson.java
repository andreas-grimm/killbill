/* 
 * Copyright 2010-2011 Ning, Inc.
 *
 * Ning licenses this file to you under the Apache License, version 2.0
 * (the "License"); you may not use this file except in compliance with the
 * License.  You may obtain a copy of the License at:
 *
 *    http://www.apache.org/licenses/LICENSE-2.0
 *
 * Unless required by applicable law or agreed to in writing, software
 * distributed under the License is distributed on an "AS IS" BASIS, WITHOUT
 * WARRANTIES OR CONDITIONS OF ANY KIND, either express or implied.  See the
 * License for the specific language governing permissions and limitations
 * under the License.
 */
package com.ning.billing.payment.api;

import java.math.BigDecimal;
import java.util.UUID;

import com.ning.billing.util.jackson.ObjectMapper;
import org.joda.time.DateTime;
import org.testng.Assert;
import org.testng.annotations.Test;

public class TestEventJson {
    private ObjectMapper mapper = new ObjectMapper();

    @Test(groups= {"fast"})
    public void testPaymentErrorEvent() throws Exception {
        PaymentErrorEvent e = new DefaultPaymentErrorEvent("credit card", "Failed payment", UUID.randomUUID(), UUID.randomUUID(), UUID.randomUUID());
        String json = mapper.writeValueAsString(e);

        Class<?> claz = Class.forName(DefaultPaymentErrorEvent.class.getName());
        Object obj =  mapper.readValue(json, claz);
        Assert.assertTrue(obj.equals(e));
    }
    
    @Test(groups= {"fast"})
    public void testPaymentInfoEvent() throws Exception {
<<<<<<< HEAD
        PaymentInfoEvent e = new DefaultPaymentInfoEvent(UUID.randomUUID(), UUID.randomUUID(), UUID.randomUUID(), new BigDecimal(12), new BigDecimal(12.9), "BNP", "eeert", "success",
                "credit", "ref", "paypal", "paypal", "", "", UUID.randomUUID(), new DateTime(), new DateTime(), new DateTime());
=======
        PaymentInfoEvent e = new DefaultPaymentInfoEvent(UUID.randomUUID(), "932587sdkjgfh", new BigDecimal(12), new BigDecimal(12.9), "BNP", "eeert", "success",
                "credit", "ref", "paypal", "paypal", "", "", UUID.randomUUID(), new DateTime());
>>>>>>> 57291c34
        
        String json = mapper.writeValueAsString(e);

        Class<?> clazz = Class.forName(DefaultPaymentInfoEvent.class.getName());
        Object obj =  mapper.readValue(json, clazz);
        Assert.assertTrue(obj.equals(e));
    }
}<|MERGE_RESOLUTION|>--- conflicted
+++ resolved
@@ -38,13 +38,8 @@
     
     @Test(groups= {"fast"})
     public void testPaymentInfoEvent() throws Exception {
-<<<<<<< HEAD
-        PaymentInfoEvent e = new DefaultPaymentInfoEvent(UUID.randomUUID(), UUID.randomUUID(), UUID.randomUUID(), new BigDecimal(12), new BigDecimal(12.9), "BNP", "eeert", "success",
+        PaymentInfoEvent e = new DefaultPaymentInfoEvent(UUID.randomUUID(), UUID.randomUUID(), UUID.randomUUID(), "932587sdkjgfh", new BigDecimal(12), new BigDecimal(12.9), "BNP", "eeert", "success",
                 "credit", "ref", "paypal", "paypal", "", "", UUID.randomUUID(), new DateTime(), new DateTime(), new DateTime());
-=======
-        PaymentInfoEvent e = new DefaultPaymentInfoEvent(UUID.randomUUID(), "932587sdkjgfh", new BigDecimal(12), new BigDecimal(12.9), "BNP", "eeert", "success",
-                "credit", "ref", "paypal", "paypal", "", "", UUID.randomUUID(), new DateTime());
->>>>>>> 57291c34
         
         String json = mapper.writeValueAsString(e);
 
