--- conflicted
+++ resolved
@@ -25,6 +25,7 @@
 import java.util.concurrent.atomic.AtomicBoolean;
 
 import org.apache.commons.lang.RandomStringUtils;
+import org.apache.commons.lang.StringUtils;
 
 import com.google.common.base.Predicate;
 import com.google.common.collect.Collections2;
@@ -65,26 +66,10 @@
     @Override
     public PaymentInfoPlugin processInvoice(Account account, Invoice invoice) throws PaymentPluginApiException {
         if (makeNextInvoiceFail.getAndSet(false)) {
-<<<<<<< HEAD
             throw new PaymentPluginApiException("", "test error");
-=======
-            return Either.left((PaymentErrorEvent) new DefaultPaymentErrorEvent("unknown", "test error", account.getId(), invoice.getId(), null));
-        }
-        else {
-            PaymentInfoEvent payment = new DefaultPaymentInfoEvent.Builder().setId(UUID.randomUUID())
-                                                 .setAmount(invoice.getBalance())
-                                                 .setStatus("Processed")
-                                                 .setBankIdentificationNumber("1234")
-                                                 .setEffectiveDate(clock.getUTCNow())
-                                                 .setPaymentNumber("12345")
-                                                 .setReferenceId("12345")
-                                                 .setType("Electronic")
-                                                 .build();
-            payments.put(payment.getId(), payment);
-            return Either.right(payment);
->>>>>>> 6bc860a8
-        }
-        PaymentInfoEvent payment = new DefaultPaymentInfoEvent.Builder().setPaymentId(UUID.randomUUID().toString())
+        }
+
+        PaymentInfoEvent payment = new DefaultPaymentInfoEvent.Builder().setId(UUID.randomUUID())
         .setAmount(invoice.getBalance())
         .setStatus("Processed")
         .setBankIdentificationNumber("1234")
@@ -143,7 +128,7 @@
             if (account != null && account.getId() != null) {
                 String existingDefaultMethod = account.getDefaultPaymentMethodId();
 
-                String paymentMethodId = RandomStringUtils.randomAlphanumeric(10);
+                String paymentMethodId = "5556-66-77-rr";
                 boolean shouldBeDefault = Boolean.TRUE.equals(paymentMethod.getDefaultMethod()) || existingDefaultMethod == null;
                 PaymentMethodInfo realPaymentMethod = null;
 
@@ -187,7 +172,8 @@
             accounts.put(account.getAccountKey(),
                 new PaymentProviderAccount.Builder()
                                           .copyFrom(account)
-                                          .setDefaultPaymentMethod(paymentMethodId)
+                                          // STEPH
+                                          .setDefaultPaymentMethod("")
                                           .build());
             List<PaymentMethodInfo> paymentMethodsToUpdate = new ArrayList<PaymentMethodInfo>();
             for (PaymentMethodInfo paymentMethod : paymentMethods.values()) {
