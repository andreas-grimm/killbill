--- conflicted
+++ resolved
@@ -180,11 +180,7 @@
     }
 
     @Override
-<<<<<<< HEAD
-    public Integer getQuantity() { return quantity.intValue() /* FIXME-1469 : API backward compat */; }
-=======
     public BigDecimal getQuantity() { return quantity; }
->>>>>>> e7fee6e3
 
     @Override
     public String getItemDetails() { return itemDetails; }
