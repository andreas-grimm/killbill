--- conflicted
+++ resolved
@@ -20,17 +20,15 @@
 import java.util.List;
 import java.util.UUID;
 
-import com.google.common.collect.ImmutableList;
-import com.ning.billing.util.clock.Clock;
 import org.joda.time.DateTime;
 import org.skife.jdbi.v2.IDBI;
 
+import com.google.common.collect.ImmutableList;
 import com.google.inject.Inject;
 import com.ning.billing.invoice.api.Invoice;
 import com.ning.billing.payment.api.PaymentAttempt;
 import com.ning.billing.payment.api.PaymentInfo;
-
-import javax.annotation.concurrent.Immutable;
+import com.ning.billing.util.clock.Clock;
 
 public class DefaultPaymentDao implements PaymentDao {
     private final PaymentSqlDao sqlDao;
@@ -101,12 +99,9 @@
 
     @Override
     public void updatePaymentAttemptWithRetryInfo(UUID paymentAttemptId, int retryCount, DateTime nextRetryDate) {
-<<<<<<< HEAD
-        sqlDao.updatePaymentAttemptWithRetryInfo(paymentAttemptId.toString(), retryCount, nextRetryDate == null ? null : nextRetryDate.toDate());
-=======
+
         final Date retryDate = nextRetryDate == null ? null : nextRetryDate.toDate();
         sqlDao.updatePaymentAttemptWithRetryInfo(paymentAttemptId.toString(), retryCount, retryDate, clock.getUTCNow().toDate());
->>>>>>> 3e263f33
     }
 
     @Override
