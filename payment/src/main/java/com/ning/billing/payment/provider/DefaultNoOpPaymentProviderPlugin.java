/*
 * Copyright 2010-2013 Ning, Inc.
 *
 * Ning licenses this file to you under the Apache License, version 2.0
 * (the "License"); you may not use this file except in compliance with the
 * License.  You may obtain a copy of the License at:
 *
 *    http://www.apache.org/licenses/LICENSE-2.0
 *
 * Unless required by applicable law or agreed to in writing, software
 * distributed under the License is distributed on an "AS IS" BASIS, WITHOUT
 * WARRANTIES OR CONDITIONS OF ANY KIND, either express or implied.  See the
 * License for the specific language governing permissions and limitations
 * under the License.
 */

package com.ning.billing.payment.provider;

import java.math.BigDecimal;
import java.util.LinkedList;
import java.util.List;
import java.util.Map;
import java.util.UUID;
import java.util.concurrent.ConcurrentHashMap;
import java.util.concurrent.atomic.AtomicBoolean;

import com.ning.billing.catalog.api.Currency;
import com.ning.billing.payment.api.PaymentMethodPlugin;
import com.ning.billing.payment.plugin.api.NoOpPaymentPluginApi;
import com.ning.billing.payment.plugin.api.PaymentInfoPlugin;
import com.ning.billing.payment.plugin.api.PaymentMethodInfoPlugin;
import com.ning.billing.payment.plugin.api.PaymentPluginApiException;
import com.ning.billing.payment.plugin.api.PaymentPluginStatus;
import com.ning.billing.payment.plugin.api.RefundInfoPlugin;
import com.ning.billing.payment.plugin.api.RefundPluginStatus;
import com.ning.billing.util.callcontext.CallContext;
import com.ning.billing.util.callcontext.TenantContext;
import com.ning.billing.clock.Clock;

import com.google.common.base.Predicate;
import com.google.common.collect.ImmutableList;
import com.google.common.collect.Iterables;
import com.google.common.collect.LinkedListMultimap;
import com.google.common.collect.Multimap;
import com.google.inject.Inject;

public class DefaultNoOpPaymentProviderPlugin implements NoOpPaymentPluginApi {

    private static final String PLUGIN_NAME = "__NO_OP__";

    private final AtomicBoolean makeNextInvoiceFailWithError = new AtomicBoolean(false);
    private final AtomicBoolean makeNextInvoiceFailWithException = new AtomicBoolean(false);
    private final AtomicBoolean makeAllInvoicesFailWithError = new AtomicBoolean(false);

    private final Map<String, PaymentInfoPlugin> payments = new ConcurrentHashMap<String, PaymentInfoPlugin>();
    // Note: we can't use HashMultiMap as we care about storing duplicate key/value pairs
    private final Multimap<String, RefundInfoPlugin> refunds = LinkedListMultimap.<String, RefundInfoPlugin>create();
    private final Map<String, List<PaymentMethodPlugin>> paymentMethods = new ConcurrentHashMap<String, List<PaymentMethodPlugin>>();

    private final Clock clock;

    @Inject
    public DefaultNoOpPaymentProviderPlugin(final Clock clock) {
        this.clock = clock;
        clear();
    }

    @Override
    public void clear() {
        makeNextInvoiceFailWithException.set(false);
        makeAllInvoicesFailWithError.set(false);
        makeNextInvoiceFailWithError.set(false);
    }

    @Override
    public void makeNextPaymentFailWithError() {
        makeNextInvoiceFailWithError.set(true);
    }

    @Override
    public void makeNextPaymentFailWithException() {
        makeNextInvoiceFailWithException.set(true);
    }

    @Override
    public void makeAllInvoicesFailWithError(final boolean failure) {
        makeAllInvoicesFailWithError.set(failure);
    }

    @Override
    public PaymentInfoPlugin processPayment(final UUID kbAccountId, final UUID kbPaymentId, final UUID kbPaymentMethodId, final BigDecimal amount, final Currency currency, final CallContext context) throws PaymentPluginApiException {
        if (makeNextInvoiceFailWithException.getAndSet(false)) {
            throw new PaymentPluginApiException("", "test error");
        }

        final PaymentPluginStatus status = (makeAllInvoicesFailWithError.get() || makeNextInvoiceFailWithError.getAndSet(false)) ? PaymentPluginStatus.ERROR : PaymentPluginStatus.PROCESSED;
        final PaymentInfoPlugin result = new DefaultNoOpPaymentInfoPlugin(amount, clock.getUTCNow(), clock.getUTCNow(), status, null);
        payments.put(kbPaymentId.toString(), result);
        return result;
    }

    @Override
    public PaymentInfoPlugin getPaymentInfo(final UUID kbAccountId, final UUID kbPaymentId, final TenantContext context) throws PaymentPluginApiException {
        final PaymentInfoPlugin payment = payments.get(kbPaymentId.toString());
        if (payment == null) {
            throw new PaymentPluginApiException("", "No payment found for payment id " + kbPaymentId.toString());
        }
        return payment;
    }

    @Override
    public void addPaymentMethod(final UUID kbAccountId, final UUID kbPaymentMethodId, final PaymentMethodPlugin paymentMethodProps, final boolean setDefault, final CallContext context) throws PaymentPluginApiException {
        final PaymentMethodPlugin realWithID = new DefaultNoOpPaymentMethodPlugin(kbPaymentMethodId, paymentMethodProps);
        List<PaymentMethodPlugin> pms = paymentMethods.get(kbPaymentMethodId.toString());
        if (pms == null) {
            pms = new LinkedList<PaymentMethodPlugin>();
            paymentMethods.put(kbPaymentMethodId.toString(), pms);
        }
        pms.add(realWithID);
    }

    @Override
    public void deletePaymentMethod(final UUID kbAccountId, final UUID kbPaymentMethodId, final CallContext context) throws PaymentPluginApiException {
        PaymentMethodPlugin toBeDeleted = null;
        final List<PaymentMethodPlugin> pms = paymentMethods.get(kbPaymentMethodId.toString());
        if (pms != null) {
            for (final PaymentMethodPlugin cur : pms) {
                if (cur.getExternalPaymentMethodId().equals(kbPaymentMethodId.toString())) {
                    toBeDeleted = cur;
                    break;
                }
            }
        }

        if (toBeDeleted != null) {
            pms.remove(toBeDeleted);
        }
    }

    @Override
    public PaymentMethodPlugin getPaymentMethodDetail(final UUID kbAccountId, final UUID kbPaymentMethodId, final TenantContext context) throws PaymentPluginApiException {
        final List<PaymentMethodPlugin> paymentMethodPlugins = paymentMethods.get(kbPaymentMethodId.toString());
        if (paymentMethodPlugins == null || paymentMethodPlugins.size() == 0) {
            return null;
        } else {
            return paymentMethodPlugins.get(0);
        }
    }

    @Override
    public void setDefaultPaymentMethod(final UUID kbAccountId, final UUID kbPaymentMethodId, final CallContext context) throws PaymentPluginApiException {
    }

    @Override
    public List<PaymentMethodInfoPlugin> getPaymentMethods(final UUID kbAccountId, final boolean refreshFromGateway, final CallContext context) {
        return ImmutableList.<PaymentMethodInfoPlugin>of();
    }

    @Override
<<<<<<< HEAD
    public List<PaymentMethodPlugin> searchPaymentMethods(final String s, final TenantContext tenantContext) throws PaymentPluginApiException {
        return null;  //To change body of implemented methods use File | Settings | File Templates.
=======
    public List<PaymentMethodPlugin> searchPaymentMethods(final String searchKey, final TenantContext tenantContext) throws PaymentPluginApiException {
        return ImmutableList.<PaymentMethodPlugin>copyOf(Iterables.<PaymentMethodPlugin>filter(Iterables.<PaymentMethodPlugin>concat(paymentMethods.values()), new Predicate<PaymentMethodPlugin>() {
            @Override
            public boolean apply(final PaymentMethodPlugin input) {
                return (input.getAddress1() != null && input.getAddress1().contains(searchKey)) ||
                       (input.getAddress2() != null && input.getAddress2().contains(searchKey)) ||
                       (input.getCCLast4() != null && input.getCCLast4().contains(searchKey)) ||
                       (input.getCCName() != null && input.getCCName().contains(searchKey)) ||
                       (input.getCity() != null && input.getCity().contains(searchKey)) ||
                       (input.getState() != null && input.getState().contains(searchKey)) ||
                       (input.getCountry() != null && input.getCountry().contains(searchKey));
            }
        }));
>>>>>>> 7b49a6f3
    }

    @Override
    public void resetPaymentMethods(final UUID kbAccountId, final List<PaymentMethodInfoPlugin> paymentMethods) {
    }

    @Override
    public RefundInfoPlugin processRefund(final UUID kbAccountId, final UUID kbPaymentId, final BigDecimal refundAmount, final Currency currency, final CallContext context) throws PaymentPluginApiException {
        final PaymentInfoPlugin paymentInfoPlugin = getPaymentInfo(kbAccountId, kbPaymentId, context);
        if (paymentInfoPlugin == null) {
            throw new PaymentPluginApiException("", String.format("No payment found for payment id %s (plugin %s)", kbPaymentId.toString(), PLUGIN_NAME));
        }

        BigDecimal maxAmountRefundable = paymentInfoPlugin.getAmount();
        for (final RefundInfoPlugin refund : refunds.get(kbPaymentId.toString())) {
            maxAmountRefundable = maxAmountRefundable.add(refund.getAmount().negate());
        }
        if (maxAmountRefundable.compareTo(refundAmount) < 0) {
            throw new PaymentPluginApiException("", String.format("Refund amount of %s for payment id %s is bigger than the payment amount %s (plugin %s)",
                                                                  refundAmount, kbPaymentId.toString(), paymentInfoPlugin.getAmount(), PLUGIN_NAME));
        }

        final DefaultNoOpRefundInfoPlugin refundInfoPlugin = new DefaultNoOpRefundInfoPlugin(refundAmount, clock.getUTCNow(), clock.getUTCNow(), RefundPluginStatus.PROCESSED, null);
        refunds.put(kbPaymentId.toString(), refundInfoPlugin);

        return refundInfoPlugin;
    }

    @Override
    public List<RefundInfoPlugin> getRefundInfo(final UUID kbAccountId, final UUID kbPaymentId, final TenantContext context) {
        return ImmutableList.<RefundInfoPlugin>copyOf(refunds.get(kbPaymentId.toString()));
    }
}<|MERGE_RESOLUTION|>--- conflicted
+++ resolved
@@ -157,10 +157,6 @@
     }
 
     @Override
-<<<<<<< HEAD
-    public List<PaymentMethodPlugin> searchPaymentMethods(final String s, final TenantContext tenantContext) throws PaymentPluginApiException {
-        return null;  //To change body of implemented methods use File | Settings | File Templates.
-=======
     public List<PaymentMethodPlugin> searchPaymentMethods(final String searchKey, final TenantContext tenantContext) throws PaymentPluginApiException {
         return ImmutableList.<PaymentMethodPlugin>copyOf(Iterables.<PaymentMethodPlugin>filter(Iterables.<PaymentMethodPlugin>concat(paymentMethods.values()), new Predicate<PaymentMethodPlugin>() {
             @Override
@@ -174,7 +170,6 @@
                        (input.getCountry() != null && input.getCountry().contains(searchKey));
             }
         }));
->>>>>>> 7b49a6f3
     }
 
     @Override
