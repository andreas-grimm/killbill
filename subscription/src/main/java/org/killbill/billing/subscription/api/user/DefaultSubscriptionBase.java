--- conflicted
+++ resolved
@@ -807,31 +807,8 @@
             return;
         }
         this.events = inputEvents;
-<<<<<<< HEAD
-        inputEvents.sort(new Comparator<SubscriptionBaseEvent>() {
-            @Override
-            public int compare(final SubscriptionBaseEvent o1, final SubscriptionBaseEvent o2) {
-                final int res = o1.getEffectiveDate().compareTo(o2.getEffectiveDate());
-                if (res != 0) {
-                    return res;
-                }
-
-                // In-memory events have a total order of 0, make sure they are after on disk event
-                if (o1.getTotalOrdering() == 0 && o2.getTotalOrdering() > 0) {
-                    return 1;
-                } else if (o1.getTotalOrdering() > 0 && o2.getTotalOrdering() == 0) {
-                    return -1;
-                } else if (o1.getTotalOrdering() == o2.getTotalOrdering()) {
-                    return 0;
-                } else {
-                    return o1.getTotalOrdering() < (o2.getTotalOrdering()) ? -1 : 1;
-                }
-            }
-        });
-=======
 
         Collections.sort(inputEvents);
->>>>>>> 7735640c
 
         removeEverythingPastCancelEvent(events);
 
