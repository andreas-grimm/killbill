--- conflicted
+++ resolved
@@ -346,12 +346,8 @@
         DateTime candidate;
         logger.debug("dryRunChangePlan: requestedPolicy='{}', actualPolicy='{}', requestedDateWithMs='{}'", requestedPolicy, policyMaybeNull, requestedDateWithMs);
         if (policyMaybeNull != null) {
-<<<<<<< HEAD
             final InternalTenantContext internalCallContext = createTenantContextFromBundleId(subscription.getBundleId(), context);
-            return subscription.getEffectiveDateForPolicy(policyMaybeNull, null, internalCallContext);
-=======
-        	candidate = subscription.getEffectiveDateForPolicy(policyMaybeNull, null, -1, null);
->>>>>>> 6cef988a
+            candidate = subscription.getEffectiveDateForPolicy(policyMaybeNull, null, internalCallContext);
         } else if (requestedDateWithMs != null) {
         	candidate = requestedDateWithMs;
         } else {
