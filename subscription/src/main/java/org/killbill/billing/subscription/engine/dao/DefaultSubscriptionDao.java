/*
 * Copyright 2010-2013 Ning, Inc.
 * Copyright 2014-2019 Groupon, Inc
 * Copyright 2014-2019 The Billing Project, LLC
 *
 * The Billing Project licenses this file to you under the Apache License, version 2.0
 * (the "License"); you may not use this file except in compliance with the
 * License.  You may obtain a copy of the License at:
 *
 *    http://www.apache.org/licenses/LICENSE-2.0
 *
 * Unless required by applicable law or agreed to in writing, software
 * distributed under the License is distributed on an "AS IS" BASIS, WITHOUT
 * WARRANTIES OR CONDITIONS OF ANY KIND, either express or implied.  See the
 * License for the specific language governing permissions and limitations
 * under the License.
 */

package org.killbill.billing.subscription.engine.dao;

import java.io.IOException;
import java.util.ArrayList;
import java.util.Collection;
import java.util.Collections;
import java.util.Date;
import java.util.HashMap;
import java.util.HashSet;
import java.util.Iterator;
import java.util.LinkedList;
import java.util.List;
import java.util.Map;
import java.util.Set;
import java.util.UUID;

import javax.annotation.Nullable;
import javax.inject.Inject;
import javax.inject.Named;

import org.joda.time.DateTime;
import org.killbill.billing.ErrorCode;
import org.killbill.billing.callcontext.InternalCallContext;
import org.killbill.billing.callcontext.InternalTenantContext;
import org.killbill.billing.catalog.api.CatalogApiException;
import org.killbill.billing.catalog.api.Plan;
import org.killbill.billing.catalog.api.Product;
import org.killbill.billing.catalog.api.ProductCategory;
import org.killbill.billing.entitlement.api.Entitlement.EntitlementState;
import org.killbill.billing.entitlement.api.SubscriptionApiException;
import org.killbill.billing.entity.EntityPersistenceException;
import org.killbill.billing.platform.api.KillbillService.KILLBILL_SERVICES;
import org.killbill.billing.subscription.api.SubscriptionBase;
import org.killbill.billing.subscription.api.SubscriptionBaseTransitionType;
import org.killbill.billing.subscription.api.SubscriptionBaseWithAddOns;
import org.killbill.billing.subscription.api.svcs.DefaultSubscriptionInternalApi;
import org.killbill.billing.subscription.api.transfer.BundleTransferData;
import org.killbill.billing.subscription.api.transfer.SubscriptionTransferData;
import org.killbill.billing.subscription.api.transfer.TransferCancelData;
import org.killbill.billing.subscription.api.user.DefaultEffectiveSubscriptionEvent;
import org.killbill.billing.subscription.api.user.DefaultRequestedSubscriptionEvent;
import org.killbill.billing.subscription.api.user.DefaultSubscriptionBase;
import org.killbill.billing.subscription.api.user.DefaultSubscriptionBaseBundle;
import org.killbill.billing.subscription.api.user.SubscriptionBaseApiException;
import org.killbill.billing.subscription.api.user.SubscriptionBaseBundle;
import org.killbill.billing.subscription.api.user.SubscriptionBaseTransitionData;
import org.killbill.billing.subscription.api.user.SubscriptionBuilder;
import org.killbill.billing.subscription.catalog.SubscriptionCatalog;
import org.killbill.billing.subscription.engine.addon.AddonUtils;
import org.killbill.billing.subscription.engine.core.DefaultSubscriptionBaseService;
import org.killbill.billing.subscription.engine.core.SubscriptionNotificationKey;
import org.killbill.billing.subscription.engine.dao.model.SubscriptionBundleModelDao;
import org.killbill.billing.subscription.engine.dao.model.SubscriptionEventModelDao;
import org.killbill.billing.subscription.engine.dao.model.SubscriptionModelDao;
import org.killbill.billing.subscription.events.EventBaseBuilder;
import org.killbill.billing.subscription.events.SubscriptionBaseEvent;
import org.killbill.billing.subscription.events.SubscriptionBaseEvent.EventType;
import org.killbill.billing.subscription.events.bcd.BCDEvent;
import org.killbill.billing.subscription.events.bcd.BCDEventBuilder;
import org.killbill.billing.subscription.events.phase.PhaseEvent;
import org.killbill.billing.subscription.events.phase.PhaseEventBuilder;
import org.killbill.billing.subscription.events.user.ApiEvent;
import org.killbill.billing.subscription.events.user.ApiEventBuilder;
import org.killbill.billing.subscription.events.user.ApiEventCancel;
import org.killbill.billing.subscription.events.user.ApiEventChange;
import org.killbill.billing.subscription.events.user.ApiEventType;
import org.killbill.billing.subscription.exceptions.SubscriptionBaseError;
import org.killbill.billing.util.api.AuditLevel;
import org.killbill.billing.util.audit.AuditLogWithHistory;
import org.killbill.billing.util.audit.dao.AuditDao;
import org.killbill.billing.util.cache.CacheControllerDispatcher;
import org.killbill.billing.util.callcontext.InternalCallContextFactory;
import org.killbill.billing.util.dao.NonEntityDao;
import org.killbill.billing.util.dao.TableName;
import org.killbill.billing.util.entity.Entity;
import org.killbill.billing.util.entity.Pagination;
import org.killbill.billing.util.entity.dao.DefaultPaginationSqlDaoHelper.Ordering;
import org.killbill.billing.util.entity.dao.DefaultPaginationSqlDaoHelper.PaginationIteratorBuilder;
import org.killbill.billing.util.entity.dao.EntityDaoBase;
import org.killbill.billing.util.entity.dao.EntitySqlDao;
import org.killbill.billing.util.entity.dao.EntitySqlDaoTransactionWrapper;
import org.killbill.billing.util.entity.dao.EntitySqlDaoTransactionalJdbiWrapper;
import org.killbill.billing.util.entity.dao.EntitySqlDaoWrapperFactory;
import org.killbill.billing.util.optimizer.BusOptimizer;
import org.killbill.bus.api.BusEvent;
import org.killbill.bus.api.PersistentBus.EventBusException;
import org.killbill.clock.Clock;
import org.killbill.notificationq.api.NotificationEvent;
import org.killbill.notificationq.api.NotificationQueue;
import org.killbill.notificationq.api.NotificationQueueService;
import org.killbill.notificationq.api.NotificationQueueService.NoSuchNotificationQueue;
import org.skife.jdbi.v2.IDBI;
import org.slf4j.Logger;
import org.slf4j.LoggerFactory;

import com.google.common.base.Function;
import com.google.common.base.Preconditions;
import com.google.common.base.Predicate;
import com.google.common.collect.ArrayListMultimap;
import com.google.common.collect.Collections2;
import com.google.common.collect.ImmutableList;
import com.google.common.collect.Iterables;
import com.google.common.collect.Multimap;

import static org.killbill.billing.util.glue.IDBISetup.MAIN_RO_IDBI_NAMED;

public class DefaultSubscriptionDao extends EntityDaoBase<SubscriptionBundleModelDao, SubscriptionBaseBundle, SubscriptionApiException> implements SubscriptionDao {

    private static final Logger log = LoggerFactory.getLogger(DefaultSubscriptionDao.class);

    private final Clock clock;
    private final NotificationQueueService notificationQueueService;
    private final AddonUtils addonUtils;
    private final BusOptimizer eventBus;
    private final AuditDao auditDao;

    @Inject
    public DefaultSubscriptionDao(final IDBI dbi, @Named(MAIN_RO_IDBI_NAMED) final IDBI roDbi, final Clock clock, final AddonUtils addonUtils,
                                  final NotificationQueueService notificationQueueService, final BusOptimizer eventBus,
                                  final CacheControllerDispatcher cacheControllerDispatcher, final NonEntityDao nonEntityDao,
                                  final AuditDao auditDao,
                                  final InternalCallContextFactory internalCallContextFactory) {
        super(nonEntityDao, cacheControllerDispatcher, new EntitySqlDaoTransactionalJdbiWrapper(dbi, roDbi, clock, cacheControllerDispatcher, nonEntityDao, internalCallContextFactory), BundleSqlDao.class);
        this.clock = clock;
        this.notificationQueueService = notificationQueueService;
        this.addonUtils = addonUtils;
        this.eventBus = eventBus;
        this.auditDao = auditDao;
    }

    @Override
    protected SubscriptionApiException generateAlreadyExistsException(final SubscriptionBundleModelDao entity, final InternalCallContext context) {
        return new SubscriptionApiException(ErrorCode.SUB_CREATE_ACTIVE_BUNDLE_KEY_EXISTS, entity.getExternalKey());
    }

    @Override
    public SubscriptionBaseBundle getSubscriptionBundlesForAccountAndKey(final UUID accountId, final String bundleKey, final InternalTenantContext context) {
        return transactionalSqlDao.execute(true, new EntitySqlDaoTransactionWrapper<SubscriptionBaseBundle>() {
            @Override
            public SubscriptionBaseBundle inTransaction(final EntitySqlDaoWrapperFactory entitySqlDaoWrapperFactory) throws Exception {
                final SubscriptionBundleModelDao input = entitySqlDaoWrapperFactory.become(BundleSqlDao.class).getBundlesFromAccountAndKey(accountId.toString(), bundleKey, context);
                return SubscriptionBundleModelDao.toSubscriptionBundle(input);
            }
        });
    }

    @Override
    public List<SubscriptionBaseBundle> getSubscriptionBundleForAccount(final UUID accountId, final InternalTenantContext context) {
        return transactionalSqlDao.execute(true, new EntitySqlDaoTransactionWrapper<List<SubscriptionBaseBundle>>() {
            @Override
            public List<SubscriptionBaseBundle> inTransaction(final EntitySqlDaoWrapperFactory entitySqlDaoWrapperFactory) throws Exception {
                final List<SubscriptionBundleModelDao> models = entitySqlDaoWrapperFactory.become(BundleSqlDao.class).getBundleFromAccount(accountId.toString(), context);

                return new ArrayList<SubscriptionBaseBundle>(Collections2.transform(models, new Function<SubscriptionBundleModelDao, SubscriptionBaseBundle>() {
                    @Override
                    public SubscriptionBaseBundle apply(@Nullable final SubscriptionBundleModelDao input) {
                        return SubscriptionBundleModelDao.toSubscriptionBundle(input);
                    }
                }));
            }
        });
    }

    @Override
    public SubscriptionBaseBundle getSubscriptionBundleFromId(final UUID bundleId, final InternalTenantContext context) {
        return transactionalSqlDao.execute(true, new EntitySqlDaoTransactionWrapper<SubscriptionBaseBundle>() {
            @Override
            public SubscriptionBaseBundle inTransaction(final EntitySqlDaoWrapperFactory entitySqlDaoWrapperFactory) throws Exception {
                final SubscriptionBundleModelDao model = entitySqlDaoWrapperFactory.become(BundleSqlDao.class).getById(bundleId.toString(), context);
                return SubscriptionBundleModelDao.toSubscriptionBundle(model);
            }
        });
    }

    @Override
    public List<SubscriptionBaseBundle> getSubscriptionBundlesForKey(final String bundleKey, final InternalTenantContext context) {

        return transactionalSqlDao.execute(true, new EntitySqlDaoTransactionWrapper<List<SubscriptionBaseBundle>>() {
            @Override
            public List<SubscriptionBaseBundle> inTransaction(final EntitySqlDaoWrapperFactory entitySqlDaoWrapperFactory) throws Exception {
                final List<SubscriptionBundleModelDao> models = entitySqlDaoWrapperFactory.become(BundleSqlDao.class).getBundlesForLikeKey(bundleKey, context);
                return new ArrayList<SubscriptionBaseBundle>(Collections2.transform(models, new Function<SubscriptionBundleModelDao, SubscriptionBaseBundle>() {
                    @Override
                    public SubscriptionBaseBundle apply(@Nullable final SubscriptionBundleModelDao input) {
                        return SubscriptionBundleModelDao.toSubscriptionBundle(input);
                    }
                }));
            }
        });
    }

    @Override
    public Pagination<SubscriptionBundleModelDao> searchSubscriptionBundles(final String searchKey, final Long offset, final Long limit, final InternalTenantContext context) {
        return paginationHelper.getPagination(BundleSqlDao.class,
                                              new PaginationIteratorBuilder<SubscriptionBundleModelDao, SubscriptionBaseBundle, BundleSqlDao>() {
                                                  @Override
                                                  public Long getCount(final BundleSqlDao bundleSqlDao, final InternalTenantContext context) {
                                                      return bundleSqlDao.getSearchCount(searchKey, String.format("%%%s%%", searchKey), context);
                                                  }

                                                  @Override
                                                  public Iterator<SubscriptionBundleModelDao> build(final BundleSqlDao bundleSqlDao, final Long offset, final Long limit, final Ordering ordering, final InternalTenantContext context) {
                                                      return bundleSqlDao.search(searchKey, String.format("%%%s%%", searchKey), offset, limit, ordering.toString(), context);
                                                  }
                                              },
                                              offset,
                                              limit,
                                              context);
    }

    @Override
    public Iterable<UUID> getNonAOSubscriptionIdsForKey(final String bundleKey, final InternalTenantContext context) {
        return transactionalSqlDao.execute(true, new EntitySqlDaoTransactionWrapper<Iterable<UUID>>() {
            @Override
            public Iterable<UUID> inTransaction(final EntitySqlDaoWrapperFactory entitySqlDaoWrapperFactory) throws Exception {

                final BundleSqlDao bundleSqlDao = entitySqlDaoWrapperFactory.become(BundleSqlDao.class);

                final List<SubscriptionBundleModelDao> bundles = bundleSqlDao.getBundlesForLikeKey(bundleKey, context);

                final Collection<UUID> nonAOSubscriptionIdsForKey = new LinkedList<UUID>();
                final SubscriptionSqlDao subscriptionSqlDao = entitySqlDaoWrapperFactory.become(SubscriptionSqlDao.class);
                for (final SubscriptionBundleModelDao bundle : bundles) {
                    final List<SubscriptionModelDao> subscriptions = subscriptionSqlDao.getSubscriptionsFromBundleId(bundle.getId().toString(), context);

                    final Collection<SubscriptionModelDao> nonAddonSubscriptions = Collections2.filter(subscriptions,
                                                                                                       new Predicate<SubscriptionModelDao>() {
                                                                                                           @Override
                                                                                                           public boolean apply(final SubscriptionModelDao input) {
                                                                                                               return input.getCategory() != ProductCategory.ADD_ON;
                                                                                                           }
                                                                                                       });

                    nonAOSubscriptionIdsForKey.addAll(Collections2.transform(nonAddonSubscriptions,
                                                                             new Function<SubscriptionModelDao, UUID>() {
                                                                                 @Override
                                                                                 public UUID apply(final SubscriptionModelDao input) {
                                                                                     return input.getId();
                                                                                 }
                                                                             }));

                }

                return nonAOSubscriptionIdsForKey;
            }
        });
    }

    @Override
    public SubscriptionBaseBundle createSubscriptionBundle(final DefaultSubscriptionBaseBundle bundle, final SubscriptionCatalog catalog, final boolean renameCancelledBundleIfExist, final InternalCallContext context) throws SubscriptionBaseApiException {

        return transactionalSqlDao.execute(false, SubscriptionBaseApiException.class, new EntitySqlDaoTransactionWrapper<SubscriptionBaseBundle>() {

            //
            // Because the creation of the SubscriptionBundle is not atomic (with creation of Subscription/SubscriptionEvent), we verify if we were left
            // with an empty SubscriptionBaseBundle form a past failing operation (See #684). We only allow reuse if such SubscriptionBaseBundle is fully
            // empty (and don't allow use case where all Subscription are cancelled, which is the condition for that key to be re-used)
            // Such condition should have been checked upstream (to decide whether that key is valid or not)
            //

            private SubscriptionBaseBundle findExistingUnusedBundleForExternalKeyAndAccount(final List<SubscriptionBundleModelDao> existingBundles, final EntitySqlDaoWrapperFactory entitySqlDaoWrapperFactory) {
                final SubscriptionBundleModelDao existingBundleForAccount = Iterables.tryFind(existingBundles, new Predicate<SubscriptionBundleModelDao>() {
                    @Override
                    public boolean apply(final SubscriptionBundleModelDao input) {
                        return input.getAccountId().equals(bundle.getAccountId()) &&
                               // We look for strict equality ignoring tsf items with keys 'kbtsf-343453:'
                               bundle.getExternalKey().equals(input.getExternalKey());
                    }

                }).orNull();

                // If Bundle already exists, and there is 0 Subscription associated with this bundle, we reuse
                if (existingBundleForAccount != null) {
                    final List<SubscriptionModelDao> accountSubscriptions = entitySqlDaoWrapperFactory.become(SubscriptionSqlDao.class).getByAccountRecordId(context);
                    if (accountSubscriptions == null ||
                        !Iterables.any(accountSubscriptions, new Predicate<SubscriptionModelDao>() {
                            @Override
                            public boolean apply(final SubscriptionModelDao input) {
                                return input.getBundleId().equals(existingBundleForAccount.getId());
                            }
                        })) {
                        return SubscriptionBundleModelDao.toSubscriptionBundle(existingBundleForAccount);
                    }
                }
                return null;
            }

            @Override
            public SubscriptionBaseBundle inTransaction(final EntitySqlDaoWrapperFactory entitySqlDaoWrapperFactory) throws Exception {
                final List<SubscriptionBundleModelDao> existingBundles = bundle.getExternalKey() == null ? ImmutableList.<SubscriptionBundleModelDao>of()
                                                                                                         : entitySqlDaoWrapperFactory.become(BundleSqlDao.class).getBundlesForLikeKey(bundle.getExternalKey(), context);

                final SubscriptionBaseBundle unusedBundle = findExistingUnusedBundleForExternalKeyAndAccount(existingBundles, entitySqlDaoWrapperFactory);
                if (unusedBundle != null) {
                    log.info("Found unused bundle for externalKey='{}': bundleId='{}'", bundle.getExternalKey(), unusedBundle.getId());
                    return unusedBundle;
                }
                final BundleSqlDao bundleSqlDao = entitySqlDaoWrapperFactory.become(BundleSqlDao.class);

                for (SubscriptionBundleModelDao cur : existingBundles) {
                    final List<SubscriptionModelDao> subscriptions = entitySqlDaoWrapperFactory.become(SubscriptionSqlDao.class).getSubscriptionsFromBundleId(cur.getId().toString(), context);
                    final Iterable<SubscriptionModelDao> filtered = subscriptions != null ? Iterables.filter(subscriptions, new Predicate<SubscriptionModelDao>() {
                        @Override
                        public boolean apply(final SubscriptionModelDao input) {
                            return input.getCategory() != ProductCategory.ADD_ON;
                        }
                    }) : ImmutableList.<SubscriptionModelDao>of();
                    for (SubscriptionModelDao f : filtered) {
                        try {
                            final SubscriptionBase s = buildSubscription(SubscriptionModelDao.toSubscription(f, cur.getExternalKey()), catalog, context);
                            if (s.getState() != EntitlementState.CANCELLED) {
                                throw new SubscriptionBaseApiException(ErrorCode.SUB_CREATE_ACTIVE_BUNDLE_KEY_EXISTS, bundle.getExternalKey());
                            } else if (renameCancelledBundleIfExist) {
                                log.info("Renaming bundles with externalKey='{}', prefix='cncl'", bundle.getExternalKey());
                                renameBundleExternalKey(bundleSqlDao, bundle.getExternalKey(), "cncl", context);
                            } /* else {
                                Code will throw SQLIntegrityConstraintViolationException because of unique constraint on externalKey; might be worth having an ErrorCode just for that
                            } */
                        } catch (CatalogApiException e) {
                            throw new SubscriptionBaseApiException(e);
                        }
                    }
                }

                final SubscriptionBundleModelDao model = new SubscriptionBundleModelDao(bundle);
                // Preserve Original created date
                if (!existingBundles.isEmpty()) {
                    model.setOriginalCreatedDate(existingBundles.get(0).getCreatedDate());
                }
                final SubscriptionBundleModelDao result = createAndRefresh(bundleSqlDao, model, context);
                return SubscriptionBundleModelDao.toSubscriptionBundle(result);
            }
        });
    }

    // Note that if bundle belongs to a different account, context is not the context for this target account,
    // but the underlying sql operation does not use the account info
    private void renameBundleExternalKey(final BundleSqlDao bundleSqlDao, final String externalKey, final String prefix, final InternalCallContext context) {
        final List<SubscriptionBundleModelDao> bundleModelDaos = bundleSqlDao.getBundlesForKey(externalKey, context);
        if (!bundleModelDaos.isEmpty()) {
            final Collection<String> bundleIdsToRename = Collections2.<SubscriptionBundleModelDao, String>transform(bundleModelDaos,
                                                                                                                    new Function<SubscriptionBundleModelDao, String>() {
                                                                                                                        @Override
                                                                                                                        public String apply(final SubscriptionBundleModelDao input) {
                                                                                                                            return input.getId().toString();
                                                                                                                        }
                                                                                                                    });
            bundleSqlDao.renameBundleExternalKey(bundleIdsToRename, prefix, context);
        }
    }

    @Override
    public SubscriptionBase getBaseSubscription(final UUID bundleId, final SubscriptionCatalog catalog, final InternalTenantContext context) throws CatalogApiException {
        return getBaseSubscription(bundleId, true, catalog, context);
    }

    @Override
    public SubscriptionBase getSubscriptionFromId(final UUID subscriptionId, final SubscriptionCatalog kbCatalog, final InternalTenantContext context) throws CatalogApiException {
        final DefaultSubscriptionBase shellSubscription = transactionalSqlDao.execute(true, new EntitySqlDaoTransactionWrapper<DefaultSubscriptionBase>() {
            @Override
            public DefaultSubscriptionBase inTransaction(final EntitySqlDaoWrapperFactory entitySqlDaoWrapperFactory) throws Exception {
                final SubscriptionModelDao subscriptionModel = entitySqlDaoWrapperFactory.become(SubscriptionSqlDao.class).getById(subscriptionId.toString(), context);
                final SubscriptionBundleModelDao bundleModel = entitySqlDaoWrapperFactory.become(BundleSqlDao.class).getById(subscriptionModel.getBundleId().toString(), context);
                return SubscriptionModelDao.toSubscription(subscriptionModel, bundleModel.getExternalKey());
            }
        });
        return buildSubscription(shellSubscription, kbCatalog, context);
    }

    @Override
    public SubscriptionBase getSubscriptionFromExternalKey(final String externalKey, final SubscriptionCatalog catalog, final InternalTenantContext context) throws CatalogApiException {
        final DefaultSubscriptionBase shellSubscription = transactionalSqlDao.execute(true, new EntitySqlDaoTransactionWrapper<DefaultSubscriptionBase>() {
            @Override
            public DefaultSubscriptionBase inTransaction(final EntitySqlDaoWrapperFactory entitySqlDaoWrapperFactory) throws Exception {
                final SubscriptionModelDao subscriptionModel = entitySqlDaoWrapperFactory.become(SubscriptionSqlDao.class).getSubscriptionByExternalKey(externalKey, context);
                final SubscriptionBundleModelDao bundleModel = entitySqlDaoWrapperFactory.become(BundleSqlDao.class).getById(subscriptionModel.getBundleId().toString(), context);
                return SubscriptionModelDao.toSubscription(subscriptionModel, bundleModel.getExternalKey());
            }
        });
        return buildSubscription(shellSubscription, catalog, context);
    }

    @Override
    public UUID getBundleIdFromSubscriptionId(final UUID subscriptionId, final InternalTenantContext context) {
        return transactionalSqlDao.execute(true, new EntitySqlDaoTransactionWrapper<UUID>() {
            @Override
            public UUID inTransaction(final EntitySqlDaoWrapperFactory entitySqlDaoWrapperFactory) throws Exception {
                final SubscriptionModelDao subscriptionModel = entitySqlDaoWrapperFactory.become(SubscriptionSqlDao.class).getById(subscriptionId.toString(), context);
                return subscriptionModel.getBundleId();
            }
        });
    }

    @Override
    public UUID getSubscriptionIdFromSubscriptionExternalKey(final String externalKey, final InternalTenantContext context) throws SubscriptionBaseApiException {
        return transactionalSqlDao.execute(true, SubscriptionBaseApiException.class, new EntitySqlDaoTransactionWrapper<UUID>() {
            @Override
            public UUID inTransaction(final EntitySqlDaoWrapperFactory entitySqlDaoWrapperFactory) throws Exception {
                final SubscriptionModelDao subscriptionModel = entitySqlDaoWrapperFactory.become(SubscriptionSqlDao.class).getSubscriptionByExternalKey(externalKey, context);
                if (subscriptionModel == null) {
                    throw new SubscriptionBaseApiException(ErrorCode.SUB_INVALID_SUBSCRIPTION_EXTERNAL_KEY, externalKey);
                }
                return subscriptionModel.getId();
            }
        });
    }

    @Override
    public List<DefaultSubscriptionBase> getSubscriptions(final UUID bundleId, final List<SubscriptionBaseEvent> dryRunEvents, final SubscriptionCatalog catalog, final InternalTenantContext context) throws CatalogApiException {
        return buildBundleSubscriptions(getSubscriptionFromBundleId(bundleId, context), null, dryRunEvents, catalog, context);
    }

    private List<DefaultSubscriptionBase> getSubscriptionFromBundleId(final UUID bundleId, final InternalTenantContext context) {
        return transactionalSqlDao.execute(true, new EntitySqlDaoTransactionWrapper<List<DefaultSubscriptionBase>>() {
            @Override
            public List<DefaultSubscriptionBase> inTransaction(final EntitySqlDaoWrapperFactory entitySqlDaoWrapperFactory) throws Exception {

                final SubscriptionBundleModelDao bundleModel = entitySqlDaoWrapperFactory.become(BundleSqlDao.class).getById(bundleId.toString(), context);

                final List<SubscriptionModelDao> models = entitySqlDaoWrapperFactory.become(SubscriptionSqlDao.class).getSubscriptionsFromBundleId(bundleId.toString(), context);
                return new ArrayList<DefaultSubscriptionBase>(Collections2.transform(models, new Function<SubscriptionModelDao, DefaultSubscriptionBase>() {
                    @Override
                    public DefaultSubscriptionBase apply(@Nullable final SubscriptionModelDao input) {
                        return SubscriptionModelDao.toSubscription(input, bundleModel.getExternalKey());
                    }
                }));
            }
        });
    }

    @Override
    public Map<UUID, List<DefaultSubscriptionBase>> getSubscriptionsForAccount(final SubscriptionCatalog catalog, final InternalTenantContext context) throws CatalogApiException {
        final Map<UUID, List<DefaultSubscriptionBase>> subscriptionsFromAccountId = getSubscriptionsFromAccountId(context);

        final List<SubscriptionBaseEvent> eventsForAccount = getEventsForAccountId(context);

        final Map<UUID, List<DefaultSubscriptionBase>> result = new HashMap<UUID, List<DefaultSubscriptionBase>>();
        for (final UUID bundleId : subscriptionsFromAccountId.keySet()) {

            final List<DefaultSubscriptionBase> subscriptionsForBundle = subscriptionsFromAccountId.get(bundleId);
            final Multimap<UUID, SubscriptionBaseEvent> eventsForSubscriptions = ArrayListMultimap.create();

            for (final SubscriptionBase cur : subscriptionsForBundle) {
                final Collection<SubscriptionBaseEvent> events = Collections2.filter(eventsForAccount, new Predicate<SubscriptionBaseEvent>() {
                    @Override
                    public boolean apply(final SubscriptionBaseEvent input) {
                        return input.getSubscriptionId().equals(cur.getId());

                    }
                });
                eventsForSubscriptions.putAll(cur.getId(), ImmutableList.copyOf(events));
            }

            result.put(bundleId, buildBundleSubscriptions(subscriptionsForBundle, eventsForSubscriptions, null, catalog, context));
        }
        return result;
    }

    private Map<UUID, List<DefaultSubscriptionBase>> getSubscriptionsFromAccountId(final InternalTenantContext context) {
        final List<DefaultSubscriptionBase> allSubscriptions = transactionalSqlDao.execute(true, new EntitySqlDaoTransactionWrapper<List<DefaultSubscriptionBase>>() {
            @Override
            public List<DefaultSubscriptionBase> inTransaction(final EntitySqlDaoWrapperFactory entitySqlDaoWrapperFactory) throws Exception {

                final List<SubscriptionBundleModelDao> bundleModels = entitySqlDaoWrapperFactory.become(BundleSqlDao.class).getByAccountRecordId(context);

                final List<SubscriptionModelDao> subscriptionModels = entitySqlDaoWrapperFactory.become(SubscriptionSqlDao.class).getByAccountRecordId(context);
                return new ArrayList<DefaultSubscriptionBase>(Collections2.transform(subscriptionModels, new Function<SubscriptionModelDao, DefaultSubscriptionBase>() {
                    @Override
                    public DefaultSubscriptionBase apply(final SubscriptionModelDao input) {
                        final SubscriptionBundleModelDao bundleModel = Iterables.find(bundleModels, new Predicate<SubscriptionBundleModelDao>() {
                            @Override
                            public boolean apply(final SubscriptionBundleModelDao bundleInput) {
                                return bundleInput.getId().equals(input.getBundleId());
                            }
                        });
                        return SubscriptionModelDao.toSubscription(input, bundleModel.getExternalKey());
                    }
                }));
            }
        });

        final Map<UUID, List<DefaultSubscriptionBase>> result = new HashMap<UUID, List<DefaultSubscriptionBase>>();
        for (final DefaultSubscriptionBase subscriptionBase : allSubscriptions) {
            if (result.get(subscriptionBase.getBundleId()) == null) {
                result.put(subscriptionBase.getBundleId(), new LinkedList<DefaultSubscriptionBase>());
            }
            result.get(subscriptionBase.getBundleId()).add(subscriptionBase);
        }
        return result;
    }

    @Override
    public void updateChargedThroughDate(final DefaultSubscriptionBase subscription, final InternalCallContext context) {

        final Date ctd = (subscription.getChargedThroughDate() != null) ? subscription.getChargedThroughDate().toDate() : null;
        final InternalCallContext contextWithUpdatedDate = contextWithUpdatedDate(context);

        transactionalSqlDao.execute(false, new EntitySqlDaoTransactionWrapper<Void>() {
            @Override
            public Void inTransaction(final EntitySqlDaoWrapperFactory entitySqlDaoWrapperFactory) throws Exception {
                final SubscriptionSqlDao transactionalDao = entitySqlDaoWrapperFactory.become(SubscriptionSqlDao.class);
                transactionalDao.updateChargedThroughDate(subscription.getId().toString(), ctd, contextWithUpdatedDate);

                final BundleSqlDao bundleSqlDao = entitySqlDaoWrapperFactory.become(BundleSqlDao.class);
                final String bundleId = subscription.getBundleId().toString();
                bundleSqlDao.updateBundleLastSysTime(bundleId, context.getCreatedDate().toDate(), contextWithUpdatedDate);
                return null;
            }
        });
    }

    @Override
    public void createNextPhaseEvent(final DefaultSubscriptionBase subscription, final SubscriptionBaseEvent readyPhaseEvent, final SubscriptionBaseEvent nextPhaseEvent, final InternalCallContext context) {
        transactionalSqlDao.execute(false, new EntitySqlDaoTransactionWrapper<Void>() {
            @Override
            public Void inTransaction(final EntitySqlDaoWrapperFactory entitySqlDaoWrapperFactory) throws Exception {
                final SubscriptionEventSqlDao transactional = entitySqlDaoWrapperFactory.become(SubscriptionEventSqlDao.class);
                final UUID subscriptionId = subscription.getId();
                cancelNextPhaseEventFromTransaction(subscriptionId, entitySqlDaoWrapperFactory, context);
                createAndRefresh(transactional, new SubscriptionEventModelDao(nextPhaseEvent), context);
                recordFutureNotificationFromTransaction(entitySqlDaoWrapperFactory,
                                                        nextPhaseEvent.getEffectiveDate(),
                                                        new SubscriptionNotificationKey(nextPhaseEvent.getId()), context);

                // Notify the Bus
                notifyBusOfRequestedChange(entitySqlDaoWrapperFactory, subscription, nextPhaseEvent, SubscriptionBaseTransitionType.PHASE, 0, context);
                notifyBusOfEffectiveImmediateChange(entitySqlDaoWrapperFactory, subscription, readyPhaseEvent, 0, context);

                return null;
            }
        });
    }

    @Override
    public SubscriptionBaseEvent getEventById(final UUID eventId, final InternalTenantContext context) {
        return transactionalSqlDao.execute(true, new EntitySqlDaoTransactionWrapper<SubscriptionBaseEvent>() {
            @Override
            public SubscriptionBaseEvent inTransaction(final EntitySqlDaoWrapperFactory entitySqlDaoWrapperFactory) throws Exception {
                final SubscriptionEventModelDao model = entitySqlDaoWrapperFactory.become(SubscriptionEventSqlDao.class).getById(eventId.toString(), context);
                return SubscriptionEventModelDao.toSubscriptionEvent(model);
            }
        });
    }

    @Override
    public List<SubscriptionBaseEvent> getEventsForSubscription(final UUID subscriptionId, final InternalTenantContext context) {
        return transactionalSqlDao.execute(true, new EntitySqlDaoTransactionWrapper<List<SubscriptionBaseEvent>>() {
            @Override
            public List<SubscriptionBaseEvent> inTransaction(final EntitySqlDaoWrapperFactory entitySqlDaoWrapperFactory) throws Exception {
                return getEventsForSubscriptionInTransaction(entitySqlDaoWrapperFactory, subscriptionId, context);
            }
        });
    }

    @Override
    public List<SubscriptionBaseEvent> getPendingEventsForSubscription(final UUID subscriptionId, final InternalTenantContext context) {
        final Date now = clock.getUTCNow().toDate();

        return transactionalSqlDao.execute(true, new EntitySqlDaoTransactionWrapper<List<SubscriptionBaseEvent>>() {
            @Override
            public List<SubscriptionBaseEvent> inTransaction(final EntitySqlDaoWrapperFactory entitySqlDaoWrapperFactory) throws Exception {
                final List<SubscriptionEventModelDao> eventModels = entitySqlDaoWrapperFactory.become(SubscriptionEventSqlDao.class).getFutureActiveEventForSubscription(subscriptionId.toString(), now, context);
                return toSubscriptionBaseEvents(eventModels);
            }
        });
    }

    @Override
    public List<SubscriptionBaseEvent> createSubscriptionsWithAddOns(final List<SubscriptionBaseWithAddOns> subscriptions, final Map<UUID, List<SubscriptionBaseEvent>> initialEventsMap, final SubscriptionCatalog catalog, final InternalCallContext context) {

        final boolean groupBusEvents = eventBus.shouldAggregateSubscriptionEvents(context);
        return transactionalSqlDao.execute(false, new EntitySqlDaoTransactionWrapper<List<SubscriptionBaseEvent>>() {
            @Override
            public List<SubscriptionBaseEvent> inTransaction(final EntitySqlDaoWrapperFactory entitySqlDaoWrapperFactory) throws Exception {
                final SubscriptionSqlDao transactional = entitySqlDaoWrapperFactory.become(SubscriptionSqlDao.class);
                final SubscriptionEventSqlDao eventsDaoFromSameTransaction = entitySqlDaoWrapperFactory.become(SubscriptionEventSqlDao.class);


                int busEffSeqId = 0;
                int busReqSeqId = 0;
                final List<SubscriptionEventModelDao> createdEvents = new LinkedList<SubscriptionEventModelDao>();
                for (final SubscriptionBaseWithAddOns subscription : subscriptions) {
                    for (final SubscriptionBase subscriptionBase : subscription.getSubscriptionBaseList()) {
                        // Safe cast
                        final DefaultSubscriptionBase defaultSubscriptionBase = (DefaultSubscriptionBase) subscriptionBase;
                        createAndRefresh(transactional, new SubscriptionModelDao(defaultSubscriptionBase), context);

                        final List<SubscriptionBaseEvent> initialEvents = initialEventsMap.get(defaultSubscriptionBase.getId());

                        for (final SubscriptionBaseEvent cur : initialEvents) {
                            createdEvents.add(createAndRefresh(eventsDaoFromSameTransaction, new SubscriptionEventModelDao(cur), context));

                            final boolean isBusEvent = cur.getEffectiveDate().compareTo(context.getCreatedDate()) <= 0 && (cur.getType() == EventType.API_USER || cur.getType() == EventType.BCD_UPDATE);
                            final int seqId = isBusEvent ? busEffSeqId++ : 0;
<<<<<<< HEAD
                            recordBusOrFutureNotificationFromTransaction(defaultSubscriptionBase, cur, entitySqlDaoWrapperFactory, isBusEvent, seqId, catalog, context);
=======

                            if (!isBusEvent || !groupBusEvents || seqId == 0) {
                                recordBusOrFutureNotificationFromTransaction(defaultSubscriptionBase, cur, entitySqlDaoWrapperFactory, isBusEvent, 0, catalog, context);
                            }
>>>>>>> 4c7179a9
                        }

                        // Notify the Bus of the latest requested change, if needed
                        if (!initialEvents.isEmpty()) {
<<<<<<< HEAD
                            notifyBusOfRequestedChange(entitySqlDaoWrapperFactory, defaultSubscriptionBase, initialEvents.get(initialEvents.size() - 1), SubscriptionBaseTransitionType.CREATE, busReqSeqId++, context);
=======
                            if (!groupBusEvents || busReqSeqId == 0) {
                                notifyBusOfRequestedChange(entitySqlDaoWrapperFactory, defaultSubscriptionBase, initialEvents.get(initialEvents.size() - 1), SubscriptionBaseTransitionType.CREATE, context);
                            }
>>>>>>> 4c7179a9
                        }
                    }
                }
                return toSubscriptionBaseEvents(createdEvents);
            }
        });
    }

    @Override
    public void cancelSubscriptionsOnBasePlanEvent(final DefaultSubscriptionBase subscription, final SubscriptionBaseEvent event, final List<DefaultSubscriptionBase> subscriptions, final List<SubscriptionBaseEvent> cancelEvents, final SubscriptionCatalog catalog, final InternalCallContext context) {
        transactionalSqlDao.execute(false, new EntitySqlDaoTransactionWrapper<Void>() {
            @Override
            public Void inTransaction(final EntitySqlDaoWrapperFactory entitySqlDaoWrapperFactory) throws Exception {
                cancelSubscriptionsFromTransaction(entitySqlDaoWrapperFactory, subscriptions, cancelEvents, catalog, context);
                // Make sure to always send the event, even if there were no subscriptions to cancel
                notifyBusOfEffectiveImmediateChange(entitySqlDaoWrapperFactory, subscription, event, subscriptions.size(), context);
                return null;
            }
        });
    }

    @Override
    public void notifyOnBasePlanEvent(final DefaultSubscriptionBase subscription, final SubscriptionBaseEvent event, final SubscriptionCatalog catalog, final InternalCallContext context) {
        transactionalSqlDao.execute(false, new EntitySqlDaoTransactionWrapper<Void>() {
            @Override
            public Void inTransaction(final EntitySqlDaoWrapperFactory entitySqlDaoWrapperFactory) throws Exception {
                notifyBusOfEffectiveImmediateChange(entitySqlDaoWrapperFactory, subscription, event, 0, context);
                return null;
            }
        });

    }

    @Override
    public void cancelSubscriptions(final List<DefaultSubscriptionBase> subscriptions, final List<SubscriptionBaseEvent> cancelEvents, final SubscriptionCatalog catalog, final InternalCallContext context) {
        transactionalSqlDao.execute(false, new EntitySqlDaoTransactionWrapper<Void>() {
            @Override
            public Void inTransaction(final EntitySqlDaoWrapperFactory entitySqlDaoWrapperFactory) throws Exception {
                cancelSubscriptionsFromTransaction(entitySqlDaoWrapperFactory, subscriptions, cancelEvents, catalog, context);
                return null;
            }
        });
    }

    private void cancelSubscriptionsFromTransaction(final EntitySqlDaoWrapperFactory entitySqlDaoWrapperFactory, final List<DefaultSubscriptionBase> subscriptions, final List<SubscriptionBaseEvent> cancelEvents, final SubscriptionCatalog catalog, final InternalCallContext context) throws EntityPersistenceException {
        for (int i = 0; i < subscriptions.size(); i++) {
            final DefaultSubscriptionBase subscription = subscriptions.get(i);
            final SubscriptionBaseEvent cancelEvent = cancelEvents.get(i);
            cancelSubscriptionFromTransaction(subscription, cancelEvent, entitySqlDaoWrapperFactory, catalog, context, subscriptions.size() - i - 1);
        }
    }

    @Override
    public void uncancelSubscription(final DefaultSubscriptionBase subscription, final List<SubscriptionBaseEvent> uncancelEvents, final InternalCallContext context) {
        undoOperation(subscription, uncancelEvents, ApiEventType.CANCEL, SubscriptionBaseTransitionType.UNCANCEL, context);
    }

    @Override
    public void undoChangePlan(final DefaultSubscriptionBase subscription, final List<SubscriptionBaseEvent> undoChangePlanEvents, final InternalCallContext context) {
        undoOperation(subscription, undoChangePlanEvents, ApiEventType.CHANGE, SubscriptionBaseTransitionType.UNDO_CHANGE, context);
    }

    private void undoOperation(final DefaultSubscriptionBase subscription, final List<SubscriptionBaseEvent> inputEvents, final ApiEventType targetOperation, final SubscriptionBaseTransitionType transitionType, final InternalCallContext context) {

        final InternalCallContext contextWithUpdatedDate = contextWithUpdatedDate(context);
        transactionalSqlDao.execute(false, new EntitySqlDaoTransactionWrapper<Void>() {
            @Override
            public Void inTransaction(final EntitySqlDaoWrapperFactory entitySqlDaoWrapperFactory) throws Exception {
                final SubscriptionEventSqlDao transactional = entitySqlDaoWrapperFactory.become(SubscriptionEventSqlDao.class);

                final UUID subscriptionId = subscription.getId();

                Set<SubscriptionEventModelDao> targetEvents = new HashSet<SubscriptionEventModelDao>();
                final Date now = context.getCreatedDate().toDate();
                final List<SubscriptionEventModelDao> eventModels = transactional.getFutureActiveEventForSubscription(subscriptionId.toString(), now, contextWithUpdatedDate);

                for (final SubscriptionEventModelDao cur : eventModels) {
                    if (cur.getEventType() == EventType.API_USER && cur.getUserType() == targetOperation) {
                        targetEvents.add(cur);
                    } else if (cur.getEventType() == EventType.PHASE) {
                        targetEvents.add(cur);
                    }
                }

                if (!targetEvents.isEmpty()) {
                    for (SubscriptionEventModelDao target : targetEvents) {
                        transactional.unactiveEvent(target.getId().toString(), contextWithUpdatedDate);
                    }
                    for (final SubscriptionBaseEvent cur : inputEvents) {
                        transactional.create(new SubscriptionEventModelDao(cur), contextWithUpdatedDate);
                        recordFutureNotificationFromTransaction(entitySqlDaoWrapperFactory,
                                                                cur.getEffectiveDate(),
                                                                new SubscriptionNotificationKey(cur.getId()),
                                                                contextWithUpdatedDate);
                    }

                    // Notify the Bus of the latest requested change
                    notifyBusOfRequestedChange(entitySqlDaoWrapperFactory, subscription, inputEvents.get(inputEvents.size() - 1), transitionType, 0, contextWithUpdatedDate);
                }

                return null;
            }
        });
    }

    @Override
    public void changePlan(final DefaultSubscriptionBase subscription, final List<SubscriptionBaseEvent> originalInputChangeEvents, final List<DefaultSubscriptionBase> subscriptionsToBeCancelled, final List<SubscriptionBaseEvent> cancelEvents, final SubscriptionCatalog catalog, final InternalCallContext context) {

        // First event is expected to be the subscription CHANGE event
        final SubscriptionBaseEvent inputChangeEvent = originalInputChangeEvents.get(0);
        Preconditions.checkState(inputChangeEvent.getType() == EventType.API_USER &&
                                 ((ApiEvent) inputChangeEvent).getApiEventType() == ApiEventType.CHANGE);
        Preconditions.checkState(inputChangeEvent.getSubscriptionId().equals(subscription.getId()));

        transactionalSqlDao.execute(false, new EntitySqlDaoTransactionWrapper<Void>() {
            @Override
            public Void inTransaction(final EntitySqlDaoWrapperFactory entitySqlDaoWrapperFactory) throws Exception {

                final SubscriptionEventSqlDao transactional = entitySqlDaoWrapperFactory.become(SubscriptionEventSqlDao.class);
                final List<SubscriptionEventModelDao> activeSubscriptionEvents = entitySqlDaoWrapperFactory.become(SubscriptionEventSqlDao.class).getActiveEventsForSubscription(subscription.getId().toString(), context);

                // First event is CREATE/TRANSFER event
                final SubscriptionEventModelDao firstSubscriptionEvent = activeSubscriptionEvents.get(0);
                final Iterable<SubscriptionEventModelDao> activePresentOrFutureSubscriptionEvents = Iterables.filter(activeSubscriptionEvents, new Predicate<SubscriptionEventModelDao>() {
                    @Override
                    public boolean apply(SubscriptionEventModelDao input) {
                        return input.getEffectiveDate().compareTo(inputChangeEvent.getEffectiveDate()) >= 0;
                    }
                });

                // We do a little magic here in case the CHANGE coincides exactly with the CREATE event to invalidate original CREATE event and
                // change the input CHANGE event into a CREATE event.
                final boolean isChangePlanOnStartDate = firstSubscriptionEvent.getEffectiveDate().compareTo(inputChangeEvent.getEffectiveDate()) == 0;

                final List<SubscriptionBaseEvent> inputChangeEvents;
                if (isChangePlanOnStartDate) {

                    // Rebuild input event list with first the CREATE event and all original input events except for inputChangeEvent
                    inputChangeEvents = new ArrayList<SubscriptionBaseEvent>();
                    final SubscriptionBaseEvent newCreateEvent = new ApiEventBuilder((ApiEventChange) inputChangeEvent)
                            .setApiEventType(firstSubscriptionEvent.getUserType())
                            .build();

                    originalInputChangeEvents.remove(0);
                    inputChangeEvents.add(newCreateEvent);
                    inputChangeEvents.addAll(originalInputChangeEvents);

                    // Deactivate original CREATE event
                    unactivateEventFromTransaction(firstSubscriptionEvent, entitySqlDaoWrapperFactory, context);

                } else {
                    inputChangeEvents = originalInputChangeEvents;
                }

                cancelFutureEventsFromTransaction(activePresentOrFutureSubscriptionEvents, entitySqlDaoWrapperFactory, false, context);

                for (final SubscriptionBaseEvent cur : inputChangeEvents) {
                    createAndRefresh(transactional, new SubscriptionEventModelDao(cur), context);

                    final boolean isBusEvent = cur.getEffectiveDate().compareTo(context.getCreatedDate()) <= 0 && (cur.getType() == EventType.API_USER || cur.getType() == EventType.BCD_UPDATE);
                    recordBusOrFutureNotificationFromTransaction(subscription, cur, entitySqlDaoWrapperFactory, isBusEvent, 0, catalog, context);
                }

                // Notify the Bus of the latest requested change
                final SubscriptionBaseEvent finalEvent = inputChangeEvents.get(inputChangeEvents.size() - 1);
                notifyBusOfRequestedChange(entitySqlDaoWrapperFactory, subscription, finalEvent, SubscriptionBaseTransitionType.CHANGE, 0, context);

                // Cancel associated add-ons
                cancelSubscriptionsFromTransaction(entitySqlDaoWrapperFactory, subscriptionsToBeCancelled, cancelEvents, catalog, context);

                return null;
            }
        });
    }

    private List<SubscriptionBaseEvent> filterSubscriptionBaseEvents(final Collection<SubscriptionEventModelDao> models) {
        final Collection<SubscriptionEventModelDao> filteredModels = Collections2.filter(models, new Predicate<SubscriptionEventModelDao>() {
            @Override
            public boolean apply(@Nullable final SubscriptionEventModelDao input) {
                return input.getUserType() != ApiEventType.UNCANCEL && input.getUserType() != ApiEventType.UNDO_CHANGE;
            }
        });
        return toSubscriptionBaseEvents(filteredModels);
    }

    private List<SubscriptionBaseEvent> toSubscriptionBaseEvents(final Collection<SubscriptionEventModelDao> eventModels) {
        return new ArrayList<SubscriptionBaseEvent>(Collections2.transform(eventModels, new Function<SubscriptionEventModelDao, SubscriptionBaseEvent>() {
            @Override
            public SubscriptionBaseEvent apply(final SubscriptionEventModelDao input) {
                return SubscriptionEventModelDao.toSubscriptionEvent(input);
            }
        }));
    }

    private List<SubscriptionBaseEvent> getEventsForAccountId(final InternalTenantContext context) {
        return transactionalSqlDao.execute(true, new EntitySqlDaoTransactionWrapper<List<SubscriptionBaseEvent>>() {
            @Override
            public List<SubscriptionBaseEvent> inTransaction(final EntitySqlDaoWrapperFactory entitySqlDaoWrapperFactory) throws Exception {
                final List<SubscriptionEventModelDao> models = entitySqlDaoWrapperFactory.become(SubscriptionEventSqlDao.class).getByAccountRecordId(context);
                return filterSubscriptionBaseEvents(models);
            }
        });
    }

    private void cancelSubscriptionFromTransaction(final DefaultSubscriptionBase subscription, final SubscriptionBaseEvent cancelEvent, final EntitySqlDaoWrapperFactory entitySqlDaoWrapperFactory, final SubscriptionCatalog catalog, final InternalCallContext context, final int seqId)
            throws EntityPersistenceException {
        final UUID subscriptionId = subscription.getId();
        cancelFutureEventsFromTransaction(subscriptionId, cancelEvent.getEffectiveDate(), entitySqlDaoWrapperFactory, true, context);
        final SubscriptionEventSqlDao subscriptionEventSqlDao = entitySqlDaoWrapperFactory.become(SubscriptionEventSqlDao.class);
        final SubscriptionEventModelDao cancelEventWithUpdatedTotalOrdering = createAndRefresh(subscriptionEventSqlDao, new SubscriptionEventModelDao(cancelEvent), context);

        final SubscriptionBaseEvent refreshedSubscriptionEvent = SubscriptionEventModelDao.toSubscriptionEvent(cancelEventWithUpdatedTotalOrdering);
        final boolean isBusEvent = refreshedSubscriptionEvent.getEffectiveDate().compareTo(context.getCreatedDate()) <= 0;
        recordBusOrFutureNotificationFromTransaction(subscription, refreshedSubscriptionEvent, entitySqlDaoWrapperFactory, isBusEvent, seqId, catalog, context);

        // Notify the Bus of the requested change
        notifyBusOfRequestedChange(entitySqlDaoWrapperFactory, subscription, refreshedSubscriptionEvent, SubscriptionBaseTransitionType.CANCEL, 0, context);
    }

    private void cancelNextPhaseEventFromTransaction(final UUID subscriptionId, final EntitySqlDaoWrapperFactory entitySqlDaoWrapperFactory, final InternalCallContext context) {
        cancelFutureEventFromTransaction(subscriptionId, entitySqlDaoWrapperFactory, EventType.PHASE, null, context);
    }

    private void cancelFutureEventsFromTransaction(final UUID subscriptionId, final DateTime effectiveDate, final EntitySqlDaoWrapperFactory entitySqlDaoWrapperFactory, final boolean includingBCDChange, final InternalCallContext context) {
        final List<SubscriptionEventModelDao> eventModels = entitySqlDaoWrapperFactory.become(SubscriptionEventSqlDao.class).getFutureOrPresentActiveEventForSubscription(subscriptionId.toString(), effectiveDate.toDate(), context);
        cancelFutureEventsFromTransaction(eventModels, entitySqlDaoWrapperFactory, includingBCDChange, context);
    }

    private void cancelFutureEventsFromTransaction(final Iterable<SubscriptionEventModelDao> eventModels, final EntitySqlDaoWrapperFactory entitySqlDaoWrapperFactory, final boolean includingBCDChange, final InternalCallContext context) {
        for (final SubscriptionEventModelDao cur : eventModels) {
            // Skip CREATE event (because of date equality in the query and we don't want to invalidate CREATE event that match a CANCEL event)
            if (cur.getEventType() == EventType.API_USER && (cur.getUserType() == ApiEventType.CREATE || cur.getUserType() == ApiEventType.TRANSFER)) {
                continue;
            }

            if (includingBCDChange || cur.getEventType() != EventType.BCD_UPDATE) {
                unactivateEventFromTransaction(cur, entitySqlDaoWrapperFactory, context);
            }
        }
    }

    private void cancelFutureEventFromTransaction(final UUID subscriptionId, final EntitySqlDaoWrapperFactory dao, final EventType type,
                                                  @Nullable final ApiEventType apiType, final InternalCallContext context) {
        final SubscriptionEventModelDao futureEvent = findFutureEventFromTransaction(subscriptionId, dao, type, apiType, context);
        unactivateEventFromTransaction(futureEvent, dao, context);
    }

    private SubscriptionEventModelDao findFutureEventFromTransaction(final UUID subscriptionId, final EntitySqlDaoWrapperFactory dao, final EventType type,
                                                                     @Nullable final ApiEventType apiType, final InternalCallContext context) {

        SubscriptionEventModelDao futureEvent = null;
        final Date now = context.getCreatedDate().toDate();

        final List<SubscriptionEventModelDao> eventModels = dao.become(SubscriptionEventSqlDao.class).getFutureActiveEventForSubscription(subscriptionId.toString(), now, context);
        for (final SubscriptionEventModelDao cur : eventModels) {
            if (cur.getEventType() == type &&
                (apiType == null || apiType == cur.getUserType())) {
                if (futureEvent != null) {
                    throw new SubscriptionBaseError(String.format("Found multiple future events for type %s for subscriptions %s",
                                                                  type, subscriptionId.toString()));
                }
                futureEvent = cur;
                // To check that there is only one such event
                //break;
            }
        }
        return futureEvent;
    }

    private void unactivateEventFromTransaction(final Entity event, final EntitySqlDaoWrapperFactory dao, final InternalCallContext context) {
        if (event != null) {
            final String eventId = event.getId().toString();
            dao.become(SubscriptionEventSqlDao.class).unactiveEvent(eventId, context);
        }
    }

    private DefaultSubscriptionBase buildSubscription(final DefaultSubscriptionBase input, final SubscriptionCatalog catalog, final InternalTenantContext context) throws CatalogApiException {

        if (input == null) {
            return null;
        }
        final List<DefaultSubscriptionBase> bundleInput = new ArrayList<DefaultSubscriptionBase>();
        if (input.getCategory() == ProductCategory.ADD_ON) {
            final DefaultSubscriptionBase baseSubscription = getBaseSubscription(input.getBundleId(), false, catalog, context);
            if (baseSubscription == null) {
                return null;
            }

            bundleInput.add(baseSubscription);
            bundleInput.add(input);
        } else {
            bundleInput.add(input);
        }

        final List<DefaultSubscriptionBase> reloadedSubscriptions = buildBundleSubscriptions(bundleInput, null, null, catalog, context);
        for (final DefaultSubscriptionBase cur : reloadedSubscriptions) {
            if (cur.getId().equals(input.getId())) {
                return cur;
            }
        }

        throw new SubscriptionBaseError("Unexpected code path in buildSubscription");
    }

    private List<DefaultSubscriptionBase> buildBundleSubscriptions(final List<DefaultSubscriptionBase> input, @Nullable final Multimap<UUID, SubscriptionBaseEvent> eventsForSubscription,
                                                            @Nullable final Collection<SubscriptionBaseEvent> dryRunEvents, final SubscriptionCatalog catalog, final InternalTenantContext context) throws CatalogApiException {
        if (input == null || input.isEmpty()) {
            return Collections.emptyList();
        }

        // Make sure BasePlan -- if exists-- is first
        Collections.sort(input, DefaultSubscriptionInternalApi.SUBSCRIPTIONS_COMPARATOR);

        final Collection<ApiEventChange> baseChangeEvents = new LinkedList<ApiEventChange>();
        ApiEventCancel baseCancellationEvent = null;
        final List<DefaultSubscriptionBase> result = new ArrayList<DefaultSubscriptionBase>(input.size());
        for (final DefaultSubscriptionBase cur : input) {
            final List<SubscriptionBaseEvent> events = eventsForSubscription != null ?
                                                       (List<SubscriptionBaseEvent>) eventsForSubscription.get(cur.getId()) :
                                                       getEventsForSubscription(cur.getId(), context);
            mergeDryRunEvents(cur.getId(), events, dryRunEvents);

            DefaultSubscriptionBase reloaded = createSubscriptionForInternalUse(cur, events, catalog, context);

            switch (cur.getCategory()) {
                case BASE:
                    for (final SubscriptionBaseEvent event : events) {
                        if (!event.isActive()) {
                            continue;
                        } else if (event instanceof ApiEventCancel) {
                            baseCancellationEvent = (ApiEventCancel) event;
                            break;
                        } else if (event instanceof ApiEventChange) {
                            // Need to track all changes, see https://github.com/killbill/killbill/issues/268
                            baseChangeEvents.add((ApiEventChange) event);
                        }
                    }
                    break;
                case ADD_ON:
                    final Plan targetAddOnPlan = reloaded.getCurrentPlan();
                    if (targetAddOnPlan == null || reloaded.getFutureEndDate() != null) {
                        // TODO What if reloaded.getFutureEndDate() is not null but a base plan change
                        // triggers another cancellation before?
                        break;
                    }

                    SubscriptionBaseEvent baseTriggerEventForAddOnCancellation = baseCancellationEvent;
                    for (final ApiEventChange baseChangeEvent : baseChangeEvents) {
                        final Plan basePlan = catalog.findPlan(baseChangeEvent.getEventPlan(), baseChangeEvent.getEffectiveDate(), cur.getAlignStartDate());
                        final Product baseProduct = basePlan.getProduct();

                        if ((!addonUtils.isAddonAvailable(baseProduct, targetAddOnPlan)) ||
                            (addonUtils.isAddonIncluded(baseProduct, targetAddOnPlan))) {
                            if (baseTriggerEventForAddOnCancellation != null) {
                                if (baseTriggerEventForAddOnCancellation.getEffectiveDate().isAfter(baseChangeEvent.getEffectiveDate())) {
                                    baseTriggerEventForAddOnCancellation = baseChangeEvent;
                                }
                            } else {
                                baseTriggerEventForAddOnCancellation = baseChangeEvent;
                            }
                        }
                    }

                    if (baseTriggerEventForAddOnCancellation != null) {
                        final SubscriptionBaseEvent addOnCancelEvent = new ApiEventCancel(new ApiEventBuilder()
                                                                                                  .setSubscriptionId(reloaded.getId())
                                                                                                  .setEffectiveDate(baseTriggerEventForAddOnCancellation.getEffectiveDate())
                                                                                                  .setCreatedDate(baseTriggerEventForAddOnCancellation.getCreatedDate())
                                                                                                  // This event is only there to indicate the ADD_ON is future canceled, but it is not there
                                                                                                  // on disk until the base plan cancellation becomes effective
                                                                                                  .setFromDisk(false));

                        events.add(addOnCancelEvent);
                        // Finally reload subscription with full set of events
                        reloaded = createSubscriptionForInternalUse(cur, events, catalog, context);
                    }
                    break;
                default:
                    break;
            }

            result.add(reloaded);
        }

        return result;
    }

    private void mergeDryRunEvents(final UUID subscriptionId, final List<SubscriptionBaseEvent> events, @Nullable final Collection<SubscriptionBaseEvent> dryRunEvents) {
        if (dryRunEvents == null || dryRunEvents.isEmpty()) {
            return;
        }
        for (final SubscriptionBaseEvent curDryRun : dryRunEvents) {

            boolean swapChangeEventWithCreate = false;

            if (curDryRun.getSubscriptionId() != null && curDryRun.getSubscriptionId().equals(subscriptionId)) {

                final boolean isApiChange = curDryRun.getType() == EventType.API_USER && ((ApiEvent) curDryRun).getApiEventType() == ApiEventType.CHANGE;
                final Iterator<SubscriptionBaseEvent> it = events.iterator();
                while (it.hasNext()) {
                    final SubscriptionBaseEvent event = it.next();
                    if (event.getEffectiveDate().isAfter(curDryRun.getEffectiveDate())) {
                        it.remove();
                    } else if (event.getEffectiveDate().compareTo(curDryRun.getEffectiveDate()) == 0 &&
                               isApiChange &&
                               (event.getType() == EventType.API_USER && (((ApiEvent) event).getApiEventType() == ApiEventType.CREATE) || ((ApiEvent) event).getApiEventType() == ApiEventType.TRANSFER)) {
                        it.remove();
                        swapChangeEventWithCreate = true;
                    }
                }
                // Set total ordering value of the fake dryRun event to make sure billing events are correctly ordered
                // and also transform CHANGE event into CREATE in case of perfect effectiveDate match
                final EventBaseBuilder eventBuilder;
                switch (curDryRun.getType()) {
                    case PHASE:
                        eventBuilder = new PhaseEventBuilder((PhaseEvent) curDryRun);
                        break;
                    case BCD_UPDATE:
                        eventBuilder = new BCDEventBuilder((BCDEvent) curDryRun);
                        break;
                    case API_USER:
                    default:
                        eventBuilder = new ApiEventBuilder((ApiEvent) curDryRun);
                        if (swapChangeEventWithCreate) {
                            ((ApiEventBuilder) eventBuilder).setApiEventType(ApiEventType.CREATE);
                        }
                        break;
                }
                if (!events.isEmpty()) {
                    eventBuilder.setTotalOrdering(events.get(events.size() - 1).getTotalOrdering() + 1);
                }
                events.add(eventBuilder.build());
            }
        }
    }

    @Override
    public void transfer(final UUID srcAccountId, final UUID destAccountId, final BundleTransferData bundleTransferData,
                         final List<TransferCancelData> transferCancelData, final SubscriptionCatalog catalog, final InternalCallContext fromContext, final InternalCallContext toContext) {

        transactionalSqlDao.execute(false, new EntitySqlDaoTransactionWrapper<Void>() {
            @Override
            public Void inTransaction(final EntitySqlDaoWrapperFactory entitySqlDaoWrapperFactory) throws Exception {

                // Cancel the subscriptions for the old bundle
                for (final TransferCancelData cancel : transferCancelData) {
                    cancelSubscriptionFromTransaction(cancel.getSubscription(), cancel.getCancelEvent(), entitySqlDaoWrapperFactory, catalog, fromContext, 0);
                }

                // Rename externalKey from source bundle
                final BundleSqlDao bundleSqlDao = entitySqlDaoWrapperFactory.become(BundleSqlDao.class);
                renameBundleExternalKey(bundleSqlDao, bundleTransferData.getData().getExternalKey(), "tsf", fromContext);

                final SubscriptionEventSqlDao transactional = entitySqlDaoWrapperFactory.become(SubscriptionEventSqlDao.class);
                transferBundleDataFromTransaction(bundleTransferData, transactional, entitySqlDaoWrapperFactory, toContext);
                return null;
            }
        });
    }

    @Override
    public void updateBundleExternalKey(final UUID bundleId, final String externalKey, final InternalCallContext context) {
        transactionalSqlDao.execute(false, new EntitySqlDaoTransactionWrapper<Void>() {
            @Override
            public Void inTransaction(final EntitySqlDaoWrapperFactory entitySqlDaoWrapperFactory) throws Exception {

                final BundleSqlDao bundleSqlDao = entitySqlDaoWrapperFactory.become(BundleSqlDao.class);
                bundleSqlDao.updateBundleExternalKey(bundleId.toString(), externalKey, contextWithUpdatedDate(context));
                return null;
            }
        });
    }

    @Override
    public void createBCDChangeEvent(final DefaultSubscriptionBase subscription, final SubscriptionBaseEvent bcdEvent, final SubscriptionCatalog catalog, final InternalCallContext context) {
        transactionalSqlDao.execute(false, new EntitySqlDaoTransactionWrapper<Void>() {
            @Override
            public Void inTransaction(final EntitySqlDaoWrapperFactory entitySqlDaoWrapperFactory) throws Exception {
                final SubscriptionEventSqlDao transactional = entitySqlDaoWrapperFactory.become(SubscriptionEventSqlDao.class);
                createAndRefresh(transactional, new SubscriptionEventModelDao(bcdEvent), context);

                // Notify the Bus
                notifyBusOfRequestedChange(entitySqlDaoWrapperFactory, subscription, bcdEvent, SubscriptionBaseTransitionType.BCD_CHANGE, 0, context);
                final boolean isBusEvent = bcdEvent.getEffectiveDate().compareTo(context.getCreatedDate()) <= 0;
                recordBusOrFutureNotificationFromTransaction(subscription, bcdEvent, entitySqlDaoWrapperFactory, isBusEvent, 0, catalog, context);

                return null;
            }
        });

    }

    @Override
    public List<AuditLogWithHistory> getSubscriptionBundleAuditLogsWithHistoryForId(final UUID bundleId, final AuditLevel auditLevel, final InternalTenantContext context) {
        return transactionalSqlDao.execute(true, new EntitySqlDaoTransactionWrapper<List<AuditLogWithHistory>>() {
            @Override
            public List<AuditLogWithHistory> inTransaction(final EntitySqlDaoWrapperFactory entitySqlDaoWrapperFactory) {
                final BundleSqlDao transactional = entitySqlDaoWrapperFactory.become(BundleSqlDao.class);
                return auditDao.getAuditLogsWithHistoryForId(transactional, TableName.BUNDLES, bundleId, auditLevel, context);
            }
        });
    }

    @Override
    public List<AuditLogWithHistory> getSubscriptionAuditLogsWithHistoryForId(final UUID subscriptionId, final AuditLevel auditLevel, final InternalTenantContext context) {
        return transactionalSqlDao.execute(true, new EntitySqlDaoTransactionWrapper<List<AuditLogWithHistory>>() {
            @Override
            public List<AuditLogWithHistory> inTransaction(final EntitySqlDaoWrapperFactory entitySqlDaoWrapperFactory) {
                final SubscriptionSqlDao transactional = entitySqlDaoWrapperFactory.become(SubscriptionSqlDao.class);
                return auditDao.getAuditLogsWithHistoryForId(transactional, TableName.SUBSCRIPTIONS, subscriptionId, auditLevel, context);
            }
        });
    }

    @Override
    public List<AuditLogWithHistory> getSubscriptionEventAuditLogsWithHistoryForId(final UUID eventId, final AuditLevel auditLevel, final InternalTenantContext context) {
        return transactionalSqlDao.execute(true, new EntitySqlDaoTransactionWrapper<List<AuditLogWithHistory>>() {
            @Override
            public List<AuditLogWithHistory> inTransaction(final EntitySqlDaoWrapperFactory entitySqlDaoWrapperFactory) {
                final SubscriptionEventSqlDao transactional = entitySqlDaoWrapperFactory.become(SubscriptionEventSqlDao.class);
                return auditDao.getAuditLogsWithHistoryForId(transactional, TableName.SUBSCRIPTION_EVENTS, eventId, auditLevel, context);
            }
        });
    }

    private DefaultSubscriptionBase createSubscriptionForInternalUse(final SubscriptionBase shellSubscription, final List<SubscriptionBaseEvent> events, final SubscriptionCatalog catalog, final InternalTenantContext context) throws CatalogApiException {
        final DefaultSubscriptionBase result = new DefaultSubscriptionBase(new SubscriptionBuilder(((DefaultSubscriptionBase) shellSubscription)), null, clock);

        if (!events.isEmpty()) {
            result.rebuildTransitions(events, catalog);
        }
        return result;
    }

    private DefaultSubscriptionBase getBaseSubscription(final UUID bundleId, final boolean rebuildSubscription, final SubscriptionCatalog catalog, final InternalTenantContext context) throws CatalogApiException {
        final List<DefaultSubscriptionBase> subscriptions = getSubscriptionFromBundleId(bundleId, context);
        for (final DefaultSubscriptionBase cur : subscriptions) {
            if (cur.getCategory() == ProductCategory.BASE) {
                return rebuildSubscription ? buildSubscription(cur, catalog, context) : cur;
            }
        }
        return null;
    }

    //
    // Either records a notification or sends a bus event if operation is immediate
    //
    private void recordBusOrFutureNotificationFromTransaction(final DefaultSubscriptionBase subscription, final SubscriptionBaseEvent event, final EntitySqlDaoWrapperFactory entitySqlDaoWrapperFactory, final boolean busEvent,
                                                              final int seqId, final SubscriptionCatalog catalog, final InternalCallContext context) {
        if (busEvent) {
            rebuildSubscriptionAndNotifyBusOfEffectiveImmediateChange(entitySqlDaoWrapperFactory, subscription, event, seqId, catalog, context);
        } else {
            recordFutureNotificationFromTransaction(entitySqlDaoWrapperFactory,
                                                    event.getEffectiveDate(),
                                                    new SubscriptionNotificationKey(event.getId()),
                                                    context);
        }
    }

    private List<SubscriptionBaseEvent> getEventsForSubscriptionInTransaction(final EntitySqlDaoWrapperFactory entitySqlDaoWrapperFactory, final UUID subscriptionId, final InternalTenantContext context) {
        final List<SubscriptionEventModelDao> models = entitySqlDaoWrapperFactory.become(SubscriptionEventSqlDao.class).getActiveEventsForSubscription(subscriptionId.toString(), context);
        return filterSubscriptionBaseEvents(models);
    }

    // Sends bus notification for event on effective date -- only used for operation that happen immediately
    private void rebuildSubscriptionAndNotifyBusOfEffectiveImmediateChange(final EntitySqlDaoWrapperFactory entitySqlDaoWrapperFactory, final DefaultSubscriptionBase subscription,
                                                                           final SubscriptionBaseEvent immediateEvent, final int seqId, final SubscriptionCatalog catalog, final InternalCallContext context) {
        try {
            // We need to rehydrate the subscription, as some events might have been canceled on disk (e.g. future PHASE after while doing a change plan)
            final List<SubscriptionBaseEvent> activeSubscriptionEvents = getEventsForSubscriptionInTransaction(entitySqlDaoWrapperFactory, subscription.getId(), context);
            subscription.rebuildTransitions(activeSubscriptionEvents, catalog);
            notifyBusOfEffectiveImmediateChange(entitySqlDaoWrapperFactory, subscription, immediateEvent, seqId, context);
        } catch (final CatalogApiException e) {
            log.warn("Failed to post effective event for subscriptionId='{}'", subscription.getId(), e);
        }
    }

    private void notifyBusOfEffectiveImmediateChange(final EntitySqlDaoWrapperFactory entitySqlDaoWrapperFactory, final DefaultSubscriptionBase subscription,
                                                     final SubscriptionBaseEvent immediateEvent, final int seqId, final InternalCallContext context) {
        try {
            final SubscriptionBaseTransitionData transition = subscription.getTransitionFromEvent(immediateEvent, seqId);
            if (transition != null) {
                final BusEvent busEvent = new DefaultEffectiveSubscriptionEvent(transition,
                                                                                subscription.getAlignStartDate(),
                                                                                context.getUserToken(),
                                                                                context.getAccountRecordId(),
                                                                                context.getTenantRecordId());

                eventBus.postFromTransaction(busEvent, entitySqlDaoWrapperFactory.getHandle().getConnection());
            }
        } catch (final EventBusException e) {
            log.warn("Failed to post effective event for subscriptionId='{}'", subscription.getId(), e);
        }
    }

    private void notifyBusOfRequestedChange(final EntitySqlDaoWrapperFactory entitySqlDaoWrapperFactory, final DefaultSubscriptionBase subscription,
                                            final SubscriptionBaseEvent nextEvent, final SubscriptionBaseTransitionType transitionType, final int seqId, final InternalCallContext context) {
        try {
            eventBus.postFromTransaction(new DefaultRequestedSubscriptionEvent(subscription, nextEvent, transitionType, seqId, context.getAccountRecordId(), context.getTenantRecordId(), context.getUserToken()), entitySqlDaoWrapperFactory.getHandle().getConnection());
        } catch (final EventBusException e) {
            log.warn("Failed to post requested change event for subscriptionId='{}'", subscription.getId(), e);
        }
    }

    private void recordFutureNotificationFromTransaction(final EntitySqlDaoWrapperFactory entitySqlDaoWrapperFactory, final DateTime effectiveDate,
                                                         final NotificationEvent notificationKey, final InternalCallContext context) {
        try {
            final NotificationQueue subscriptionEventQueue = notificationQueueService.getNotificationQueue(KILLBILL_SERVICES.SUBSCRIPTION_BASE_SERVICE.getServiceName(),
                                                                                                           DefaultSubscriptionBaseService.NOTIFICATION_QUEUE_NAME);
            subscriptionEventQueue.recordFutureNotificationFromTransaction(entitySqlDaoWrapperFactory.getHandle().getConnection(), effectiveDate, notificationKey, context.getUserToken(), context.getAccountRecordId(), context.getTenantRecordId());
        } catch (final NoSuchNotificationQueue e) {
            throw new RuntimeException(e);
        } catch (final IOException e) {
            throw new RuntimeException(e);
        }
    }

    private void transferBundleDataFromTransaction(final BundleTransferData bundleTransferData, final EntitySqlDao transactional,
                                                   final EntitySqlDaoWrapperFactory entitySqlDaoWrapperFactory, final InternalCallContext context) throws EntityPersistenceException {

        final SubscriptionSqlDao transSubDao = entitySqlDaoWrapperFactory.become(SubscriptionSqlDao.class);
        final BundleSqlDao transBundleDao = entitySqlDaoWrapperFactory.become(BundleSqlDao.class);

        final DefaultSubscriptionBaseBundle bundleData = bundleTransferData.getData();

        final SubscriptionBundleModelDao existingBundleForAccount = transBundleDao.getBundlesFromAccountAndKey(bundleData.getAccountId().toString(), bundleData.getExternalKey(), context);
        if (existingBundleForAccount != null) {
            log.warn("Bundle already exists for accountId='{}', bundleExternalKey='{}'", bundleData.getAccountId(), bundleData.getExternalKey());
            return;
        }

        for (final SubscriptionTransferData curSubscription : bundleTransferData.getSubscriptions()) {
            final DefaultSubscriptionBase subData = curSubscription.getData();
            for (final SubscriptionBaseEvent curEvent : curSubscription.getInitialEvents()) {
                createAndRefresh(transactional, new SubscriptionEventModelDao(curEvent), context);
                recordFutureNotificationFromTransaction(entitySqlDaoWrapperFactory,
                                                        curEvent.getEffectiveDate(),
                                                        new SubscriptionNotificationKey(curEvent.getId()),
                                                        context);
            }
            createAndRefresh(transSubDao, new SubscriptionModelDao(subData), context);

            // Notify the Bus of the latest requested change
            final SubscriptionBaseEvent finalEvent = curSubscription.getInitialEvents().get(curSubscription.getInitialEvents().size() - 1);
            notifyBusOfRequestedChange(entitySqlDaoWrapperFactory, subData, finalEvent, SubscriptionBaseTransitionType.TRANSFER, 0, context);
        }

        createAndRefresh(transBundleDao, new SubscriptionBundleModelDao(bundleData), context);
    }

    private InternalCallContext contextWithUpdatedDate(final InternalCallContext input) {
        return new InternalCallContext(input, input.getCreatedDate());
    }

}<|MERGE_RESOLUTION|>--- conflicted
+++ resolved
@@ -610,25 +610,16 @@
 
                             final boolean isBusEvent = cur.getEffectiveDate().compareTo(context.getCreatedDate()) <= 0 && (cur.getType() == EventType.API_USER || cur.getType() == EventType.BCD_UPDATE);
                             final int seqId = isBusEvent ? busEffSeqId++ : 0;
-<<<<<<< HEAD
-                            recordBusOrFutureNotificationFromTransaction(defaultSubscriptionBase, cur, entitySqlDaoWrapperFactory, isBusEvent, seqId, catalog, context);
-=======
-
                             if (!isBusEvent || !groupBusEvents || seqId == 0) {
-                                recordBusOrFutureNotificationFromTransaction(defaultSubscriptionBase, cur, entitySqlDaoWrapperFactory, isBusEvent, 0, catalog, context);
+                                recordBusOrFutureNotificationFromTransaction(defaultSubscriptionBase, cur, entitySqlDaoWrapperFactory, isBusEvent, seqId, catalog, context);
                             }
->>>>>>> 4c7179a9
                         }
 
                         // Notify the Bus of the latest requested change, if needed
                         if (!initialEvents.isEmpty()) {
-<<<<<<< HEAD
-                            notifyBusOfRequestedChange(entitySqlDaoWrapperFactory, defaultSubscriptionBase, initialEvents.get(initialEvents.size() - 1), SubscriptionBaseTransitionType.CREATE, busReqSeqId++, context);
-=======
                             if (!groupBusEvents || busReqSeqId == 0) {
-                                notifyBusOfRequestedChange(entitySqlDaoWrapperFactory, defaultSubscriptionBase, initialEvents.get(initialEvents.size() - 1), SubscriptionBaseTransitionType.CREATE, context);
+                                notifyBusOfRequestedChange(entitySqlDaoWrapperFactory, defaultSubscriptionBase, initialEvents.get(initialEvents.size() - 1), SubscriptionBaseTransitionType.CREATE, busReqSeqId++, context);
                             }
->>>>>>> 4c7179a9
                         }
                     }
                 }
