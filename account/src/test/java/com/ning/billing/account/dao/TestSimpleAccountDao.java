/*
 * Copyright 2010-2011 Ning, Inc.
 *
 * Ning licenses this file to you under the Apache License, version 2.0
 * (the "License"); you may not use this file except in compliance with the
 * License.  You may obtain a copy of the License at:
 *
 *    http://www.apache.org/licenses/LICENSE-2.0
 *
 * Unless required by applicable law or agreed to in writing, software
 * distributed under the License is distributed on an "AS IS" BASIS, WITHOUT
 * WARRANTIES OR CONDITIONS OF ANY KIND, either express or implied.  See the
 * License for the specific language governing permissions and limitations
 * under the License.
 */

package com.ning.billing.account.dao;

<<<<<<< HEAD
import static org.testng.Assert.assertEquals;
import static org.testng.Assert.assertNotNull;
import static org.testng.Assert.assertTrue;
import static org.testng.Assert.fail;

import java.io.IOException;
import java.util.List;
import java.util.UUID;

import org.apache.commons.io.IOUtils;
import org.testng.annotations.BeforeClass;
import org.testng.annotations.Test;

import com.google.inject.Guice;
import com.google.inject.Injector;
import com.google.inject.Stage;
import com.ning.billing.account.api.Account;
import com.ning.billing.account.api.IAccount;
import com.ning.billing.account.glue.AccountModuleMock;

@Test(groups = {"Account", "Account-DAO"})
public class TestSimpleAccountDao {
    private IAccountDao dao;

    @BeforeClass(alwaysRun = true)
    private void setup() throws IOException {
        AccountModuleMock module = new AccountModuleMock();
        final String ddl = IOUtils.toString(IAccountDaoSql.class.getResourceAsStream("/com/ning/billing/account/ddl.sql"));
        module.createDb(ddl);

        // Healthcheck test to make sure MySQL is setup properly
        try {
            final Injector injector = Guice.createInjector(Stage.DEVELOPMENT, module);

            dao = injector.getInstance(IAccountDao.class);
            dao.test();
        }
        catch (Throwable t) {
            fail(t.toString());
        }
=======
import java.util.List;
import java.util.UUID;
import org.joda.time.DateTime;
import org.testng.annotations.Test;
import com.ning.billing.account.api.Account;
import com.ning.billing.account.api.DefaultAccount;
import com.ning.billing.account.api.DefaultTagDescription;
import com.ning.billing.account.api.Tag;
import com.ning.billing.account.api.TagDescription;
import com.ning.billing.account.api.user.AccountBuilder;
import com.ning.billing.catalog.api.Currency;
import com.ning.billing.util.clock.DefaultClock;

import static org.testng.Assert.assertEquals;
import static org.testng.Assert.assertNotNull;
import static org.testng.Assert.assertTrue;

@Test(groups = {"account-dao"})
public class TestSimpleAccountDao extends AccountDaoTestBase {
    private final String key = "test1234";
    private final String firstName = "Wesley";
    private final String email = "me@me.com";

    private DefaultAccount createTestAccount() {
        String thisKey = key + UUID.randomUUID().toString();
        String lastName = UUID.randomUUID().toString();
        String thisEmail = email + " " + UUID.randomUUID();
        String name = firstName + " " + lastName;

        int firstNameLength = firstName.length();
        return new AccountBuilder().externalKey(thisKey).name(name).firstNameLength(firstNameLength)
                                   .email(thisEmail).currency(Currency.USD).build();
>>>>>>> c7aa0c8b
    }

    public void testBasic() {

        Account a = createTestAccount();
        accountDao.save(a);
        String key = a.getExternalKey();

        Account r = accountDao.getAccountByKey(key);
        assertNotNull(r);
        assertEquals(r.getExternalKey(), a.getExternalKey());

        r = accountDao.getById(r.getId().toString());
        assertNotNull(r);
        assertEquals(r.getExternalKey(), a.getExternalKey());

        List<Account> all = accountDao.get();
        assertNotNull(all);
        assertTrue(all.size() >= 1);
    }

    @Test
    public void testGetById() {
        Account account = createTestAccount();
        UUID id = account.getId();
        String key = account.getExternalKey();
        String name = account.getName();
        int firstNameLength = account.getFirstNameLength();

<<<<<<< HEAD
        dao.save(account);

        account = dao.getAccountById(id);
=======
        accountDao.save(account);

        account = accountDao.getById(id.toString());
>>>>>>> c7aa0c8b
        assertNotNull(account);
        assertEquals(account.getId(), id);
        assertEquals(account.getExternalKey(), key);
        assertEquals(account.getName(), name);
        assertEquals(account.getFirstNameLength(), firstNameLength);

    }

    @Test
    public void testCustomFields() {
        Account account = createTestAccount();
        String fieldName = "testField1";
        String fieldValue = "testField1_value";
        account.setFieldValue(fieldName, fieldValue);

<<<<<<< HEAD
        dao.save(account);

        account = dao.getAccountByKey(key);
        assertNotNull(account);
        assertEquals(account.getKey(), key);
        assertEquals(account.getFieldValue(fieldName), fieldValue);
=======
        accountDao.save(account);

        Account thisAccount = accountDao.getAccountByKey(account.getExternalKey());
        assertNotNull(thisAccount);
        assertEquals(thisAccount.getExternalKey(), account.getExternalKey());
        assertEquals(thisAccount.getFieldValue(fieldName), fieldValue);
    }

    @Test
    public void testTags() {
        Account account = createTestAccount();
        TagDescription description = new DefaultTagDescription("Test Tag", "For testing only", true, true, "Test System", new DateTime());
        TagDescriptionDao tagDescriptionDao = dbi.onDemand(TagDescriptionDao.class);
        tagDescriptionDao.save(description);

        String addedBy = "testTags()";
        DateTime dateAdded = new DefaultClock().getUTCNow();
        account.addTag(description, addedBy, dateAdded);
        assertEquals(account.getTagList().size(), 1);
        accountDao.save(account);

        Account thisAccount = accountDao.getById(account.getId().toString());
        List<Tag> tagList = thisAccount.getTagList();
        assertEquals(tagList.size(), 1);
        Tag tag = tagList.get(0);
        assertEquals(tag.getName(), description.getName());
        assertEquals(tag.getGenerateInvoice(), description.getGenerateInvoice());
        assertEquals(tag.getProcessPayment(), description.getProcessPayment());
        assertEquals(tag.getTagDescriptionId(), description.getId());
        assertEquals(tag.getAddedBy(), addedBy);
        assertEquals(tag.getDateAdded().compareTo(dateAdded), 0);
>>>>>>> c7aa0c8b
    }
}<|MERGE_RESOLUTION|>--- conflicted
+++ resolved
@@ -16,48 +16,6 @@
 
 package com.ning.billing.account.dao;
 
-<<<<<<< HEAD
-import static org.testng.Assert.assertEquals;
-import static org.testng.Assert.assertNotNull;
-import static org.testng.Assert.assertTrue;
-import static org.testng.Assert.fail;
-
-import java.io.IOException;
-import java.util.List;
-import java.util.UUID;
-
-import org.apache.commons.io.IOUtils;
-import org.testng.annotations.BeforeClass;
-import org.testng.annotations.Test;
-
-import com.google.inject.Guice;
-import com.google.inject.Injector;
-import com.google.inject.Stage;
-import com.ning.billing.account.api.Account;
-import com.ning.billing.account.api.IAccount;
-import com.ning.billing.account.glue.AccountModuleMock;
-
-@Test(groups = {"Account", "Account-DAO"})
-public class TestSimpleAccountDao {
-    private IAccountDao dao;
-
-    @BeforeClass(alwaysRun = true)
-    private void setup() throws IOException {
-        AccountModuleMock module = new AccountModuleMock();
-        final String ddl = IOUtils.toString(IAccountDaoSql.class.getResourceAsStream("/com/ning/billing/account/ddl.sql"));
-        module.createDb(ddl);
-
-        // Healthcheck test to make sure MySQL is setup properly
-        try {
-            final Injector injector = Guice.createInjector(Stage.DEVELOPMENT, module);
-
-            dao = injector.getInstance(IAccountDao.class);
-            dao.test();
-        }
-        catch (Throwable t) {
-            fail(t.toString());
-        }
-=======
 import java.util.List;
 import java.util.UUID;
 import org.joda.time.DateTime;
@@ -90,7 +48,6 @@
         int firstNameLength = firstName.length();
         return new AccountBuilder().externalKey(thisKey).name(name).firstNameLength(firstNameLength)
                                    .email(thisEmail).currency(Currency.USD).build();
->>>>>>> c7aa0c8b
     }
 
     public void testBasic() {
@@ -120,15 +77,9 @@
         String name = account.getName();
         int firstNameLength = account.getFirstNameLength();
 
-<<<<<<< HEAD
-        dao.save(account);
-
-        account = dao.getAccountById(id);
-=======
         accountDao.save(account);
 
         account = accountDao.getById(id.toString());
->>>>>>> c7aa0c8b
         assertNotNull(account);
         assertEquals(account.getId(), id);
         assertEquals(account.getExternalKey(), key);
@@ -144,14 +95,6 @@
         String fieldValue = "testField1_value";
         account.setFieldValue(fieldName, fieldValue);
 
-<<<<<<< HEAD
-        dao.save(account);
-
-        account = dao.getAccountByKey(key);
-        assertNotNull(account);
-        assertEquals(account.getKey(), key);
-        assertEquals(account.getFieldValue(fieldName), fieldValue);
-=======
         accountDao.save(account);
 
         Account thisAccount = accountDao.getAccountByKey(account.getExternalKey());
@@ -183,6 +126,5 @@
         assertEquals(tag.getTagDescriptionId(), description.getId());
         assertEquals(tag.getAddedBy(), addedBy);
         assertEquals(tag.getDateAdded().compareTo(dateAdded), 0);
->>>>>>> c7aa0c8b
     }
 }