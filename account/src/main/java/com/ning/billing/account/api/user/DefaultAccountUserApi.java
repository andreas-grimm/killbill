--- conflicted
+++ resolved
@@ -46,16 +46,10 @@
     }
 
     @Override
-<<<<<<< HEAD
-    public Account createAccount(final AccountData data, final List<CustomField> fields, final List<Tag> tags) throws AccountApiException {
-        Account account = new DefaultAccount(data, clock.getUTCNow());
-        account.addFields(fields);
-=======
     public Account createAccount(final AccountData data, final List<CustomField> fields,
                                  final List<Tag> tags, final CallContext context) throws AccountApiException {
         Account account = new DefaultAccount(data);
         account.setFields(fields);
->>>>>>> 067c9d4b
         account.addTags(tags);
 
         try {
@@ -97,11 +91,7 @@
     }
     
     @Override
-<<<<<<< HEAD
-    public void updateAccount(final UUID accountId, final AccountData accountData)
-=======
     public void updateAccount(final UUID accountId, final AccountData accountData, final CallContext context)
->>>>>>> 067c9d4b
             throws AccountApiException {
         Account account = new DefaultAccount(accountId, accountData);
 
@@ -114,32 +104,11 @@
     }
 
     @Override
-<<<<<<< HEAD
-    public void updateAccount(final String externalKey, final AccountData accountData) throws AccountApiException {
-=======
     public void updateAccount(final String externalKey, final AccountData accountData, final CallContext context) throws AccountApiException {
->>>>>>> 067c9d4b
     	UUID accountId = getIdFromKey(externalKey);
     	if(accountId == null) {
     		throw new AccountApiException(ErrorCode.ACCOUNT_DOES_NOT_EXIST_FOR_KEY, externalKey);
     	}
-<<<<<<< HEAD
-    	updateAccount(accountId, accountData);
-     }
-
-	@Override
-	public void deleteAccountByKey(final String externalKey) throws AccountApiException {
-		dao.deleteByKey(externalKey);
-	}
-
-	@Override
-	public Account migrateAccount(MigrationAccountData data,
-			List<CustomField> fields, List<Tag> tags)
-			throws AccountApiException {
-		
-		Account account = new DefaultAccount(data, data.getCreatedDate(), data.getUpdatedDate());
-        account.addFields(fields);
-=======
 
     	updateAccount(accountId, accountData, context);
      }
@@ -153,7 +122,6 @@
         CallContext migrationContext = factory.toMigrationCallContext(context, createdDate, updatedDate);
 		Account account = new DefaultAccount(data);
         account.setFields(fields);
->>>>>>> 067c9d4b
         account.addTags(tags);
 
         try {
