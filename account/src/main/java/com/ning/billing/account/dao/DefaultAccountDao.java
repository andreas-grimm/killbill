/*
 * Copyright 2010-2011 Ning, Inc.
 *
 * Ning licenses this file to you under the Apache License, version 2.0
 * (the "License"); you may not use this file except in compliance with the
 * License.  You may obtain a copy of the License at:
 *
 *    http://www.apache.org/licenses/LICENSE-2.0
 *
 * Unless required by applicable law or agreed to in writing, software
 * distributed under the License is distributed on an "AS IS" BASIS, WITHOUT
 * WARRANTIES OR CONDITIONS OF ANY KIND, either express or implied.  See the
 * License for the specific language governing permissions and limitations
 * under the License.
 */

package com.ning.billing.account.dao;

import java.util.List;
import java.util.UUID;
import org.skife.jdbi.v2.IDBI;
import org.skife.jdbi.v2.Transaction;
import org.skife.jdbi.v2.TransactionStatus;
import org.skife.jdbi.v2.exceptions.TransactionFailedException;
import com.google.inject.Inject;
import com.ning.billing.ErrorCode;
import com.ning.billing.account.api.Account;
import com.ning.billing.account.api.AccountApiException;
import com.ning.billing.account.api.AccountChangeNotification;
import com.ning.billing.account.api.AccountCreationNotification;
import com.ning.billing.account.api.user.DefaultAccountChangeNotification;
import com.ning.billing.account.api.user.DefaultAccountCreationEvent;
import com.ning.billing.util.customfield.CustomField;
import com.ning.billing.util.customfield.dao.FieldStoreDao;
import com.ning.billing.util.eventbus.Bus;
import com.ning.billing.util.tag.Tag;
import com.ning.billing.util.tag.dao.TagStoreSqlDao;

public class DefaultAccountDao implements AccountDao {
    private final AccountSqlDao accountDao;
    private final Bus eventBus;

    @Inject
<<<<<<< HEAD
    public DefaultAccountDao(IDBI dbi, Bus eventBus) {
=======
    public DefaultAccountDao(final IDBI dbi, final EventBus eventBus) {
>>>>>>> e3892f03
        this.eventBus = eventBus;
        this.accountDao = dbi.onDemand(AccountSqlDao.class);
    }

    @Override
    public Account getAccountByKey(final String key) {
        return accountDao.inTransaction(new Transaction<Account, AccountSqlDao>() {
            @Override
            public Account inTransaction(final AccountSqlDao accountSqlDao, final TransactionStatus status) throws Exception {
                Account account = accountSqlDao.getAccountByKey(key);
                if (account != null) {
                    setCustomFieldsFromWithinTransaction(account, accountSqlDao);
                    setTagsFromWithinTransaction(account, accountSqlDao);
                }
                return account;
            }
        });
    }

    @Override
    public UUID getIdFromKey(final String externalKey) throws AccountApiException {
        if (externalKey == null) {
            throw new AccountApiException(ErrorCode.ACCOUNT_CANNOT_MAP_NULL_KEY, "");
        }
        return accountDao.getIdFromKey(externalKey);
    }

    @Override
    public Account getById(final String id) {
        return accountDao.inTransaction(new Transaction<Account, AccountSqlDao>() {
            @Override
            public Account inTransaction(final AccountSqlDao accountSqlDao, final TransactionStatus status) throws Exception {
                Account account = accountSqlDao.getById(id);
                if (account != null) {
                    setCustomFieldsFromWithinTransaction(account, accountSqlDao);
                    setTagsFromWithinTransaction(account, accountSqlDao);
                }
                return account;
            }
        });
    }


    @Override
    public List<Account> get() {
        return accountDao.get();
    }

    @Override
    public void create(final Account account) throws AccountApiException {
        final String key = account.getExternalKey();
        try {
            accountDao.inTransaction(new Transaction<Void, AccountSqlDao>() {
                @Override
                public Void inTransaction(final AccountSqlDao accountSqlDao, final TransactionStatus status) throws AccountApiException, EventBus.EventBusException {
                    Account currentAccount = accountSqlDao.getAccountByKey(key);
                    if (currentAccount != null) {
                        throw new AccountApiException(ErrorCode.ACCOUNT_ALREADY_EXISTS, key);
                    }
                    accountSqlDao.create(account);

                    saveTagsFromWithinTransaction(account, accountSqlDao, true);
                    saveCustomFieldsFromWithinTransaction(account, accountSqlDao, true);

                    AccountCreationNotification creationEvent = new DefaultAccountCreationEvent(account);
                    eventBus.post(creationEvent);
                    return null;
                }
            });
        } catch (RuntimeException re) {
            if (re.getCause() instanceof AccountApiException) {
                throw (AccountApiException) re.getCause();
            } else {
                throw re;
            }
        }
    }

    @Override
    public void update(final Account account) throws AccountApiException {
        try {
            accountDao.inTransaction(new Transaction<Void, AccountSqlDao>() {
                @Override
                public Void inTransaction(final AccountSqlDao accountSqlDao, final TransactionStatus status) throws AccountApiException, EventBus.EventBusException {
                    String accountId = account.getId().toString();
                    Account currentAccount = accountSqlDao.getById(accountId);
                    if (currentAccount == null) {
                        throw new AccountApiException(ErrorCode.ACCOUNT_DOES_NOT_EXIST_FOR_ID, accountId);
                    }

                    String currentKey = currentAccount.getExternalKey();
                    if (!currentKey.equals(account.getExternalKey())) {
                        throw new AccountApiException(ErrorCode.ACCOUNT_CANNOT_CHANGE_EXTERNAL_KEY, currentKey);
                    }

                    accountSqlDao.update(account);

                    saveTagsFromWithinTransaction(account, accountSqlDao, false);
                    saveCustomFieldsFromWithinTransaction(account, accountSqlDao, false);

                    AccountChangeNotification changeEvent = new DefaultAccountChangeNotification(account.getId(), currentAccount, account);
                    if (changeEvent.hasChanges()) {
                        eventBus.post(changeEvent);
                    }
                    return null;
                }
            });
        } catch (RuntimeException re) {
            if (re.getCause() instanceof AccountApiException) {
                throw (AccountApiException) re.getCause();
            } else {
                throw re;
            }
        }
    }
    
    @Override
	public void deleteByKey(final String externalKey) throws AccountApiException {
    	try {
            accountDao.inTransaction(new Transaction<Void, AccountSqlDao>() {
                @Override
                public Void inTransaction(final AccountSqlDao accountSqlDao, final TransactionStatus status) throws AccountApiException, EventBus.EventBusException {

                    accountSqlDao.deleteByKey(externalKey);

                    return null;
                }
            });
        } catch (RuntimeException re) {
            if (re.getCause() instanceof AccountApiException) {
                throw (AccountApiException) re.getCause();
            } else {
                throw re;
            }
        }
	}

    @Override
    public void test() {
        accountDao.test();
    }

    private void setCustomFieldsFromWithinTransaction(final Account account, final AccountSqlDao transactionalDao) {
        FieldStoreDao fieldStoreDao = transactionalDao.become(FieldStoreDao.class);
        List<CustomField> fields = fieldStoreDao.load(account.getId().toString(), account.getObjectName());

        account.clearFields();
        if (fields != null) {
            account.addFields(fields);
        }
    }

    private void setTagsFromWithinTransaction(final Account account, final AccountSqlDao transactionalDao) {
        TagStoreSqlDao tagStoreDao = transactionalDao.become(TagStoreSqlDao.class);
        List<Tag> tags = tagStoreDao.load(account.getId().toString(), account.getObjectName());
        account.clearTags();

        if (tags != null) {
            account.addTags(tags);
        }
    }

    private void saveCustomFieldsFromWithinTransaction(final Account account, final AccountSqlDao transactionalDao, final boolean isCreation) {
        String accountId = account.getId().toString();
        String objectType = account.getObjectName();

        TagStoreSqlDao tagStoreDao = transactionalDao.become(TagStoreSqlDao.class);
        if (!isCreation) {
            tagStoreDao.clear(accountId, objectType);
        }

        List<Tag> tagList = account.getTagList();
        if (tagList != null) {
            tagStoreDao.save(accountId, objectType, tagList);
        }
    }

    private void saveTagsFromWithinTransaction(final Account account, final AccountSqlDao transactionalDao, final boolean isCreation) {
        String accountId = account.getId().toString();
        String objectType = account.getObjectName();

        FieldStoreDao fieldStoreDao = transactionalDao.become(FieldStoreDao.class);
        if (!isCreation) {
            fieldStoreDao.clear(accountId, objectType);
        }

        List<CustomField> fieldList = account.getFieldList();
        if (fieldList != null) {
            fieldStoreDao.save(accountId, objectType, fieldList);
        }
    }

	
}<|MERGE_RESOLUTION|>--- conflicted
+++ resolved
@@ -21,7 +21,6 @@
 import org.skife.jdbi.v2.IDBI;
 import org.skife.jdbi.v2.Transaction;
 import org.skife.jdbi.v2.TransactionStatus;
-import org.skife.jdbi.v2.exceptions.TransactionFailedException;
 import com.google.inject.Inject;
 import com.ning.billing.ErrorCode;
 import com.ning.billing.account.api.Account;
@@ -41,11 +40,7 @@
     private final Bus eventBus;
 
     @Inject
-<<<<<<< HEAD
     public DefaultAccountDao(IDBI dbi, Bus eventBus) {
-=======
-    public DefaultAccountDao(final IDBI dbi, final EventBus eventBus) {
->>>>>>> e3892f03
         this.eventBus = eventBus;
         this.accountDao = dbi.onDemand(AccountSqlDao.class);
     }
@@ -100,7 +95,7 @@
         try {
             accountDao.inTransaction(new Transaction<Void, AccountSqlDao>() {
                 @Override
-                public Void inTransaction(final AccountSqlDao accountSqlDao, final TransactionStatus status) throws AccountApiException, EventBus.EventBusException {
+                public Void inTransaction(final AccountSqlDao accountSqlDao, final TransactionStatus status) throws AccountApiException, Bus.EventBusException {
                     Account currentAccount = accountSqlDao.getAccountByKey(key);
                     if (currentAccount != null) {
                         throw new AccountApiException(ErrorCode.ACCOUNT_ALREADY_EXISTS, key);
@@ -129,7 +124,7 @@
         try {
             accountDao.inTransaction(new Transaction<Void, AccountSqlDao>() {
                 @Override
-                public Void inTransaction(final AccountSqlDao accountSqlDao, final TransactionStatus status) throws AccountApiException, EventBus.EventBusException {
+                public Void inTransaction(final AccountSqlDao accountSqlDao, final TransactionStatus status) throws AccountApiException, Bus.EventBusException {
                     String accountId = account.getId().toString();
                     Account currentAccount = accountSqlDao.getById(accountId);
                     if (currentAccount == null) {
@@ -167,7 +162,7 @@
     	try {
             accountDao.inTransaction(new Transaction<Void, AccountSqlDao>() {
                 @Override
-                public Void inTransaction(final AccountSqlDao accountSqlDao, final TransactionStatus status) throws AccountApiException, EventBus.EventBusException {
+                public Void inTransaction(final AccountSqlDao accountSqlDao, final TransactionStatus status) throws AccountApiException, Bus.EventBusException {
 
                     accountSqlDao.deleteByKey(externalKey);
 
