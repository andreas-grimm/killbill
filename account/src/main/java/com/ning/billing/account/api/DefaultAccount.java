/* 
 * Copyright 2010-2011 Ning, Inc.
 *
 * Ning licenses this file to you under the Apache License, version 2.0
 * (the "License"); you may not use this file except in compliance with the
 * License.  You may obtain a copy of the License at:
 *
 *    http://www.apache.org/licenses/LICENSE-2.0
 *
 * Unless required by applicable law or agreed to in writing, software
 * distributed under the License is distributed on an "AS IS" BASIS, WITHOUT
 * WARRANTIES OR CONDITIONS OF ANY KIND, either express or implied.  See the
 * License for the specific language governing permissions and limitations
 * under the License.
 */

package com.ning.billing.account.api;

import java.util.List;
import java.util.UUID;

import org.joda.time.DateTime;
import org.joda.time.DateTimeZone;

import com.ning.billing.catalog.api.Currency;
import com.ning.billing.util.customfield.CustomizableEntityBase;
import com.ning.billing.util.tag.DefaultTagStore;
import com.ning.billing.util.tag.DescriptiveTag;
import com.ning.billing.util.tag.Tag;
import com.ning.billing.util.tag.TagDefinition;
 
public class DefaultAccount extends CustomizableEntityBase implements Account {
	//public final static String OBJECT_TYPE = "Account";

	private final String externalKey;
	private final String email;
	private final String name;
	private final int firstNameLength;
	private final Currency currency;
	private final int billCycleDay;
	private final String paymentProviderName;
	private final DefaultTagStore tags;
	private final DateTimeZone timeZone;
	private final String locale;
	private final String address1;
	private final String address2;
	private final String companyName;
	private final String city;
	private final String stateOrProvince;
	private final String country;
	private final String postalCode;
	private final String phone;
	private final DateTime createdDate;
	private final DateTime updatedDate;

<<<<<<< HEAD
	/**
	 * This call is used to create a new account
	 * @param data
	 * @param createdDate
	 */
	public DefaultAccount(final AccountData data, DateTime createdDate) {
		this(UUID.randomUUID(), data.getExternalKey(), data.getEmail(), data.getName(), data.getFirstNameLength(),
				data.getCurrency(), data.getBillCycleDay(), data.getPaymentProviderName(),
				data.getTimeZone(), data.getLocale(),
				data.getAddress1(), data.getAddress2(), data.getCompanyName(),
				data.getCity(), data.getStateOrProvince(), data.getCountry(),
				data.getPostalCode(), data.getPhone(), createdDate, createdDate);
=======
	//intended for creation
	public DefaultAccount(final AccountData data) {
		this(UUID.randomUUID(), data, null, null);
>>>>>>> 4615a431
	}
	
	// Intended for migration
	public DefaultAccount(final AccountData data, DateTime createdDate, DateTime updatedDate) {
		this(UUID.randomUUID(), data, createdDate, updatedDate);
	}

<<<<<<< HEAD
	/**
	 * This call is used to migrate an account
	 * @param data
	 * @param createdDate
	 */
	public DefaultAccount(final AccountData data, DateTime createdDate,  DateTime updatedDate) {
		this(UUID.randomUUID(), data.getExternalKey(), data.getEmail(), data.getName(), data.getFirstNameLength(),
=======
	//intended for update
	public DefaultAccount(final UUID id, final AccountData data, DateTime createdDate, DateTime updatedDate) {
		this(id, data.getExternalKey(), data.getEmail(), data.getName(), data.getFirstNameLength(),
>>>>>>> 4615a431
				data.getCurrency(), data.getBillCycleDay(), data.getPaymentProviderName(),
				data.getTimeZone(), data.getLocale(),
				data.getAddress1(), data.getAddress2(), data.getCompanyName(),
				data.getCity(), data.getStateOrProvince(), data.getCountry(),
				data.getPostalCode(), data.getPhone(), createdDate, updatedDate);
	}

	
	/**
	 * This call is used to update an existing account
	 *  
	 * @param id
	 * @param data
	 */
	public DefaultAccount(final UUID id, final AccountData data) {
		this(id, data.getExternalKey(), data.getEmail(), data.getName(), data.getFirstNameLength(),
				data.getCurrency(), data.getBillCycleDay(), data.getPaymentProviderName(),
				data.getTimeZone(), data.getLocale(),
				data.getAddress1(), data.getAddress2(), data.getCompanyName(),
				data.getCity(), data.getStateOrProvince(), data.getCountry(),
				data.getPostalCode(), data.getPhone(), null, null);
	}

	/**
	 * This call is used for testing 
	 * @param id
	 * @param externalKey
	 * @param email
	 * @param name
	 * @param firstNameLength
	 * @param currency
	 * @param billCycleDay
	 * @param paymentProviderName
	 * @param timeZone
	 * @param locale
	 * @param address1
	 * @param address2
	 * @param companyName
	 * @param city
	 * @param stateOrProvince
	 * @param country
	 * @param postalCode
	 * @param phone
	 * @param createdDate
	 * @param updatedDate
	 */
	public DefaultAccount(final UUID id, final String externalKey, final String email, final String name, final int firstNameLength,
			final Currency currency, final int billCycleDay, final String paymentProviderName,
			final DateTimeZone timeZone, final String locale,
			final String address1, final String address2, final String companyName,
			final String city,
			final String stateOrProvince, final String country, final String postalCode, final String phone, DateTime createdDate, DateTime updatedDate) {

		super(id);
		this.externalKey = externalKey;
		this.email = email;
		this.name = name;
		this.firstNameLength = firstNameLength;
		this.currency = currency;
		this.billCycleDay = billCycleDay;
		this.paymentProviderName = paymentProviderName;
		this.timeZone = timeZone;
		this.locale = locale;
		this.address1 = address1;
		this.address2 = address2;
		this.companyName = companyName;
		this.city = city;
		this.stateOrProvince = stateOrProvince;
		this.postalCode = postalCode;
		this.country = country;
		this.phone = phone;
		this.createdDate = createdDate == null ? new DateTime(DateTimeZone.UTC) : createdDate; // This is a fallback, we are only expecting these to be set to null 
		this.updatedDate = updatedDate == null ? new DateTime(DateTimeZone.UTC) : updatedDate; // in the case that the account is being updated. In which case the values are ignored anyway
		this.tags = new DefaultTagStore(id, getObjectName());
	}

	@Override
	public String getObjectName() {
		return "Account";
	}

	@Override
	public String getExternalKey() {
		return externalKey;
	}

	@Override
	public String getName() {
		return name;
	}

	@Override
	public String getEmail() {
		return email;
	}

	public DefaultTagStore getTags() {
		return tags;
	}

	@Override
	public DateTime getCreatedDate() {
		return createdDate;
	}

	@Override
	public DateTime getUpdatedDate() {
		return updatedDate;
	}

	@Override
	public int getFirstNameLength() {
		return firstNameLength;
	}

	@Override
	public Currency getCurrency() {
		return currency;
	}

	@Override
	public int getBillCycleDay() {
		return billCycleDay;
	}

	@Override
	public String getPaymentProviderName() {
		return paymentProviderName;
	}

	@Override
	public DateTimeZone getTimeZone() {
		return timeZone;
	}

	@Override
	public String getLocale() {
		return locale;
	}

	@Override
	public String getAddress1() {
		return address1;
	}

	@Override
	public String getAddress2() {
		return address2;
	}

	@Override
	public String getCompanyName() {
		return companyName;
	}

	@Override
	public String getCity() {
		return city;
	}

	@Override
	public String getStateOrProvince() {
		return stateOrProvince;
	}

	@Override
	public String getPostalCode() {
		return postalCode;
	}

	@Override
	public String getCountry() {
		return country;
	}

	@Override
	public String getPhone() {
		return phone;
	}

	@Override
	public List<Tag> getTagList() {
		return tags.getEntityList();
	}

	@Override
	public boolean hasTag(String tagName) {
		return tags.containsTag(tagName);
	}

	@Override
	public void addTag(TagDefinition definition, String addedBy, DateTime dateAdded) {
		Tag tag = new DescriptiveTag(definition, addedBy, dateAdded);
		tags.add(tag) ;
	}

	@Override
	public void addTags(List<Tag> tags) {
		if (tags != null) {
			this.tags.add(tags);
		}
	}

	@Override
	public void clearTags() {
		this.tags.clear();
	}

	@Override
	public void removeTag(TagDefinition definition) {
		tags.remove(definition.getName());
	}

	@Override
	public boolean generateInvoice() {
		return tags.generateInvoice();
	}

	@Override
	public boolean processPayment() {
		return tags.processPayment();
	}

	@Override
	public String toString() {
		return "DefaultAccount [externalKey=" + externalKey + ", email=" + email + 
				", name=" + name + ", " +
				"firstNameLength=" + firstNameLength + 
				", phone=" + phone + ", " +
				"currency=" + currency + 
				", billCycleDay=" + billCycleDay + 
				", paymentProviderName=" + paymentProviderName + 
				", timezone=" + timeZone +
				", locale=" +  locale +
				", address1" + address1 +
				", address2" + address2 +
				", companyName" + companyName +
				", city" + city +
				", stateOrProvince" + stateOrProvince +
				", postalCode" + postalCode +
				", country" +
				", tags=" + tags + 
				", createdDate=" + createdDate + 
				", updatedDate=" + updatedDate + "]";
	}
}<|MERGE_RESOLUTION|>--- conflicted
+++ resolved
@@ -53,7 +53,6 @@
 	private final DateTime createdDate;
 	private final DateTime updatedDate;
 
-<<<<<<< HEAD
 	/**
 	 * This call is used to create a new account
 	 * @param data
@@ -66,11 +65,11 @@
 				data.getAddress1(), data.getAddress2(), data.getCompanyName(),
 				data.getCity(), data.getStateOrProvince(), data.getCountry(),
 				data.getPostalCode(), data.getPhone(), createdDate, createdDate);
-=======
+	}
+
 	//intended for creation
 	public DefaultAccount(final AccountData data) {
 		this(UUID.randomUUID(), data, null, null);
->>>>>>> 4615a431
 	}
 	
 	// Intended for migration
@@ -78,19 +77,9 @@
 		this(UUID.randomUUID(), data, createdDate, updatedDate);
 	}
 
-<<<<<<< HEAD
-	/**
-	 * This call is used to migrate an account
-	 * @param data
-	 * @param createdDate
-	 */
-	public DefaultAccount(final AccountData data, DateTime createdDate,  DateTime updatedDate) {
-		this(UUID.randomUUID(), data.getExternalKey(), data.getEmail(), data.getName(), data.getFirstNameLength(),
-=======
 	//intended for update
 	public DefaultAccount(final UUID id, final AccountData data, DateTime createdDate, DateTime updatedDate) {
 		this(id, data.getExternalKey(), data.getEmail(), data.getName(), data.getFirstNameLength(),
->>>>>>> 4615a431
 				data.getCurrency(), data.getBillCycleDay(), data.getPaymentProviderName(),
 				data.getTimeZone(), data.getLocale(),
 				data.getAddress1(), data.getAddress2(), data.getCompanyName(),
