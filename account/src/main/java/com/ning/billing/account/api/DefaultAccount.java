/* 
 * Copyright 2010-2011 Ning, Inc.
 *
 * Ning licenses this file to you under the Apache License, version 2.0
 * (the "License"); you may not use this file except in compliance with the
 * License.  You may obtain a copy of the License at:
 *
 *    http://www.apache.org/licenses/LICENSE-2.0
 *
 * Unless required by applicable law or agreed to in writing, software
 * distributed under the License is distributed on an "AS IS" BASIS, WITHOUT
 * WARRANTIES OR CONDITIONS OF ANY KIND, either express or implied.  See the
 * License for the specific language governing permissions and limitations
 * under the License.
 */

package com.ning.billing.account.api;

import java.util.List;
import java.util.UUID;

import com.google.inject.Inject;
import com.ning.billing.util.clock.Clock;
import org.joda.time.DateTime;
import com.ning.billing.catalog.api.Currency;
import com.ning.billing.util.customfield.CustomizableEntityBase;
import com.ning.billing.util.tag.DefaultTagStore;
import com.ning.billing.util.tag.DescriptiveTag;
import com.ning.billing.util.tag.Tag;
<<<<<<< HEAD
import com.ning.billing.util.tag.TagDescription;
import org.joda.time.DateTimeZone;

public class DefaultAccount extends CustomizableEntityBase implements Account {
    public final static String OBJECT_TYPE = "Account";

    private final String externalKey;
    private final String email;
    private final String name;
    private final int firstNameLength;
    private final String phone;
    private final Currency currency;
    private final int billCycleDay;
    private final String paymentProviderName;
    private final BigDecimal balance;
    private final DefaultTagStore tags;
    private final DateTime createdDate;
    private final DateTime updatedDate;

    public DefaultAccount(final AccountData data) {
        this(UUID.randomUUID(), data.getExternalKey(), data.getEmail(), data.getName(),
                data.getFirstNameLength(), data.getPhone(), data.getCurrency(), data.getBillCycleDay(),
                data.getPaymentProviderName(), BigDecimal.ZERO, null, null);
    }

    public DefaultAccount(final UUID id, final AccountData data) {
        this(id, data.getExternalKey(), data.getEmail(), data.getName(),
                data.getFirstNameLength(), data.getPhone(), data.getCurrency(), data.getBillCycleDay(),
                data.getPaymentProviderName(), BigDecimal.ZERO, null, null);
    }

    public DefaultAccount(UUID id,
                          String externalKey,
                          String email,
                          String name,
                          int firstNameLength,
                          String phone,
                          Currency currency,
                          int billCycleDay,
                          String paymentProviderName,
                          BigDecimal balance) {
        this(id, externalKey, email, name, firstNameLength, phone, currency, billCycleDay, paymentProviderName, balance, null, null);
    }

    public DefaultAccount(final UUID id, final String externalKey, final String email,
                          final String name, final int firstNameLength,
                          final String phone, final Currency currency, final int billCycleDay, final String paymentProviderName,
                          final BigDecimal balance, final DateTime createdDate, final DateTime updatedDate) {
        super(id);
        this.externalKey = externalKey;
        this.email = email;
        this.name = name;
        this.firstNameLength = firstNameLength;
        this.phone = phone;
        this.currency = currency;
        this.billCycleDay = billCycleDay;
        this.paymentProviderName = paymentProviderName;
        this.balance = balance;
        DateTime now = new DateTime(DateTimeZone.UTC);
        this.createdDate = (createdDate == null) ? now : createdDate;
        this.updatedDate = (updatedDate == null) ? now : updatedDate;

        this.tags = new DefaultTagStore(id, getObjectName());
    }

    @Override
    public String getObjectName() {
        return OBJECT_TYPE;
    }

    @Override
    public String getExternalKey() {
        return externalKey;
    }

    @Override
    public String getName() {
        return name;
    }

    @Override
    public String getEmail() {
        return email;
    }

    @Override
    public int getFirstNameLength() {
        return firstNameLength;
    }

    @Override
    public String getPhone() {
        return phone;
    }

    @Override
    public Currency getCurrency() {
        return currency;
    }

    @Override
    public int getBillCycleDay() {
        return billCycleDay;
    }

    @Override
    public String getPaymentProviderName() {
        return paymentProviderName;
    }

    @Override
    public DateTime getCreatedDate() {
        return createdDate;
    }

    @Override
    public DateTime getUpdatedDate() {
        return updatedDate;
    }

    @Override
    public List<Tag> getTagList() {
        return tags.getEntityList();
    }

    @Override
    public boolean hasTag(final String tagName) {
        return tags.containsTag(tagName);
    }

    @Override
    public void addTag(final TagDescription description, final String addedBy, final DateTime dateAdded) {
        Tag tag = new DefaultTag(description, addedBy, dateAdded);
        tags.add(tag) ;
    }

    @Override
    public void addTags(final List<Tag> tags) {
        if (tags != null) {
            this.tags.add(tags);
        }
    }

    @Override
    public void clearTags() {
        this.tags.clear();
    }

    @Override
    public void removeTag(final TagDescription description) {
        tags.remove(description.getName());
    }

    @Override
    public boolean generateInvoice() {
        return tags.generateInvoice();
    }

    @Override
    public boolean processPayment() {
        return tags.processPayment();
    }

    @Override
    public BigDecimal getBalance() {
        return balance;
    }

    @Override
    public String toString() {
        return "DefaultAccount [externalKey=" + externalKey + ", email=" + email + ", name=" + name + ", firstNameLength=" + firstNameLength + ", phone=" + phone + ", currency=" + currency + ", billCycleDay=" + billCycleDay + ", paymentProviderName=" + paymentProviderName + ", balance=" + balance + ", tags=" + tags + ", createdDate=" + createdDate + ", updatedDate=" + updatedDate + "]";
    }
=======
import com.ning.billing.util.tag.TagDefinition;

public class DefaultAccount extends CustomizableEntityBase implements Account {
	//public final static String OBJECT_TYPE = "Account";

	private final String externalKey;
	private final String email;
	private final String name;
	private final int firstNameLength;
	private final Currency currency;
	private final int billCycleDay;
	private final String paymentProviderName;
	private final DefaultTagStore tags;
	private final DateTimeZone timeZone;
	private final String locale;
	private final String address1;
	private final String address2;
	private final String companyName;
	private final String city;
	private final String stateOrProvince;
	private final String country;
	private final String postalCode;
	private final String phone;
	private final DateTime createdDate;
	private final DateTime updatedDate;

	public DefaultAccount(final AccountData data) {
		this(UUID.randomUUID(), data, null, null);
	}

	public DefaultAccount(final UUID id, final AccountData data, DateTime createdDate, DateTime updatedDate) {
		this(id, data.getExternalKey(), data.getEmail(), data.getName(), data.getFirstNameLength(),
				data.getCurrency(), data.getBillCycleDay(), data.getPaymentProviderName(),
				data.getTimeZone(), data.getLocale(),
				data.getAddress1(), data.getAddress2(), data.getCompanyName(),
				data.getCity(), data.getStateOrProvince(), data.getCountry(),
				data.getPostalCode(), data.getPhone(), createdDate, updatedDate);
	}

	public DefaultAccount(final UUID id, final String externalKey, final String email, final String name, final int firstNameLength,
			final Currency currency, final int billCycleDay, final String paymentProviderName,
			final DateTimeZone timeZone, final String locale,
			final String address1, final String address2, final String companyName,
			final String city,
			final String stateOrProvince, final String country, final String postalCode, final String phone, DateTime createdDate, DateTime updatedDate) {

		super(id);
		this.externalKey = externalKey;
		this.email = email;
		this.name = name;
		this.firstNameLength = firstNameLength;
		this.currency = currency;
		this.billCycleDay = billCycleDay;
		this.paymentProviderName = paymentProviderName;
		this.timeZone = timeZone;
		this.locale = locale;
		this.address1 = address1;
		this.address2 = address2;
		this.companyName = companyName;
		this.city = city;
		this.stateOrProvince = stateOrProvince;
		this.postalCode = postalCode;
		this.country = country;
		this.phone = phone;
		this.createdDate = createdDate == null ? new DateTime(DateTimeZone.UTC) : createdDate;
		this.updatedDate = updatedDate == null ? new DateTime(DateTimeZone.UTC) : updatedDate;
		this.tags = new DefaultTagStore(id, getObjectName());
	}

	@Override
	public String getObjectName() {
		return "Account";
	}

	@Override
	public String getExternalKey() {
		return externalKey;
	}

	@Override
	public String getName() {
		return name;
	}

	@Override
	public String getEmail() {
		return email;
	}

	public DefaultTagStore getTags() {
		return tags;
	}

	@Override
	public DateTime getCreatedDate() {
		return createdDate;
	}

	@Override
	public DateTime getUpdatedDate() {
		return updatedDate;
	}

	@Override
	public int getFirstNameLength() {
		return firstNameLength;
	}

	@Override
	public Currency getCurrency() {
		return currency;
	}

	@Override
	public int getBillCycleDay() {
		return billCycleDay;
	}

	@Override
	public String getPaymentProviderName() {
		return paymentProviderName;
	}

	@Override
	public DateTimeZone getTimeZone() {
		return timeZone;
	}

	@Override
	public String getLocale() {
		return locale;
	}

	@Override
	public String getAddress1() {
		return address1;
	}

	@Override
	public String getAddress2() {
		return address2;
	}

	@Override
	public String getCompanyName() {
		return companyName;
	}

	@Override
	public String getCity() {
		return city;
	}

	@Override
	public String getStateOrProvince() {
		return stateOrProvince;
	}

	@Override
	public String getPostalCode() {
		return postalCode;
	}

	@Override
	public String getCountry() {
		return country;
	}

	@Override
	public String getPhone() {
		return phone;
	}

	@Override
	public List<Tag> getTagList() {
		return tags.getEntityList();
	}

	@Override
	public boolean hasTag(String tagName) {
		return tags.containsTag(tagName);
	}

	@Override
	public void addTag(TagDefinition definition, String addedBy, DateTime dateAdded) {
		Tag tag = new DescriptiveTag(definition, addedBy, dateAdded);
		tags.add(tag) ;
	}

	@Override
	public void addTags(List<Tag> tags) {
		if (tags != null) {
			this.tags.add(tags);
		}
	}

	@Override
	public void clearTags() {
		this.tags.clear();
	}

	@Override
	public void removeTag(TagDefinition definition) {
		tags.remove(definition.getName());
	}

	@Override
	public boolean generateInvoice() {
		return tags.generateInvoice();
	}

	@Override
	public boolean processPayment() {
		return tags.processPayment();
	}

	@Override
	public String toString() {
		return "DefaultAccount [externalKey=" + externalKey + ", email=" + email + 
				", name=" + name + ", " +
				"firstNameLength=" + firstNameLength + 
				", phone=" + phone + ", " +
				"currency=" + currency + 
				", billCycleDay=" + billCycleDay + 
				", paymentProviderName=" + paymentProviderName + 
				", timezone=" + timeZone +
				", locale=" +  locale +
				", address1" + address1 +
				", address2" + address2 +
				", companyName" + companyName +
				", city" + city +
				", stateOrProvince" + stateOrProvince +
				", postalCode" + postalCode +
				", country" +
				", tags=" + tags + 
				", createdDate=" + createdDate + 
				", updatedDate=" + updatedDate + "]";
	}
>>>>>>> e3892f03
}<|MERGE_RESOLUTION|>--- conflicted
+++ resolved
@@ -27,182 +27,9 @@
 import com.ning.billing.util.tag.DefaultTagStore;
 import com.ning.billing.util.tag.DescriptiveTag;
 import com.ning.billing.util.tag.Tag;
-<<<<<<< HEAD
-import com.ning.billing.util.tag.TagDescription;
+import com.ning.billing.util.tag.TagDefinition;
 import org.joda.time.DateTimeZone;
-
-public class DefaultAccount extends CustomizableEntityBase implements Account {
-    public final static String OBJECT_TYPE = "Account";
-
-    private final String externalKey;
-    private final String email;
-    private final String name;
-    private final int firstNameLength;
-    private final String phone;
-    private final Currency currency;
-    private final int billCycleDay;
-    private final String paymentProviderName;
-    private final BigDecimal balance;
-    private final DefaultTagStore tags;
-    private final DateTime createdDate;
-    private final DateTime updatedDate;
-
-    public DefaultAccount(final AccountData data) {
-        this(UUID.randomUUID(), data.getExternalKey(), data.getEmail(), data.getName(),
-                data.getFirstNameLength(), data.getPhone(), data.getCurrency(), data.getBillCycleDay(),
-                data.getPaymentProviderName(), BigDecimal.ZERO, null, null);
-    }
-
-    public DefaultAccount(final UUID id, final AccountData data) {
-        this(id, data.getExternalKey(), data.getEmail(), data.getName(),
-                data.getFirstNameLength(), data.getPhone(), data.getCurrency(), data.getBillCycleDay(),
-                data.getPaymentProviderName(), BigDecimal.ZERO, null, null);
-    }
-
-    public DefaultAccount(UUID id,
-                          String externalKey,
-                          String email,
-                          String name,
-                          int firstNameLength,
-                          String phone,
-                          Currency currency,
-                          int billCycleDay,
-                          String paymentProviderName,
-                          BigDecimal balance) {
-        this(id, externalKey, email, name, firstNameLength, phone, currency, billCycleDay, paymentProviderName, balance, null, null);
-    }
-
-    public DefaultAccount(final UUID id, final String externalKey, final String email,
-                          final String name, final int firstNameLength,
-                          final String phone, final Currency currency, final int billCycleDay, final String paymentProviderName,
-                          final BigDecimal balance, final DateTime createdDate, final DateTime updatedDate) {
-        super(id);
-        this.externalKey = externalKey;
-        this.email = email;
-        this.name = name;
-        this.firstNameLength = firstNameLength;
-        this.phone = phone;
-        this.currency = currency;
-        this.billCycleDay = billCycleDay;
-        this.paymentProviderName = paymentProviderName;
-        this.balance = balance;
-        DateTime now = new DateTime(DateTimeZone.UTC);
-        this.createdDate = (createdDate == null) ? now : createdDate;
-        this.updatedDate = (updatedDate == null) ? now : updatedDate;
-
-        this.tags = new DefaultTagStore(id, getObjectName());
-    }
-
-    @Override
-    public String getObjectName() {
-        return OBJECT_TYPE;
-    }
-
-    @Override
-    public String getExternalKey() {
-        return externalKey;
-    }
-
-    @Override
-    public String getName() {
-        return name;
-    }
-
-    @Override
-    public String getEmail() {
-        return email;
-    }
-
-    @Override
-    public int getFirstNameLength() {
-        return firstNameLength;
-    }
-
-    @Override
-    public String getPhone() {
-        return phone;
-    }
-
-    @Override
-    public Currency getCurrency() {
-        return currency;
-    }
-
-    @Override
-    public int getBillCycleDay() {
-        return billCycleDay;
-    }
-
-    @Override
-    public String getPaymentProviderName() {
-        return paymentProviderName;
-    }
-
-    @Override
-    public DateTime getCreatedDate() {
-        return createdDate;
-    }
-
-    @Override
-    public DateTime getUpdatedDate() {
-        return updatedDate;
-    }
-
-    @Override
-    public List<Tag> getTagList() {
-        return tags.getEntityList();
-    }
-
-    @Override
-    public boolean hasTag(final String tagName) {
-        return tags.containsTag(tagName);
-    }
-
-    @Override
-    public void addTag(final TagDescription description, final String addedBy, final DateTime dateAdded) {
-        Tag tag = new DefaultTag(description, addedBy, dateAdded);
-        tags.add(tag) ;
-    }
-
-    @Override
-    public void addTags(final List<Tag> tags) {
-        if (tags != null) {
-            this.tags.add(tags);
-        }
-    }
-
-    @Override
-    public void clearTags() {
-        this.tags.clear();
-    }
-
-    @Override
-    public void removeTag(final TagDescription description) {
-        tags.remove(description.getName());
-    }
-
-    @Override
-    public boolean generateInvoice() {
-        return tags.generateInvoice();
-    }
-
-    @Override
-    public boolean processPayment() {
-        return tags.processPayment();
-    }
-
-    @Override
-    public BigDecimal getBalance() {
-        return balance;
-    }
-
-    @Override
-    public String toString() {
-        return "DefaultAccount [externalKey=" + externalKey + ", email=" + email + ", name=" + name + ", firstNameLength=" + firstNameLength + ", phone=" + phone + ", currency=" + currency + ", billCycleDay=" + billCycleDay + ", paymentProviderName=" + paymentProviderName + ", balance=" + balance + ", tags=" + tags + ", createdDate=" + createdDate + ", updatedDate=" + updatedDate + "]";
-    }
-=======
-import com.ning.billing.util.tag.TagDefinition;
-
+ 
 public class DefaultAccount extends CustomizableEntityBase implements Account {
 	//public final static String OBJECT_TYPE = "Account";
 
@@ -439,5 +266,4 @@
 				", createdDate=" + createdDate + 
 				", updatedDate=" + updatedDate + "]";
 	}
->>>>>>> e3892f03
 }