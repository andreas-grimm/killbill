--- conflicted
+++ resolved
@@ -275,12 +275,7 @@
 				", stateOrProvince=" + stateOrProvince +
 				", postalCode=" + postalCode +
 				", country=" + country +
-<<<<<<< HEAD
-				", tagStore=" + tagStore +
-                ", fields=" + fields +
-                "]";
-=======
-				", tags=" + tags +
+				", tags=" + tagStore +
 				", fields=" + fields +
 				"]";
 	}
@@ -288,6 +283,5 @@
 	@Override
 	public BlockingState getBlockingState() {
 	    throw new UnsupportedOperationException();
->>>>>>> 6f50c2a7
 	}
 }